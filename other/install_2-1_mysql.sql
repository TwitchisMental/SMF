--- conflicted
+++ resolved
@@ -157,12 +157,9 @@
   id_topic MEDIUMINT UNSIGNED NOT NULL DEFAULT '0',
   title VARCHAR(255) NOT NULL DEFAULT '',
   id_member MEDIUMINT UNSIGNED NOT NULL DEFAULT '0',
-<<<<<<< HEAD
   start_time time,
   end_time time,
   timezone VARCHAR(80),
-=======
->>>>>>> 75561cc6
   PRIMARY KEY (id_event),
   INDEX idx_start_date (start_date),
   INDEX idx_end_date (end_date),
