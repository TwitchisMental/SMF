--- conflicted
+++ resolved
@@ -1928,7 +1928,6 @@
 ---#
 
 /******************************************************************************/
-<<<<<<< HEAD
 --- update log_action ip with ipv6 support without converting
 /******************************************************************************/
 ---# delete old columns
@@ -1937,8 +1936,8 @@
 
 ---# add the new one
 ALTER TABLE {$db_prefix}log_actions ADD COLUMN ip VARBINARY(16);
-=======
 --- update log_banned ip with ipv6 support without converting
+
 /******************************************************************************/
 ---# delete old columns
 ALTER TABLE {$db_prefix}log_banned DROP COLUMN ip;
@@ -1946,5 +1945,4 @@
 
 ---# add the new one
 ALTER TABLE {$db_prefix}log_banned ADD COLUMN ip VARBINARY(16);
->>>>>>> 20152601
 ---#