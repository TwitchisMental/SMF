<?php

/**
 * Simple Machines Forum (SMF)
 *
 * @package SMF
 * @author Simple Machines http://www.simplemachines.org
 * @copyright 2018 Simple Machines and individual contributors
 * @license http://www.simplemachines.org/about/smf/license.php BSD
 *
 * @version 2.1 Beta 4
 */

// Version information...
define('SMF_VERSION', '2.1 Beta 4');
define('SMF_LANG_VERSION', '2.1 Beta 4');

/**
 * The minimum required PHP version.
 *
 * @var string
 */
$GLOBALS['required_php_version'] = '5.4.0';

/**
 * A list of supported database systems.
 *
 * @var array
 */
$databases = array(
	'mysql' => array(
		'name' => 'MySQL',
		'version' => '5.0.22',
		'version_check' => 'global $db_connection; return min(mysqli_get_server_info($db_connection), mysqli_get_client_info());',
		'utf8_support' => true,
		'utf8_version' => '5.0.22',
		'utf8_version_check' => 'global $db_connection; return mysqli_get_server_info($db_connection);',
		'alter_support' => true,
	),
	'postgresql' => array(
		'name' => 'PostgreSQL',
		'version' => '9.4',
		'version_check' => '$version = pg_version(); return $version[\'client\'];',
		'always_has_db' => true,
	),
);

/**
 * The maximum time a single substep may take, in seconds.
 *
 * @var int
 */
$timeLimitThreshold = 3;

/**
 * The current path to the upgrade.php file.
 *
 * @var string
 */
$upgrade_path = dirname(__FILE__);

/**
 * The URL of the current page.
 *
 * @var string
 */
$upgradeurl = $_SERVER['PHP_SELF'];

/**
 * Flag to disable the required administrator login.
 *
 * @var bool
 */
$disable_security = false;

/**
 * The amount of seconds allowed between logins.
 * If the first user to login is inactive for this amount of seconds, a second login is allowed.
 *
 * @var int
 */
$upcontext['inactive_timeout'] = 10;

// The helper is crucial. Include it first thing.
if (!file_exists($upgrade_path . '/upgrade-helper.php'))
	die('upgrade-helper.php not found where it was expected: ' . $upgrade_path . '/upgrade-helper.php! Make sure you have uploaded ALL files from the upgrade package. The upgrader cannot continue.');

require_once($upgrade_path . '/upgrade-helper.php');

global $txt;

// Initialize everything and load the language files.
initialize_inputs();
load_lang_file();

// All the steps in detail.
// Number,Name,Function,Progress Weight.
$upcontext['steps'] = array(
	0 => array(1, $txt['upgrade_step_login'], 'WelcomeLogin', 2),
	1 => array(2, $txt['upgrade_step_options'], 'UpgradeOptions', 2),
	2 => array(3, $txt['upgrade_step_backup'], 'BackupDatabase', 10),
	3 => array(4, $txt['upgrade_step_database'], 'DatabaseChanges', 50),
	4 => array(5, $txt['upgrade_step_convertutf'], 'ConvertUtf8', 20),
	5 => array(6, $txt['upgrade_step_convertjson'], 'serialize_to_json', 10),
	6 => array(7, $txt['upgrade_step_delete'], 'DeleteUpgrade', 1),
);
// Just to remember which one has files in it.
$upcontext['database_step'] = 3;
@set_time_limit(600);
if (!ini_get('safe_mode'))
{
	ini_set('mysql.connect_timeout', -1);
	ini_set('default_socket_timeout', 900);
}
// Clean the upgrade path if this is from the client.
if (!empty($_SERVER['argv']) && php_sapi_name() == 'cli' && empty($_SERVER['REMOTE_ADDR']))
	for ($i = 1; $i < $_SERVER['argc']; $i++)
	{
		if (preg_match('~^--path=(.+)$~', $_SERVER['argv'][$i], $match) != 0)
			$upgrade_path = substr($match[1], -1) == '/' ? substr($match[1], 0, -1) : $match[1];
	}

// Are we from the client?
if (php_sapi_name() == 'cli' && empty($_SERVER['REMOTE_ADDR']))
{
	$command_line = true;
	$disable_security = true;
}
else
	$command_line = false;

// Load this now just because we can.
require_once($upgrade_path . '/Settings.php');

// We don't use "-utf8" anymore...  Tweak the entry that may have been loaded by Settings.php
if (isset($language))
	$language = str_ireplace('-utf8', '', $language);

// Are we logged in?
if (isset($upgradeData))
{
	$upcontext['user'] = json_decode(base64_decode($upgradeData), true);

	// Check for sensible values.
	if (empty($upcontext['user']['started']) || $upcontext['user']['started'] < time() - 86400)
		$upcontext['user']['started'] = time();
	if (empty($upcontext['user']['updated']) || $upcontext['user']['updated'] < time() - 86400)
		$upcontext['user']['updated'] = 0;

	$upcontext['started'] = $upcontext['user']['started'];
	$upcontext['updated'] = $upcontext['user']['updated'];

	$is_debug = !empty($upcontext['user']['debug']) ? true : false;
}

// Nothing sensible?
if (empty($upcontext['updated']))
{
	$upcontext['started'] = time();
	$upcontext['updated'] = 0;
	$upcontext['user'] = array(
		'id' => 0,
		'name' => 'Guest',
		'pass' => 0,
		'started' => $upcontext['started'],
		'updated' => $upcontext['updated'],
	);
}

// Load up some essential data...
loadEssentialData();

// Are we going to be mimic'ing SSI at this point?
if (isset($_GET['ssi']))
{
	require_once($sourcedir . '/Errors.php');
	require_once($sourcedir . '/Logging.php');
	require_once($sourcedir . '/Load.php');
	require_once($sourcedir . '/Security.php');
	require_once($sourcedir . '/Subs-Package.php');

	// SMF isn't started up properly, but loadUserSettings calls our cookies.
	if (!isset($smcFunc['json_encode']))
	{
		$smcFunc['json_encode'] = 'json_encode';
		$smcFunc['json_decode'] = 'smf_json_decode';
	}

	loadUserSettings();
	loadPermissions();
}

// Include our helper functions.
require_once($sourcedir . '/Subs.php');
require_once($sourcedir . '/LogInOut.php');

// This only exists if we're on SMF ;)
if (isset($modSettings['smfVersion']))
{
	$request = $smcFunc['db_query']('', '
		SELECT variable, value
		FROM {db_prefix}themes
		WHERE id_theme = {int:id_theme}
			AND variable IN ({string:theme_url}, {string:theme_dir}, {string:images_url})',
		array(
			'id_theme' => 1,
			'theme_url' => 'theme_url',
			'theme_dir' => 'theme_dir',
			'images_url' => 'images_url',
			'db_error_skip' => true,
		)
	);
	while ($row = $smcFunc['db_fetch_assoc']($request))
		$modSettings[$row['variable']] = $row['value'];
	$smcFunc['db_free_result']($request);
}

if (!isset($modSettings['theme_url']))
{
	$modSettings['theme_dir'] = $boarddir . '/Themes/default';
	$modSettings['theme_url'] = 'Themes/default';
	$modSettings['images_url'] = 'Themes/default/images';
}
if (!isset($settings['default_theme_url']))
	$settings['default_theme_url'] = $modSettings['theme_url'];
if (!isset($settings['default_theme_dir']))
	$settings['default_theme_dir'] = $modSettings['theme_dir'];

// This is needed in case someone invokes the upgrader using https when upgrading an http forum
if (httpsOn())
	$settings['default_theme_url'] = strtr($settings['default_theme_url'], array('http://' => 'https://'));

$upcontext['is_large_forum'] = (empty($modSettings['smfVersion']) || $modSettings['smfVersion'] <= '1.1 RC1') && !empty($modSettings['totalMessages']) && $modSettings['totalMessages'] > 75000;
// Default title...
$upcontext['page_title'] = $txt['updating_smf_installation'];

// Have we got tracking data - if so use it (It will be clean!)
if (isset($_GET['data']))
{
	global $is_debug;

	$upcontext['upgrade_status'] = json_decode(base64_decode($_GET['data']), true);
	$upcontext['current_step'] = $upcontext['upgrade_status']['curstep'];
	$upcontext['language'] = $upcontext['upgrade_status']['lang'];
	$upcontext['rid'] = $upcontext['upgrade_status']['rid'];
	$support_js = $upcontext['upgrade_status']['js'];

	// Only set this if the upgrader status says so.
	if (empty($is_debug))
		$is_debug = $upcontext['upgrade_status']['debug'];

	// Load the language.
	if (file_exists($modSettings['theme_dir'] . '/languages/Install.' . $upcontext['language'] . '.php'))
		require_once($modSettings['theme_dir'] . '/languages/Install.' . $upcontext['language'] . '.php');
}
// Set the defaults.
else
{
	$upcontext['current_step'] = 0;
	$upcontext['rid'] = mt_rand(0, 5000);
	$upcontext['upgrade_status'] = array(
		'curstep' => 0,
		'lang' => isset($_GET['lang']) ? $_GET['lang'] : basename($language, '.lng'),
		'rid' => $upcontext['rid'],
		'pass' => 0,
		'debug' => 0,
		'js' => 0,
	);
	$upcontext['language'] = $upcontext['upgrade_status']['lang'];
}

// If this isn't the first stage see whether they are logging in and resuming.
if ($upcontext['current_step'] != 0 || !empty($upcontext['user']['step']))
	checkLogin();

if ($command_line)
	cmdStep0();

// Don't error if we're using xml.
if (isset($_GET['xml']))
	$upcontext['return_error'] = true;

// Loop through all the steps doing each one as required.
$upcontext['overall_percent'] = 0;
foreach ($upcontext['steps'] as $num => $step)
{
	if ($num >= $upcontext['current_step'])
	{
		// The current weight of this step in terms of overall progress.
		$upcontext['step_weight'] = $step[3];
		// Make sure we reset the skip button.
		$upcontext['skip'] = false;

		// We cannot proceed if we're not logged in.
		if ($num != 0 && !$disable_security && $upcontext['user']['pass'] != $upcontext['upgrade_status']['pass'])
		{
			$upcontext['steps'][0][2]();
			break;
		}

		// Call the step and if it returns false that means pause!
		if (function_exists($step[2]) && $step[2]() === false)
			break;
		elseif (function_exists($step[2]))
		{
			//Start each new step with this unset, so the 'normal' template is called first
			unset($_GET['xml']);
			//Clear out warnings at the start of each step
			unset($upcontext['custom_warning']);
			$_GET['substep'] = 0;
			$upcontext['current_step']++;
		}
	}
	$upcontext['overall_percent'] += $step[3];
}

upgradeExit();

// Exit the upgrade script.
function upgradeExit($fallThrough = false)
{
	global $upcontext, $upgradeurl, $sourcedir, $command_line, $is_debug, $txt;

	// Save where we are...
	if (!empty($upcontext['current_step']) && !empty($upcontext['user']['id']))
	{
		$upcontext['user']['step'] = $upcontext['current_step'];
		$upcontext['user']['substep'] = $_GET['substep'];
		$upcontext['user']['updated'] = time();
		$upcontext['debug'] = $is_debug;
		$upgradeData = base64_encode(json_encode($upcontext['user']));
		require_once($sourcedir . '/Subs-Admin.php');
		updateSettingsFile(array('upgradeData' => '"' . $upgradeData . '"'));
		updateDbLastError(0);
	}

	// Handle the progress of the step, if any.
	if (!empty($upcontext['step_progress']) && isset($upcontext['steps'][$upcontext['current_step']]))
	{
		$upcontext['step_progress'] = round($upcontext['step_progress'], 1);
		$upcontext['overall_percent'] += $upcontext['step_progress'] * ($upcontext['steps'][$upcontext['current_step']][3] / 100);
	}
	$upcontext['overall_percent'] = (int) $upcontext['overall_percent'];

	// We usually dump our templates out.
	if (!$fallThrough)
	{
		// This should not happen my dear... HELP ME DEVELOPERS!!
		if (!empty($command_line))
		{
			if (function_exists('debug_print_backtrace'))
				debug_print_backtrace();

			echo "\n" . 'Error: Unexpected call to use the ' . (isset($upcontext['sub_template']) ? $upcontext['sub_template'] : '') . ' template. Please copy and paste all the text above and visit the SMF support forum to tell the Developers that they\'ve made a boo boo; they\'ll get you up and running again.';
			flush();
			die();
		}

		if (!isset($_GET['xml']))
			template_upgrade_above();
		else
		{
			header('content-type: text/xml; charset=UTF-8');
			// Sadly we need to retain the $_GET data thanks to the old upgrade scripts.
			$upcontext['get_data'] = array();
			foreach ($_GET as $k => $v)
			{
				if (substr($k, 0, 3) != 'amp' && !in_array($k, array('xml', 'substep', 'lang', 'data', 'step', 'filecount')))
				{
					$upcontext['get_data'][$k] = $v;
				}
			}
			template_xml_above();
		}

		// Call the template.
		if (isset($upcontext['sub_template']))
		{
			$upcontext['upgrade_status']['curstep'] = $upcontext['current_step'];
			$upcontext['form_url'] = $upgradeurl . '?step=' . $upcontext['current_step'] . '&amp;substep=' . $_GET['substep'] . '&amp;data=' . base64_encode(json_encode($upcontext['upgrade_status']));

			// Custom stuff to pass back?
			if (!empty($upcontext['query_string']))
				$upcontext['form_url'] .= $upcontext['query_string'];

			// Call the appropriate subtemplate
			if (is_callable('template_' . $upcontext['sub_template']))
				call_user_func('template_' . $upcontext['sub_template']);
			else
				die('Upgrade aborted!  Invalid template: template_' . $upcontext['sub_template']);
		}

		// Was there an error?
		if (!empty($upcontext['forced_error_message']))
			echo $upcontext['forced_error_message'];

		// Show the footer.
		if (!isset($_GET['xml']))
			template_upgrade_below();
		else
			template_xml_below();
	}

	// Show the upgrade time for CLI when we are completely done, if in debug mode.
	if (!empty($command_line) && $is_debug)
	{
		$active = time() - $upcontext['started'];
		$hours = floor($active / 3600);
		$minutes = intval(($active / 60) % 60);
		$seconds = intval($active % 60);

		$totalTime = '';
		if ($hours > 0)
			echo "\n" . '', sprintf($txt['upgrade_completed_time_hms'], $hours, $minutes, $seconds), '' . "\n";
		elseif ($minutes > 0)
			echo "\n" . '', sprintf($txt['upgrade_completed_time_ms'], $minutes, $seconds), '' . "\n";
		elseif ($seconds > 0)
			echo "\n" . '', sprintf($txt['upgrade_completed_time_s'], $seconds), '' . "\n";
	}

	// Bang - gone!
	die();
}

// Load the list of language files, and the current language file.
function load_lang_file()
{
	global $txt, $incontext, $user_info;

	$incontext['detected_languages'] = array();

	// Make sure the languages directory actually exists.
	if (file_exists(dirname(__FILE__) . '/Themes/default/languages'))
	{
		// Find all the "Install" language files in the directory.
		$dir = dir(dirname(__FILE__) . '/Themes/default/languages');
		while ($entry = $dir->read())
		{
			if (substr($entry, 0, 8) == 'Install.' && substr($entry, -4) == '.php')
				$incontext['detected_languages'][$entry] = ucfirst(substr($entry, 8, strlen($entry) - 12));
		}
		$dir->close();
	}

	// Didn't find any, show an error message!
	if (empty($incontext['detected_languages']))
	{
		// Let's not cache this message, eh?
		header('Expires: Mon, 26 Jul 1997 05:00:00 GMT');
		header('Last-Modified: ' . gmdate('D, d M Y H:i:s') . ' GMT');
		header('Cache-Control: no-cache');

		echo '<!DOCTYPE html>
			<html>
				<head>
					<title>SMF Upgrader: Error!</title>
						<style>
							body {
								font-family: sans-serif;
								max-width: 700px; }

								h1 {
									font-size: 14pt; }

								.directory {
									margin: 0.3em;
									font-family: monospace;
									font-weight: bold; }
						</style>
				</head>
				<body>
					<h1>A critical error has occurred.</h1>
						<p>This upgrader was unable to find the upgrader\'s language file or files.  They should be found under:</p>
						<div class="directory">', dirname($_SERVER['PHP_SELF']) != '/' ? dirname($_SERVER['PHP_SELF']) : '', '/Themes/default/languages</div>
						<p>In some cases, FTP clients do not properly upload files with this many folders. Please double check to make sure you <strong>have uploaded all the files in the distribution</strong>.</p>
						<p>If that doesn\'t help, please make sure this install.php file is in the same place as the Themes folder.</p>
						<p>If you continue to get this error message, feel free to <a href="https://support.simplemachines.org/">look to us for support</a>.</p>
				</body>
			</html>';
		die;
	}

	// Override the language file?
	if (isset($_GET['lang_file']))
		$_SESSION['installer_temp_lang'] = $_GET['lang_file'];
	elseif (isset($GLOBALS['HTTP_GET_VARS']['lang_file']))
		$_SESSION['installer_temp_lang'] = $GLOBALS['HTTP_GET_VARS']['lang_file'];

	// Make sure it exists, if it doesn't reset it.
	if (!isset($_SESSION['installer_temp_lang']) || preg_match('~[^\\w_\\-.]~', $_SESSION['installer_temp_lang']) === 1 || !file_exists(dirname(__FILE__) . '/Themes/default/languages/' . $_SESSION['installer_temp_lang']))
	{
		// Use the first one...
		list ($_SESSION['installer_temp_lang']) = array_keys($incontext['detected_languages']);

		// If we have english and some other language, use the other language.  We Americans hate english :P.
		if ($_SESSION['installer_temp_lang'] == 'Install.english.php' && count($incontext['detected_languages']) > 1)
			list (, $_SESSION['installer_temp_lang']) = array_keys($incontext['detected_languages']);

		// For backup we load the english at first -> second language overwrite the english one
		if (count($incontext['detected_languages']) > 1)
			require_once(dirname(__FILE__) . '/Themes/default/languages/Install.english.php');
	}

	// And now include the actual language file itself.
	require_once(dirname(__FILE__) . '/Themes/default/languages/' . $_SESSION['installer_temp_lang']);

	// Which language did we load? Assume that he likes his language.
	preg_match('~^Install\.(.+[^-utf8])\.php$~', $_SESSION['installer_temp_lang'], $matches);
	if (empty($matches[1]))
		$matches = [
			0 => 'nothing',
			1 => 'english',
		];
	$user_info['language'] = $matches[1];
}

// Used to direct the user to another location.
function redirectLocation($location, $addForm = true)
{
	global $upgradeurl, $upcontext, $command_line;

	// Command line users can't be redirected.
	if ($command_line)
		upgradeExit(true);

	// Are we providing the core info?
	if ($addForm)
	{
		$upcontext['upgrade_status']['curstep'] = $upcontext['current_step'];
		$location = $upgradeurl . '?step=' . $upcontext['current_step'] . '&substep=' . $_GET['substep'] . '&data=' . base64_encode(json_encode($upcontext['upgrade_status'])) . $location;
	}

	while (@ob_end_clean())
		header('location: ' . strtr($location, array('&amp;' => '&')));

	// Exit - saving status as we go.
	upgradeExit(true);
}

// Load all essential data and connect to the DB as this is pre SSI.php
function loadEssentialData()
{
	global $db_server, $db_user, $db_passwd, $db_name, $db_connection, $db_prefix, $db_character_set, $db_type, $db_port;
	global $db_mb4, $modSettings, $sourcedir, $smcFunc;

	error_reporting(E_ALL);
	define('SMF', 1);

	// Start the session.
	if (@ini_get('session.save_handler') == 'user')
		@ini_set('session.save_handler', 'files');
	@session_start();

	if (empty($smcFunc))
		$smcFunc = array();

	$smcFunc['random_int'] = function($min = 0, $max = PHP_INT_MAX)
	{
		global $sourcedir;

		if (!function_exists('random_int'))
			require_once($sourcedir . '/Subs-Compat.php');

		return random_int($min, $max);
	};

	// We need this for authentication and some upgrade code
	require_once($sourcedir . '/Subs-Auth.php');
	require_once($sourcedir . '/Class-Package.php');

	$smcFunc['strtolower'] = 'smf_strtolower';

	// Initialize everything...
	initialize_inputs();

	// Get the database going!
	if (empty($db_type) || $db_type == 'mysqli')
	{
		$db_type = 'mysql';
		// If overriding $db_type, need to set its settings.php entry too
		$changes = array();
		$changes['db_type'] = '\'mysql\'';
		require_once($sourcedir . '/Subs-Admin.php');
		updateSettingsFile($changes);
	}

	if (file_exists($sourcedir . '/Subs-Db-' . $db_type . '.php'))
	{
		require_once($sourcedir . '/Subs-Db-' . $db_type . '.php');

		// Make the connection...
		if (empty($db_connection))
		{
			$options = array('non_fatal' => true);
			// Add in the port if needed
			if (!empty($db_port))
				$options['port'] = $db_port;

			if (!empty($db_mb4))
				$options['db_mb4'] = $db_mb4;

			$db_connection = smf_db_initiate($db_server, $db_name, $db_user, $db_passwd, $db_prefix, $options);
		}
		else
			// If we've returned here, ping/reconnect to be safe
			$smcFunc['db_ping']($db_connection);

		// Oh dear god!!
		if ($db_connection === null)
			die('Unable to connect to database - please check username and password are correct in Settings.php');

		if ($db_type == 'mysql' && isset($db_character_set) && preg_match('~^\w+$~', $db_character_set) === 1)
			$smcFunc['db_query']('', '
				SET NAMES {string:db_character_set}',
				array(
					'db_error_skip' => true,
					'db_character_set' => $db_character_set,
				)
			);

		// Load the modSettings data...
		$request = $smcFunc['db_query']('', '
			SELECT variable, value
			FROM {db_prefix}settings',
			array(
				'db_error_skip' => true,
			)
		);
		$modSettings = array();
		while ($row = $smcFunc['db_fetch_assoc']($request))
			$modSettings[$row['variable']] = $row['value'];
		$smcFunc['db_free_result']($request);
	}
	else
	{
		return throw_error('Cannot find ' . $sourcedir . '/Subs-Db-' . $db_type . '.php' . '. Please check you have uploaded all source files and have the correct paths set.');
	}

	require_once($sourcedir . '/Subs.php');

	// If they don't have the file, they're going to get a warning anyway so we won't need to clean request vars.
	if (file_exists($sourcedir . '/QueryString.php') && php_version_check())
	{
		require_once($sourcedir . '/QueryString.php');
		cleanRequest();
	}

	if (!isset($_GET['substep']))
		$_GET['substep'] = 0;
}

function initialize_inputs()
{
	global $start_time, $db_type;

	$start_time = time();

	umask(0);

	ob_start();

	// Better to upgrade cleanly and fall apart than to screw everything up if things take too long.
	ignore_user_abort(true);

	// This is really quite simple; if ?delete is on the URL, delete the upgrader...
	if (isset($_GET['delete']))
	{
		@unlink(__FILE__);

		// And the extra little files ;).
		@unlink(dirname(__FILE__) . '/upgrade_1-0.sql');
		@unlink(dirname(__FILE__) . '/upgrade_1-1.sql');
		@unlink(dirname(__FILE__) . '/upgrade_2-0_' . $db_type . '.sql');
		@unlink(dirname(__FILE__) . '/upgrade_2-1_' . $db_type . '.sql');
		@unlink(dirname(__FILE__) . '/upgrade-helper.php');

		$dh = opendir(dirname(__FILE__));
		while ($file = readdir($dh))
		{
			if (preg_match('~upgrade_\d-\d_([A-Za-z])+\.sql~i', $file, $matches) && isset($matches[1]))
				@unlink(dirname(__FILE__) . '/' . $file);
		}
		closedir($dh);

		// Legacy files while we're at it. NOTE: We only touch files we KNOW shouldn't be there.
		// 1.1 Sources files not in 2.0+
		@unlink(dirname(__FILE__) . '/Sources/ModSettings.php');
		// 1.1 Templates that don't exist any more (e.g. renamed)
		@unlink(dirname(__FILE__) . '/Themes/default/Combat.template.php');
		@unlink(dirname(__FILE__) . '/Themes/default/Modlog.template.php');
		// 1.1 JS files were stored in the main theme folder, but in 2.0+ are in the scripts/ folder
		@unlink(dirname(__FILE__) . '/Themes/default/fader.js');
		@unlink(dirname(__FILE__) . '/Themes/default/script.js');
		@unlink(dirname(__FILE__) . '/Themes/default/spellcheck.js');
		@unlink(dirname(__FILE__) . '/Themes/default/xml_board.js');
		@unlink(dirname(__FILE__) . '/Themes/default/xml_topic.js');

		// 2.0 Sources files not in 2.1+
		@unlink(dirname(__FILE__) . '/Sources/DumpDatabase.php');
		@unlink(dirname(__FILE__) . '/Sources/LockTopic.php');

		header('location: http://' . (isset($_SERVER['HTTP_HOST']) ? $_SERVER['HTTP_HOST'] : $_SERVER['SERVER_NAME'] . ':' . $_SERVER['SERVER_PORT']) . dirname($_SERVER['PHP_SELF']) . '/Themes/default/images/blank.png');
		exit;
	}

	// Something is causing this to happen, and it's annoying.  Stop it.
	$temp = 'upgrade_php?step';
	while (strlen($temp) > 4)
	{
		if (isset($_GET[$temp]))
			unset($_GET[$temp]);
		$temp = substr($temp, 1);
	}

	// Force a step, defaulting to 0.
	$_GET['step'] = (int) @$_GET['step'];
	$_GET['substep'] = (int) @$_GET['substep'];
}

// Step 0 - Let's welcome them in and ask them to login!
function WelcomeLogin()
{
	global $boarddir, $sourcedir, $modSettings, $cachedir, $upgradeurl, $upcontext;
	global $smcFunc, $db_type, $databases, $boardurl;

	// We global $txt here so that the language files can add to them. This variable is NOT unused.
	global $txt;

	$upcontext['sub_template'] = 'welcome_message';

	// Check for some key files - one template, one language, and a new and an old source file.
	$check = @file_exists($modSettings['theme_dir'] . '/index.template.php')
		&& @file_exists($sourcedir . '/QueryString.php')
		&& @file_exists($sourcedir . '/Subs-Db-' . $db_type . '.php')
		&& @file_exists(dirname(__FILE__) . '/upgrade_2-1_' . $db_type . '.sql');

	// Need legacy scripts?
	if (!isset($modSettings['smfVersion']) || $modSettings['smfVersion'] < 2.1)
		$check &= @file_exists(dirname(__FILE__) . '/upgrade_2-0_' . $db_type . '.sql');
	if (!isset($modSettings['smfVersion']) || $modSettings['smfVersion'] < 2.0)
		$check &= @file_exists(dirname(__FILE__) . '/upgrade_1-1.sql');
	if (!isset($modSettings['smfVersion']) || $modSettings['smfVersion'] < 1.1)
		$check &= @file_exists(dirname(__FILE__) . '/upgrade_1-0.sql');

	// We don't need "-utf8" files anymore...
	$upcontext['language'] = str_ireplace('-utf8', '', $upcontext['language']);

	// This needs to exist!
	if (!file_exists($modSettings['theme_dir'] . '/languages/Install.' . $upcontext['language'] . '.php'))
		return throw_error('The upgrader could not find the &quot;Install&quot; language file for the forum default language, ' . $upcontext['language'] . '.<br><br>Please make certain you uploaded all the files included in the package, even the theme and language files for the default theme.<br>&nbsp;&nbsp;&nbsp;[<a href="' . $upgradeurl . '?lang=english">Try English</a>]');
	else
		require_once($modSettings['theme_dir'] . '/languages/Install.' . $upcontext['language'] . '.php');

	if (!$check)
		// Don't tell them what files exactly because it's a spot check - just like teachers don't tell which problems they are spot checking, that's dumb.
		return throw_error('The upgrader was unable to find some crucial files.<br><br>Please make sure you uploaded all of the files included in the package, including the Themes, Sources, and other directories.');

	// Do they meet the install requirements?
	if (!php_version_check())
		return throw_error('Warning!  You do not appear to have a version of PHP installed on your webserver that meets SMF\'s minimum installations requirements.<br><br>Please ask your host to upgrade.');

	if (!db_version_check())
		return throw_error('Your ' . $databases[$db_type]['name'] . ' version does not meet the minimum requirements of SMF.<br><br>Please ask your host to upgrade.');

	// Do some checks to make sure they have proper privileges
	db_extend('packages');

	// CREATE
	$create = $smcFunc['db_create_table']('{db_prefix}priv_check', array(array('name' => 'id_test', 'type' => 'int', 'size' => 10, 'unsigned' => true, 'auto' => true)), array(array('columns' => array('id_test'), 'type' => 'primary')), array(), 'overwrite');

	// ALTER
	$alter = $smcFunc['db_add_column']('{db_prefix}priv_check', array('name' => 'txt', 'type' => 'varchar', 'size' => 4, 'null' => false, 'default' => ''));

	// DROP
	$drop = $smcFunc['db_drop_table']('{db_prefix}priv_check');

	// Sorry... we need CREATE, ALTER and DROP
	if (!$create || !$alter || !$drop)
		return throw_error('The ' . $databases[$db_type]['name'] . ' user you have set in Settings.php does not have proper privileges.<br><br>Please ask your host to give this user the ALTER, CREATE, and DROP privileges.');

	// Do a quick version spot check.
	$temp = substr(@implode('', @file($boarddir . '/index.php')), 0, 4096);
	preg_match('~\*\s@version\s+(.+)[\s]{2}~i', $temp, $match);
	if (empty($match[1]) || (trim($match[1]) != SMF_VERSION))
		return throw_error('The upgrader found some old or outdated files.<br><br>Please make certain you uploaded the new versions of all the files included in the package.');

	// What absolutely needs to be writable?
	$writable_files = array(
		$boarddir . '/Settings.php',
		$boarddir . '/Settings_bak.php',
	);

	// Only check for minified writable files if we have it enabled or not set.
	if (!empty($modSettings['minimize_files']) || !isset($modSettings['minimize_files']))
		$writable_files += array(
			$modSettings['theme_dir'] . '/css/minified.css',
			$modSettings['theme_dir'] . '/scripts/minified.js',
			$modSettings['theme_dir'] . '/scripts/minified_deferred.js',
		);

	// Do we need to add this setting?
	$need_settings_update = empty($modSettings['custom_avatar_dir']);

	$custom_av_dir = !empty($modSettings['custom_avatar_dir']) ? $modSettings['custom_avatar_dir'] : $GLOBALS['boarddir'] . '/custom_avatar';
	$custom_av_url = !empty($modSettings['custom_avatar_url']) ? $modSettings['custom_avatar_url'] : $boardurl . '/custom_avatar';

	// This little fellow has to cooperate...
	quickFileWritable($custom_av_dir);

	// Are we good now?
	if (!is_writable($custom_av_dir))
		return throw_error(sprintf('The directory: %1$s has to be writable to continue the upgrade. Please make sure permissions are correctly set to allow this.', $custom_av_dir));
	elseif ($need_settings_update)
	{
		if (!function_exists('cache_put_data'))
			require_once($sourcedir . '/Load.php');

		updateSettings(array('custom_avatar_dir' => $custom_av_dir));
		updateSettings(array('custom_avatar_url' => $custom_av_url));
	}

	require_once($sourcedir . '/Security.php');

	// Check the cache directory.
	$cachedir_temp = empty($cachedir) ? $boarddir . '/cache' : $cachedir;
	if (!file_exists($cachedir_temp))
		@mkdir($cachedir_temp);

	if (!file_exists($cachedir_temp))
		return throw_error('The cache directory could not be found.<br><br>Please make sure you have a directory called &quot;cache&quot; in your forum directory before continuing.');

	if (!file_exists($modSettings['theme_dir'] . '/languages/index.' . $upcontext['language'] . '.php') && !isset($modSettings['smfVersion']) && !isset($_GET['lang']))
		return throw_error('The upgrader was unable to find language files for the language specified in Settings.php.<br>SMF will not work without the primary language files installed.<br><br>Please either install them, or <a href="' . $upgradeurl . '?step=0;lang=english">use english instead</a>.');
	elseif (!isset($_GET['skiplang']))
	{
		$temp = substr(@implode('', @file($modSettings['theme_dir'] . '/languages/index.' . $upcontext['language'] . '.php')), 0, 4096);
		preg_match('~(?://|/\*)\s*Version:\s+(.+?);\s*index(?:[\s]{2}|\*/)~i', $temp, $match);

		if (empty($match[1]) || $match[1] != SMF_LANG_VERSION)
			return throw_error('The upgrader found some old or outdated language files, for the forum default language, ' . $upcontext['language'] . '.<br><br>Please make certain you uploaded the new versions of all the files included in the package, even the theme and language files for the default theme.<br>&nbsp;&nbsp;&nbsp;[<a href="' . $upgradeurl . '?skiplang">SKIP</a>] [<a href="' . $upgradeurl . '?lang=english">Try English</a>]');
	}

	if (!makeFilesWritable($writable_files))
		return false;

	// Check agreement.txt. (it may not exist, in which case $boarddir must be writable.)
	if (isset($modSettings['agreement']) && (!is_writable($boarddir) || file_exists($boarddir . '/agreement.txt')) && !is_writable($boarddir . '/agreement.txt'))
		return throw_error('The upgrader was unable to obtain write access to agreement.txt.<br><br>If you are using a linux or unix based server, please ensure that the file is chmod\'d to 777, or if it does not exist that the directory this upgrader is in is 777.<br>If your server is running Windows, please ensure that the internet guest account has the proper permissions on it or its folder.');

	// Upgrade the agreement.
	elseif (isset($modSettings['agreement']))
	{
		$fp = fopen($boarddir . '/agreement.txt', 'w');
		fwrite($fp, $modSettings['agreement']);
		fclose($fp);
	}

	// We're going to check that their board dir setting is right in case they've been moving stuff around.
	if (strtr($boarddir, array('/' => '', '\\' => '')) != strtr(dirname(__FILE__), array('/' => '', '\\' => '')))
		$upcontext['warning'] = '
			' . sprintf($txt['upgrade_boarddir_settings'], $boarddir, dirname(__FILE__)) . '<br>
			<ul>
				<li>' . $txt['upgrade_boarddir'] . '  ' . $boarddir . '</li>
				<li>' . $txt['upgrade_sourcedir'] . '  ' . $boarddir . '</li>
				<li>' . $txt['upgrade_cachedir'] . '  ' . $cachedir_temp . '</li>
			</ul>
			' . $txt['upgrade_incorrect_settings'] . '';

	// Confirm mbstring is loaded...
	if (!extension_loaded('mbstring'))
		return throw_error($txt['install_no_mbstring']);

	// Check for https stream support.
	$supported_streams = stream_get_wrappers();
	if (!in_array('https', $supported_streams))
		$upcontext['custom_warning'] = $txt['install_no_https'];

	// Either we're logged in or we're going to present the login.
	if (checkLogin())
		return true;

<<<<<<< HEAD
	require_once($sourcedir . '/Load.php');
	reloadSettings();
=======
>>>>>>> 54e2dbcc
	$upcontext += createToken('login');

	return false;
}

// Step 0.5: Does the login work?
function checkLogin()
{
	global $modSettings, $upcontext, $disable_security;
	global $smcFunc, $db_type, $support_js, $sourcedir;

	// Don't bother if the security is disabled.
	if ($disable_security)
		return true;

	// Are we trying to login?
	if (isset($_POST['contbutt']) && (!empty($_POST['user'])))
	{
		// If we've disabled security pick a suitable name!
		if (empty($_POST['user']))
			$_POST['user'] = 'Administrator';

		// Before 2.0 these column names were different!
		$oldDB = false;
		if (empty($db_type) || $db_type == 'mysql')
		{
			$request = $smcFunc['db_query']('', '
				SHOW COLUMNS
				FROM {db_prefix}members
				LIKE {string:member_name}',
				array(
					'member_name' => 'memberName',
					'db_error_skip' => true,
				)
			);
			if ($smcFunc['db_num_rows']($request) != 0)
				$oldDB = true;
			$smcFunc['db_free_result']($request);
		}

		// Get what we believe to be their details.
		if (!$disable_security)
		{
			if ($oldDB)
				$request = $smcFunc['db_query']('', '
					SELECT id_member, memberName AS member_name, passwd, id_group,
						additionalGroups AS additional_groups, lngfile
					FROM {db_prefix}members
					WHERE memberName = {string:member_name}',
					array(
						'member_name' => $_POST['user'],
						'db_error_skip' => true,
					)
				);
			else
				$request = $smcFunc['db_query']('', '
					SELECT id_member, member_name, passwd, id_group, additional_groups, lngfile
					FROM {db_prefix}members
					WHERE member_name = {string:member_name}',
					array(
						'member_name' => $_POST['user'],
						'db_error_skip' => true,
					)
				);
			if ($smcFunc['db_num_rows']($request) != 0)
			{
				list ($id_member, $name, $password, $id_group, $addGroups, $user_language) = $smcFunc['db_fetch_row']($request);

				$groups = explode(',', $addGroups);
				$groups[] = $id_group;

				foreach ($groups as $k => $v)
					$groups[$k] = (int) $v;

				$sha_passwd = sha1(strtolower($name) . un_htmlspecialchars($_REQUEST['passwrd']));

				// We don't use "-utf8" anymore...
				$user_language = str_ireplace('-utf8', '', $user_language);
			}
			else
				$upcontext['username_incorrect'] = true;

			$smcFunc['db_free_result']($request);
		}
		$upcontext['username'] = $_POST['user'];

		// Track whether javascript works!
		if (!empty($_POST['js_works']))
		{
			$upcontext['upgrade_status']['js'] = 1;
			$support_js = 1;
		}
		else
			$support_js = 0;

		// Note down the version we are coming from.
		if (!empty($modSettings['smfVersion']) && empty($upcontext['user']['version']))
			$upcontext['user']['version'] = $modSettings['smfVersion'];

		// Didn't get anywhere?
		if (!$disable_security && (empty($sha_passwd) || (!empty($password) ? $password : '') != $sha_passwd) && !hash_verify_password((!empty($name) ? $name : ''), $_REQUEST['passwrd'], (!empty($password) ? $password : '')) && empty($upcontext['username_incorrect']))
		{
			// MD5?
			$md5pass = md5_hmac($_REQUEST['passwrd'], strtolower($_POST['user']));
			if ($md5pass != $password)
			{
				$upcontext['password_failed'] = true;
				// Disable the hashing this time.
				$upcontext['disable_login_hashing'] = true;
			}
		}

		if ((empty($upcontext['password_failed']) && !empty($name)) || $disable_security)
		{
			// Set the password.
			if (!$disable_security)
			{
				// Do we actually have permission?
				if (!in_array(1, $groups))
				{
					$request = $smcFunc['db_query']('', '
						SELECT permission
						FROM {db_prefix}permissions
						WHERE id_group IN ({array_int:groups})
							AND permission = {string:admin_forum}',
						array(
							'groups' => $groups,
							'admin_forum' => 'admin_forum',
							'db_error_skip' => true,
						)
					);
					if ($smcFunc['db_num_rows']($request) == 0)
						return throw_error('You need to be an admin to perform an upgrade!');
					$smcFunc['db_free_result']($request);
				}

				$upcontext['user']['id'] = $id_member;
				$upcontext['user']['name'] = $name;
			}
			else
			{
				$upcontext['user']['id'] = 1;
				$upcontext['user']['name'] = 'Administrator';
			}
			$upcontext['user']['pass'] = $smcFunc['random_int'](0, 60000);
			// This basically is used to match the GET variables to Settings.php.
			$upcontext['upgrade_status']['pass'] = $upcontext['user']['pass'];

			// Set the language to that of the user?
			if (isset($user_language) && $user_language != $upcontext['language'] && file_exists($modSettings['theme_dir'] . '/languages/index.' . basename($user_language, '.lng') . '.php'))
			{
				$user_language = basename($user_language, '.lng');
				$temp = substr(@implode('', @file($modSettings['theme_dir'] . '/languages/index.' . $user_language . '.php')), 0, 4096);
				preg_match('~(?://|/\*)\s*Version:\s+(.+?);\s*index(?:[\s]{2}|\*/)~i', $temp, $match);

				if (empty($match[1]) || $match[1] != SMF_LANG_VERSION)
					$upcontext['upgrade_options_warning'] = 'The language files for your selected language, ' . $user_language . ', have not been updated to the latest version. Upgrade will continue with the forum default, ' . $upcontext['language'] . '.';
				elseif (!file_exists($modSettings['theme_dir'] . '/languages/Install.' . basename($user_language, '.lng') . '.php'))
					$upcontext['upgrade_options_warning'] = 'The language files for your selected language, ' . $user_language . ', have not been uploaded/updated as the &quot;Install&quot; language file is missing. Upgrade will continue with the forum default, ' . $upcontext['language'] . '.';
				else
				{
					// Set this as the new language.
					$upcontext['language'] = $user_language;
					$upcontext['upgrade_status']['lang'] = $upcontext['language'];

					// Include the file.
					require_once($modSettings['theme_dir'] . '/languages/Install.' . $user_language . '.php');
				}
			}

			// If we're resuming set the step and substep to be correct.
			if (isset($_POST['cont']))
			{
				$upcontext['current_step'] = $upcontext['user']['step'];
				$_GET['substep'] = $upcontext['user']['substep'];
			}

			return true;
		}
	}

	return false;
}

// Step 1: Do the maintenance and backup.
function UpgradeOptions()
{
	global $db_prefix, $command_line, $modSettings, $is_debug, $smcFunc, $packagesdir, $tasksdir, $language, $txt;
	global $boarddir, $boardurl, $sourcedir, $maintenance, $cachedir, $upcontext, $db_type, $db_server, $image_proxy_enabled;

	$upcontext['sub_template'] = 'upgrade_options';
	$upcontext['page_title'] = $txt['upgrade_options'];

	db_extend('packages');
	$upcontext['karma_installed'] = array('good' => false, 'bad' => false);
	$member_columns = $smcFunc['db_list_columns']('{db_prefix}members');

	$upcontext['karma_installed']['good'] = in_array('karma_good', $member_columns);
	$upcontext['karma_installed']['bad'] = in_array('karma_bad', $member_columns);

	unset($member_columns);

	// If these options are missing, we may need to migrate to a new Settings.php
	$upcontext['migrateSettingsNeeded'] = detectSettingsFileMigrationNeeded() ? 1 : 0;

	// If we've not submitted then we're done.
	if (empty($_POST['upcont']))
		return false;

	// Firstly, if they're enabling SM stat collection just do it.
	if (!empty($_POST['stats']) && substr($boardurl, 0, 16) != 'http://localhost' && empty($modSettings['allow_sm_stats']) && empty($modSettings['enable_sm_stats']))
	{
		$upcontext['allow_sm_stats'] = true;

		// Don't register if we still have a key.
		if (empty($modSettings['sm_stats_key']))
		{
			// Attempt to register the site etc.
			$fp = @fsockopen('www.simplemachines.org', 80, $errno, $errstr);
			if ($fp)
			{
				$out = 'GET /smf/stats/register_stats.php?site=' . base64_encode($boardurl) . ' HTTP/1.1' . "\r\n";
				$out .= 'Host: www.simplemachines.org' . "\r\n";
				$out .= 'Connection: Close' . "\r\n\r\n";
				fwrite($fp, $out);

				$return_data = '';
				while (!feof($fp))
					$return_data .= fgets($fp, 128);

				fclose($fp);

				// Get the unique site ID.
				preg_match('~SITE-ID:\s(\w{10})~', $return_data, $ID);

				if (!empty($ID[1]))
					$smcFunc['db_insert']('replace',
						$db_prefix . 'settings',
						array('variable' => 'string', 'value' => 'string'),
						array(
							array('sm_stats_key', $ID[1]),
							array('enable_sm_stats', 1),
						),
						array('variable')
					);
			}
		}
		else
		{
			$smcFunc['db_insert']('replace',
				$db_prefix . 'settings',
				array('variable' => 'string', 'value' => 'string'),
				array('enable_sm_stats', 1),
				array('variable')
			);
		}
	}
	// Don't remove stat collection unless we unchecked the box for real, not from the loop.
	elseif (empty($_POST['stats']) && empty($upcontext['allow_sm_stats']))
		$smcFunc['db_query']('', '
			DELETE FROM {db_prefix}settings
			WHERE variable = {string:enable_sm_stats}',
			array(
				'enable_sm_stats' => 'enable_sm_stats',
				'db_error_skip' => true,
			)
		);

	// Deleting old karma stuff?
	if (!empty($_POST['delete_karma']))
	{
		// Delete old settings vars.
		$smcFunc['db_query']('', '
			DELETE FROM {db_prefix}settings
			WHERE variable IN ({array_string:karma_vars})',
			array(
				'karma_vars' => array('karmaMode', 'karmaTimeRestrictAdmins', 'karmaWaitTime', 'karmaMinPosts', 'karmaLabel', 'karmaSmiteLabel', 'karmaApplaudLabel'),
			)
		);

		// Cleaning up old karma member settings.
		if ($upcontext['karma_installed']['good'])
			$smcFunc['db_query']('', '
				ALTER TABLE {db_prefix}members
				DROP karma_good',
				array()
			);

		// Does karma bad was enable?
		if ($upcontext['karma_installed']['bad'])
			$smcFunc['db_query']('', '
				ALTER TABLE {db_prefix}members
				DROP karma_bad',
				array()
			);

		// Cleaning up old karma permissions.
		$smcFunc['db_query']('', '
			DELETE FROM {db_prefix}permissions
			WHERE permission = {string:karma_vars}',
			array(
				'karma_vars' => 'karma_edit',
			)
		);
		// Cleaning up old log_karma table
		$smcFunc['db_query']('', '
			DROP TABLE IF EXISTS {db_prefix}log_karma',
			array()
		);
	}

	// Emptying the error log?
	if (!empty($_POST['empty_error']))
		$smcFunc['db_query']('truncate_table', '
			TRUNCATE {db_prefix}log_errors',
			array(
			)
		);

	$changes = array();

	// Add proxy settings.
	if (!isset($GLOBALS['image_proxy_maxsize']))
		$changes += array(
			'image_proxy_secret' => '\'' . substr(sha1(mt_rand()), 0, 20) . '\'',
			'image_proxy_maxsize' => 5190,
			'image_proxy_enabled' => 0,
		);

	// If $boardurl reflects https, set force_ssl
	if (!function_exists('cache_put_data'))
		require_once($sourcedir . '/Load.php');
	if (stripos($boardurl, 'https://') !== false)
		updateSettings(array('force_ssl' => '1'));

	// If we're overriding the language follow it through.
	if (isset($_GET['lang']) && file_exists($modSettings['theme_dir'] . '/languages/index.' . $_GET['lang'] . '.php'))
		$changes['language'] = '\'' . $_GET['lang'] . '\'';

	if (!empty($_POST['maint']))
	{
		$changes['maintenance'] = '2';
		// Remember what it was...
		$upcontext['user']['main'] = $maintenance;

		if (!empty($_POST['maintitle']))
		{
			$changes['mtitle'] = '\'' . addslashes($_POST['maintitle']) . '\'';
			$changes['mmessage'] = '\'' . addslashes($_POST['mainmessage']) . '\'';
		}
		else
		{
			$changes['mtitle'] = '\'Upgrading the forum...\'';
			$changes['mmessage'] = '\'Don\\\'t worry, we will be back shortly with an updated forum.  It will only be a minute ;).\'';
		}
	}

	if ($command_line)
		echo ' * Updating Settings.php...';

	// Fix some old paths.
	if (substr($boarddir, 0, 1) == '.')
		$changes['boarddir'] = '\'' . fixRelativePath($boarddir) . '\'';

	if (substr($sourcedir, 0, 1) == '.')
		$changes['sourcedir'] = '\'' . fixRelativePath($sourcedir) . '\'';

	if (empty($cachedir) || substr($cachedir, 0, 1) == '.')
		$changes['cachedir'] = '\'' . fixRelativePath($boarddir) . '/cache\'';

	// If they have a "host:port" setup for the host, split that into separate values
	// You should never have a : in the hostname if you're not on MySQL, but better safe than sorry
	if (strpos($db_server, ':') !== false && $db_type == 'mysql')
	{
		list ($db_server, $db_port) = explode(':', $db_server);

		$changes['db_server'] = '\'' . $db_server . '\'';

		// Only set this if we're not using the default port
		if ($db_port != ini_get('mysqli.default_port'))
			$changes['db_port'] = (int) $db_port;
	}
	elseif (!empty($db_port))
	{
		// If db_port is set and is the same as the default, set it to ''
		if ($db_type == 'mysql')
		{
			if ($db_port == ini_get('mysqli.default_port'))
				$changes['db_port'] = '\'\'';
			elseif ($db_type == 'postgresql' && $db_port == 5432)
				$changes['db_port'] = '\'\'';
		}
	}

	// Maybe we haven't had this option yet?
	if (empty($packagesdir))
		$changes['packagesdir'] = '\'' . fixRelativePath($boarddir) . '/Packages\'';

	// Add support for $tasksdir var.
	if (empty($tasksdir))
		$changes['tasksdir'] = '\'' . fixRelativePath($sourcedir) . '/tasks\'';

	// Make sure we fix the language as well.
	if (stristr($language, '-utf8'))
		$changes['language'] = '\'' . str_ireplace('-utf8', '', $language) . '\'';

	// @todo Maybe change the cookie name if going to 1.1, too?

	// If we are migrating the settings, get them ready.
	if (!empty($_POST['migrateSettings']))
	{
		// Ensure this doesn't get lost in translation.
		$changes['upgradeData'] = '"' . base64_encode(json_encode($upcontext['user'])) . '"';

		migrateSettingsFile($changes);
	}
	else
	{
		// Update Settings.php with the new settings.
		require_once($sourcedir . '/Subs-Admin.php');
		updateSettingsFile($changes);

		// Tell Settings.php to store db_last_error.php in the cache
		move_db_last_error_to_cachedir();
	}

	if ($command_line)
		echo ' Successful.' . "\n";

	// Are we doing debug?
	if (isset($_POST['debug']))
	{
		$upcontext['upgrade_status']['debug'] = true;
		$is_debug = true;
	}

	// If we're not backing up then jump one.
	if (empty($_POST['backup']))
		$upcontext['current_step']++;

	// If we've got here then let's proceed to the next step!
	return true;
}

// Backup the database - why not...
function BackupDatabase()
{
	global $upcontext, $db_prefix, $command_line, $support_js, $file_steps, $smcFunc, $txt;

	$upcontext['sub_template'] = isset($_GET['xml']) ? 'backup_xml' : 'backup_database';
	$upcontext['page_title'] = $txt['backup_database'];

	// Done it already - js wise?
	if (!empty($_POST['backup_done']))
		return true;

	// Some useful stuff here.
	db_extend();

	// Might need this as well
	db_extend('packages');

	// Get all the table names.
	$filter = str_replace('_', '\_', preg_match('~^`(.+?)`\.(.+?)$~', $db_prefix, $match) != 0 ? $match[2] : $db_prefix) . '%';
	$db = preg_match('~^`(.+?)`\.(.+?)$~', $db_prefix, $match) != 0 ? strtr($match[1], array('`' => '')) : false;
	$tables = $smcFunc['db_list_tables']($db, $filter);

	$table_names = array();
	foreach ($tables as $table)
		if (substr($table, 0, 7) !== 'backup_')
			$table_names[] = $table;

	$upcontext['table_count'] = count($table_names);
	$upcontext['cur_table_num'] = $_GET['substep'];
	$upcontext['cur_table_name'] = str_replace($db_prefix, '', isset($table_names[$_GET['substep']]) ? $table_names[$_GET['substep']] : $table_names[0]);
	$upcontext['step_progress'] = (int) (($upcontext['cur_table_num'] / $upcontext['table_count']) * 100);
	// For non-java auto submit...
	$file_steps = $upcontext['table_count'];

	// What ones have we already done?
	foreach ($table_names as $id => $table)
		if ($id < $_GET['substep'])
			$upcontext['previous_tables'][] = $table;

	if ($command_line)
		echo 'Backing Up Tables.';

	// If we don't support javascript we backup here.
	if (!$support_js || isset($_GET['xml']))
	{
		// Backup each table!
		for ($substep = $_GET['substep'], $n = count($table_names); $substep < $n; $substep++)
		{
			$upcontext['cur_table_name'] = str_replace($db_prefix, '', (isset($table_names[$substep + 1]) ? $table_names[$substep + 1] : $table_names[$substep]));
			$upcontext['cur_table_num'] = $substep + 1;

			$upcontext['step_progress'] = (int) (($upcontext['cur_table_num'] / $upcontext['table_count']) * 100);

			// Do we need to pause?
			nextSubstep($substep);

			backupTable($table_names[$substep]);

			// If this is XML to keep it nice for the user do one table at a time anyway!
			if (isset($_GET['xml']))
				return upgradeExit();
		}

		if ($command_line)
		{
			echo "\n" . ' Successful.\'' . "\n";
			flush();
		}
		$upcontext['step_progress'] = 100;

		$_GET['substep'] = 0;
		// Make sure we move on!
		return true;
	}

	// Either way next place to post will be database changes!
	$_GET['substep'] = 0;
	return false;
}

// Backup one table...
function backupTable($table)
{
	global $command_line, $db_prefix, $smcFunc;

	if ($command_line)
	{
		echo "\n" . ' +++ Backing up \"' . str_replace($db_prefix, '', $table) . '"...';
		flush();
	}

	$smcFunc['db_backup_table']($table, 'backup_' . $table);

	if ($command_line)
		echo ' done.';
}

// Step 2: Everything.
function DatabaseChanges()
{
	global $db_prefix, $modSettings, $smcFunc, $txt;
	global $upcontext, $support_js, $db_type;

	// Have we just completed this?
	if (!empty($_POST['database_done']))
		return true;

	$upcontext['sub_template'] = isset($_GET['xml']) ? 'database_xml' : 'database_changes';
	$upcontext['page_title'] = $txt['database_changes'];

	// All possible files.
	// Name, < version, insert_on_complete
	$files = array(
		array('upgrade_1-0.sql', '1.1', '1.1 RC0'),
		array('upgrade_1-1.sql', '2.0', '2.0 a'),
		array('upgrade_2-0_' . $db_type . '.sql', '2.1', '2.1 dev0'),
		array('upgrade_2-1_' . $db_type . '.sql', '3.0', SMF_VERSION),
	);

	// How many files are there in total?
	if (isset($_GET['filecount']))
		$upcontext['file_count'] = (int) $_GET['filecount'];
	else
	{
		$upcontext['file_count'] = 0;
		foreach ($files as $file)
		{
			if (!isset($modSettings['smfVersion']) || $modSettings['smfVersion'] < $file[1])
				$upcontext['file_count']++;
		}
	}

	// Do each file!
	$did_not_do = count($files) - $upcontext['file_count'];
	$upcontext['step_progress'] = 0;
	$upcontext['cur_file_num'] = 0;
	foreach ($files as $file)
	{
		if ($did_not_do)
			$did_not_do--;
		else
		{
			$upcontext['cur_file_num']++;
			$upcontext['cur_file_name'] = $file[0];
			// Do we actually need to do this still?
			if (!isset($modSettings['smfVersion']) || $modSettings['smfVersion'] < $file[1])
			{
				$nextFile = parse_sql(dirname(__FILE__) . '/' . $file[0]);
				if ($nextFile)
				{
					// Only update the version of this if complete.
					$smcFunc['db_insert']('replace',
						$db_prefix . 'settings',
						array('variable' => 'string', 'value' => 'string'),
						array('smfVersion', $file[2]),
						array('variable')
					);

					$modSettings['smfVersion'] = $file[2];
				}

				// If this is XML we only do this stuff once.
				if (isset($_GET['xml']))
				{
					// Flag to move on to the next.
					$upcontext['completed_step'] = true;
					// Did we complete the whole file?
					if ($nextFile)
						$upcontext['current_debug_item_num'] = -1;
					return upgradeExit();
				}
				elseif ($support_js)
					break;
			}
			// Set the progress bar to be right as if we had - even if we hadn't...
			$upcontext['step_progress'] = ($upcontext['cur_file_num'] / $upcontext['file_count']) * 100;
		}
	}

	$_GET['substep'] = 0;
	// So the template knows we're done.
	if (!$support_js)
	{
		$upcontext['changes_complete'] = true;

		return true;
	}
	return false;
}

// Delete the damn thing!
function DeleteUpgrade()
{
	global $command_line, $language, $upcontext, $sourcedir, $forum_version;
	global $user_info, $maintenance, $smcFunc, $db_type, $txt, $settings;

	// Now it's nice to have some of the basic SMF source files.
	if (!isset($_GET['ssi']) && !$command_line)
		redirectLocation('&ssi=1');

	$upcontext['sub_template'] = 'upgrade_complete';
	$upcontext['page_title'] = $txt['upgrade_complete'];

	$endl = $command_line ? "\n" : '<br>' . "\n";

	$changes = array(
		'language' => '\'' . (substr($language, -4) == '.lng' ? substr($language, 0, -4) : $language) . '\'',
		'db_error_send' => '1',
		'upgradeData' => '\'\'',
	);

	// Are we in maintenance mode?
	if (isset($upcontext['user']['main']))
	{
		if ($command_line)
			echo ' * ';
		$upcontext['removed_maintenance'] = true;
		$changes['maintenance'] = $upcontext['user']['main'];
	}
	// Otherwise if somehow we are in 2 let's go to 1.
	elseif (!empty($maintenance) && $maintenance == 2)
		$changes['maintenance'] = 1;

	// Wipe this out...
	$upcontext['user'] = array();

	require_once($sourcedir . '/Subs-Admin.php');
	updateSettingsFile($changes);

	// Clean any old cache files away.
	upgrade_clean_cache();

	// Can we delete the file?
	$upcontext['can_delete_script'] = is_writable(dirname(__FILE__)) || is_writable(__FILE__);

	// Now is the perfect time to fetch the SM files.
	if ($command_line)
		cli_scheduled_fetchSMfiles();
	else
	{
		require_once($sourcedir . '/ScheduledTasks.php');
		$forum_version = SMF_VERSION; // The variable is usually defined in index.php so lets just use the constant to do it for us.
		scheduled_fetchSMfiles(); // Now go get those files!
		// This is needed in case someone invokes the upgrader using https when upgrading an http forum
		if (httpsOn())
			$settings['default_theme_url'] = strtr($settings['default_theme_url'], array('http://' => 'https://'));
	}

	// Log what we've done.
	if (empty($user_info['id']))
		$user_info['id'] = !empty($upcontext['user']['id']) ? $upcontext['user']['id'] : 0;

	// Log the action manually, so CLI still works.
	$smcFunc['db_insert']('',
		'{db_prefix}log_actions',
		array(
			'log_time' => 'int', 'id_log' => 'int', 'id_member' => 'int', 'ip' => 'inet', 'action' => 'string',
			'id_board' => 'int', 'id_topic' => 'int', 'id_msg' => 'int', 'extra' => 'string-65534',
		),
		array(
			time(), 3, $user_info['id'], $command_line ? '127.0.0.1' : $user_info['ip'], 'upgrade',
			0, 0, 0, json_encode(array('version' => $forum_version, 'member' => $user_info['id'])),
		),
		array('id_action')
	);
	$user_info['id'] = 0;

	// Save the current database version.
	$server_version = $smcFunc['db_server_info']();
	if ($db_type == 'mysql' && in_array(substr($server_version, 0, 6), array('5.0.50', '5.0.51')))
		updateSettings(array('db_mysql_group_by_fix' => '1'));

	if ($command_line)
	{
		echo $endl;
		echo 'Upgrade Complete!', $endl;
		echo 'Please delete this file as soon as possible for security reasons.', $endl;
		exit;
	}

	// Make sure it says we're done.
	$upcontext['overall_percent'] = 100;
	if (isset($upcontext['step_progress']))
		unset($upcontext['step_progress']);

	$_GET['substep'] = 0;
	return false;
}

// Just like the built in one, but setup for CLI to not use themes.
function cli_scheduled_fetchSMfiles()
{
	global $sourcedir, $language, $forum_version, $modSettings, $smcFunc;

	if (empty($modSettings['time_format']))
		$modSettings['time_format'] = '%B %d, %Y, %I:%M:%S %p';

	// What files do we want to get
	$request = $smcFunc['db_query']('', '
		SELECT id_file, filename, path, parameters
		FROM {db_prefix}admin_info_files',
		array(
		)
	);

	$js_files = array();
	while ($row = $smcFunc['db_fetch_assoc']($request))
	{
		$js_files[$row['id_file']] = array(
			'filename' => $row['filename'],
			'path' => $row['path'],
			'parameters' => sprintf($row['parameters'], $language, urlencode($modSettings['time_format']), urlencode($forum_version)),
		);
	}
	$smcFunc['db_free_result']($request);

	// We're gonna need fetch_web_data() to pull this off.
	require_once($sourcedir . '/Subs.php');

	foreach ($js_files as $ID_FILE => $file)
	{
		// Create the url
		$server = empty($file['path']) || substr($file['path'], 0, 7) != 'http://' ? 'https://www.simplemachines.org' : '';
		$url = $server . (!empty($file['path']) ? $file['path'] : $file['path']) . $file['filename'] . (!empty($file['parameters']) ? '?' . $file['parameters'] : '');

		// Get the file
		$file_data = fetch_web_data($url);

		// If we got an error - give up - the site might be down.
		if ($file_data === false)
			return throw_error(sprintf('Could not retrieve the file %1$s.', $url));

		// Save the file to the database.
		$smcFunc['db_query']('substring', '
			UPDATE {db_prefix}admin_info_files
			SET data = SUBSTRING({string:file_data}, 1, 65534)
			WHERE id_file = {int:id_file}',
			array(
				'id_file' => $ID_FILE,
				'file_data' => $file_data,
			)
		);
	}
	return true;
}

function convertSettingsToTheme()
{
	global $db_prefix, $modSettings, $smcFunc;

	$values = array(
		'show_latest_member' => @$GLOBALS['showlatestmember'],
		'show_bbc' => isset($GLOBALS['showyabbcbutt']) ? $GLOBALS['showyabbcbutt'] : @$GLOBALS['showbbcbutt'],
		'show_modify' => @$GLOBALS['showmodify'],
		'show_user_images' => @$GLOBALS['showuserpic'],
		'show_blurb' => @$GLOBALS['showusertext'],
		'show_gender' => @$GLOBALS['showgenderimage'],
		'show_newsfader' => @$GLOBALS['shownewsfader'],
		'display_recent_bar' => @$GLOBALS['Show_RecentBar'],
		'show_member_bar' => @$GLOBALS['Show_MemberBar'],
		'linktree_link' => @$GLOBALS['curposlinks'],
		'show_profile_buttons' => @$GLOBALS['profilebutton'],
		'show_mark_read' => @$GLOBALS['showmarkread'],
		'newsfader_time' => @$GLOBALS['fadertime'],
		'use_image_buttons' => empty($GLOBALS['MenuType']) ? 1 : 0,
		'enable_news' => @$GLOBALS['enable_news'],
		'return_to_post' => @$modSettings['returnToPost'],
	);

	$themeData = array();
	foreach ($values as $variable => $value)
	{
		if (!isset($value) || $value === null)
			$value = 0;

		$themeData[] = array(0, 1, $variable, $value);
	}
	if (!empty($themeData))
	{
		$smcFunc['db_insert']('ignore',
			$db_prefix . 'themes',
			array('id_member' => 'int', 'id_theme' => 'int', 'variable' => 'string', 'value' => 'string'),
			$themeData,
			array('id_member', 'id_theme', 'variable')
		);
	}
}

// This function only works with MySQL but that's fine as it is only used for v1.0.
function convertSettingstoOptions()
{
	global $modSettings, $smcFunc;

	// Format: new_setting -> old_setting_name.
	$values = array(
		'calendar_start_day' => 'cal_startmonday',
		'view_newest_first' => 'viewNewestFirst',
		'view_newest_pm_first' => 'viewNewestFirst',
	);

	foreach ($values as $variable => $value)
	{
		if (empty($modSettings[$value[0]]))
			continue;

		$smcFunc['db_query']('', '
			INSERT IGNORE INTO {db_prefix}themes
				(id_member, id_theme, variable, value)
			SELECT id_member, 1, {string:variable}, {string:value}
			FROM {db_prefix}members',
			array(
				'variable' => $variable,
				'value' => $modSettings[$value[0]],
				'db_error_skip' => true,
			)
		);

		$smcFunc['db_query']('', '
			INSERT IGNORE INTO {db_prefix}themes
				(id_member, id_theme, variable, value)
			VALUES (-1, 1, {string:variable}, {string:value})',
			array(
				'variable' => $variable,
				'value' => $modSettings[$value[0]],
				'db_error_skip' => true,
			)
		);
	}
}

function php_version_check()
{
	return version_compare(PHP_VERSION, $GLOBALS['required_php_version'], '>=');
}

function db_version_check()
{
	global $db_type, $databases;

	$curver = eval($databases[$db_type]['version_check']);
	$curver = preg_replace('~\-.+?$~', '', $curver);

	return version_compare($databases[$db_type]['version'], $curver, '<=');
}

function fixRelativePath($path)
{
	global $install_path;

	// Fix the . at the start, clear any duplicate slashes, and fix any trailing slash...
	return addslashes(preg_replace(array('~^\.([/\\\]|$)~', '~[/]+~', '~[\\\]+~', '~[/\\\]$~'), array($install_path . '$1', '/', '\\', ''), $path));
}

function parse_sql($filename)
{
	global $db_prefix, $db_collation, $boarddir, $boardurl, $command_line, $file_steps, $step_progress, $custom_warning;
	global $upcontext, $support_js, $is_debug, $db_type, $db_character_set;

/*
	Failure allowed on:
		- INSERT INTO but not INSERT IGNORE INTO.
		- UPDATE IGNORE but not UPDATE.
		- ALTER TABLE and ALTER IGNORE TABLE.
		- DROP TABLE.
	Yes, I realize that this is a bit confusing... maybe it should be done differently?

	If a comment...
		- begins with --- it is to be output, with a break only in debug mode. (and say successful\n\n if there was one before.)
		- begins with ---# it is a debugging statement, no break - only shown at all in debug.
		- is only ---#, it is "done." and then a break - only shown in debug.
		- begins with ---{ it is a code block terminating at ---}.

	Every block of between "--- ..."s is a step.  Every "---#" section represents a substep.

	Replaces the following variables:
		- {$boarddir}
		- {$boardurl}
		- {$db_prefix}
		- {$db_collation}
*/

	// May want to use extended functionality.
	db_extend();
	db_extend('packages');

	// Our custom error handler - does nothing but does stop public errors from XML!
	set_error_handler(
		function($errno, $errstr, $errfile, $errline) use ($support_js)
		{
			if ($support_js)
				return true;
			else
				echo 'Error: ' . $errstr . ' File: ' . $errfile . ' Line: ' . $errline;
		}
	);

	// If we're on MySQL, set {db_collation}; this approach is used throughout upgrade_2-0_mysql.php to set new tables to utf8
	// Note it is expected to be in the format: ENGINE=MyISAM{$db_collation};
	if ($db_type == 'mysql')
		$db_collation = ' DEFAULT CHARSET=utf8 COLLATE=utf8_general_ci';
	else
		$db_collation = '';

	$endl = $command_line ? "\n" : '<br>' . "\n";

	$lines = file($filename);

	$current_type = 'sql';
	$current_data = '';
	$substep = 0;
	$last_step = '';

	// Make sure all newly created tables will have the proper characters set; this approach is used throughout upgrade_2-1_mysql.php
	if (isset($db_character_set) && $db_character_set === 'utf8')
		$lines = str_replace(') ENGINE=MyISAM;', ') ENGINE=MyISAM DEFAULT CHARSET=utf8 COLLATE=utf8_general_ci;', $lines);

	// Count the total number of steps within this file - for progress.
	$file_steps = substr_count(implode('', $lines), '---#');
	$upcontext['total_items'] = substr_count(implode('', $lines), '--- ');
	$upcontext['debug_items'] = $file_steps;
	$upcontext['current_item_num'] = 0;
	$upcontext['current_item_name'] = '';
	$upcontext['current_debug_item_num'] = 0;
	$upcontext['current_debug_item_name'] = '';
	// This array keeps a record of what we've done in case java is dead...
	$upcontext['actioned_items'] = array();

	$done_something = false;

	foreach ($lines as $line_number => $line)
	{
		$do_current = $substep >= $_GET['substep'];

		// Get rid of any comments in the beginning of the line...
		if (substr(trim($line), 0, 2) === '/*')
			$line = preg_replace('~/\*.+?\*/~', '', $line);

		// Always flush.  Flush, flush, flush.  Flush, flush, flush, flush!  FLUSH!
		if ($is_debug && !$support_js && $command_line)
			flush();

		if (trim($line) === '')
			continue;

		if (trim(substr($line, 0, 3)) === '---')
		{
			$type = substr($line, 3, 1);

			// An error??
			if (trim($current_data) != '' && $type !== '}')
			{
				$upcontext['error_message'] = 'Error in upgrade script - line ' . $line_number . '!' . $endl;
				if ($command_line)
					echo $upcontext['error_message'];
			}

			if ($type == ' ')
			{
				if (!$support_js && $do_current && $_GET['substep'] != 0 && $command_line)
				{
					echo ' Successful.', $endl;
					flush();
				}

				$last_step = htmlspecialchars(rtrim(substr($line, 4)));
				$upcontext['current_item_num']++;
				$upcontext['current_item_name'] = $last_step;

				if ($do_current)
				{
					$upcontext['actioned_items'][] = $last_step;
					if ($command_line)
						echo ' * ';
				}
			}
			elseif ($type == '#')
			{
				$upcontext['step_progress'] += (100 / $upcontext['file_count']) / $file_steps;

				$upcontext['current_debug_item_num']++;
				if (trim($line) != '---#')
					$upcontext['current_debug_item_name'] = htmlspecialchars(rtrim(substr($line, 4)));

				// Have we already done something?
				if (isset($_GET['xml']) && $done_something)
				{
					restore_error_handler();
					return $upcontext['current_debug_item_num'] >= $upcontext['debug_items'] ? true : false;
				}

				if ($do_current)
				{
					if (trim($line) == '---#' && $command_line)
						echo ' done.', $endl;
					elseif ($command_line)
						echo ' +++ ', rtrim(substr($line, 4));
					elseif (trim($line) != '---#')
					{
						if ($is_debug)
							$upcontext['actioned_items'][] = htmlspecialchars(rtrim(substr($line, 4)));
					}
				}

				if ($substep < $_GET['substep'] && $substep + 1 >= $_GET['substep'])
				{
					if ($command_line)
						echo ' * ';
					else
						$upcontext['actioned_items'][] = $last_step;
				}

				// Small step - only if we're actually doing stuff.
				if ($do_current)
					nextSubstep(++$substep);
				else
					$substep++;
			}
			elseif ($type == '{')
				$current_type = 'code';
			elseif ($type == '}')
			{
				$current_type = 'sql';

				if (!$do_current)
				{
					$current_data = '';
					continue;
				}

				if (eval('global $db_prefix, $modSettings, $smcFunc, $txt; ' . $current_data) === false)
				{
					$upcontext['error_message'] = 'Error in upgrade script ' . basename($filename) . ' on line ' . $line_number . '!' . $endl;
					if ($command_line)
						echo $upcontext['error_message'];
				}

				// Done with code!
				$current_data = '';
				$done_something = true;
			}

			continue;
		}

		$current_data .= $line;
		if (substr(rtrim($current_data), -1) === ';' && $current_type === 'sql')
		{
			if ((!$support_js || isset($_GET['xml'])))
			{
				if (!$do_current)
				{
					$current_data = '';
					continue;
				}

				$current_data = strtr(substr(rtrim($current_data), 0, -1), array('{$db_prefix}' => $db_prefix, '{$boarddir}' => $boarddir, '{$sboarddir}' => addslashes($boarddir), '{$boardurl}' => $boardurl, '{$db_collation}' => $db_collation));

				upgrade_query($current_data);

				// @todo This will be how it kinda does it once mysql all stripped out - needed for postgre (etc).
				/*
				$result = $smcFunc['db_query']('', $current_data, false, false);
				// Went wrong?
				if (!$result)
				{
					// Bit of a bodge - do we want the error?
					if (!empty($upcontext['return_error']))
					{
						$upcontext['error_message'] = $smcFunc['db_error']($db_connection);
						return false;
					}
				}*/
				$done_something = true;
			}
			$current_data = '';
		}
		// If this is xml based and we're just getting the item name then that's grand.
		elseif ($support_js && !isset($_GET['xml']) && $upcontext['current_debug_item_name'] != '' && $do_current)
		{
			restore_error_handler();
			return false;
		}

		// Clean up by cleaning any step info.
		$step_progress = array();
		$custom_warning = '';
	}

	// Put back the error handler.
	restore_error_handler();

	if ($command_line)
	{
		echo ' Successful.' . "\n";
		flush();
	}

	$_GET['substep'] = 0;
	return true;
}

function upgrade_query($string, $unbuffered = false)
{
	global $db_connection, $db_server, $db_user, $db_passwd, $db_type, $command_line, $upcontext, $upgradeurl, $modSettings;
	global $db_name, $db_unbuffered, $smcFunc;

	// Get the query result - working around some SMF specific security - just this once!
	$modSettings['disableQueryCheck'] = true;
	$db_unbuffered = $unbuffered;
	$ignore_insert_error = false;

	// If we got an old pg version and use a insert ignore query
	if ($db_type == 'postgresql' && !$smcFunc['db_native_replace']() && strpos($string, 'ON CONFLICT DO NOTHING') !== false)
	{
		$ignore_insert_error = true;
		$string = str_replace('ON CONFLICT DO NOTHING', '', $string);
	}
	$result = $smcFunc['db_query']('', $string, array('security_override' => true, 'db_error_skip' => true));
	$db_unbuffered = false;

	// Failure?!
	if ($result !== false)
		return $result;

	$db_error_message = $smcFunc['db_error']($db_connection);
	// If MySQL we do something more clever.
	if ($db_type == 'mysql')
	{
		$mysqli_errno = mysqli_errno($db_connection);
		$error_query = in_array(substr(trim($string), 0, 11), array('INSERT INTO', 'UPDATE IGNO', 'ALTER TABLE', 'DROP TABLE ', 'ALTER IGNOR'));

		// Error numbers:
		//    1016: Can't open file '....MYI'
		//    1050: Table already exists.
		//    1054: Unknown column name.
		//    1060: Duplicate column name.
		//    1061: Duplicate key name.
		//    1062: Duplicate entry for unique key.
		//    1068: Multiple primary keys.
		//    1072: Key column '%s' doesn't exist in table.
		//    1091: Can't drop key, doesn't exist.
		//    1146: Table doesn't exist.
		//    2013: Lost connection to server during query.

		if ($mysqli_errno == 1016)
		{
			if (preg_match('~\'([^\.\']+)~', $db_error_message, $match) != 0 && !empty($match[1]))
			{
				mysqli_query($db_connection, 'REPAIR TABLE `' . $match[1] . '`');
				$result = mysqli_query($db_connection, $string);
				if ($result !== false)
					return $result;
			}
		}
		elseif ($mysqli_errno == 2013)
		{
			$db_connection = mysqli_connect($db_server, $db_user, $db_passwd);
			mysqli_select_db($db_connection, $db_name);
			if ($db_connection)
			{
				$result = mysqli_query($db_connection, $string);
				if ($result !== false)
					return $result;
			}
		}
		// Duplicate column name... should be okay ;).
		elseif (in_array($mysqli_errno, array(1060, 1061, 1068, 1091)))
			return false;
		// Duplicate insert... make sure it's the proper type of query ;).
		elseif (in_array($mysqli_errno, array(1054, 1062, 1146)) && $error_query)
			return false;
		// Creating an index on a non-existent column.
		elseif ($mysqli_errno == 1072)
			return false;
		elseif ($mysqli_errno == 1050 && substr(trim($string), 0, 12) == 'RENAME TABLE')
			return false;
	}
	// If a table already exists don't go potty.
	else
	{
		if (in_array(substr(trim($string), 0, 8), array('CREATE T', 'CREATE S', 'DROP TABL', 'ALTER TA', 'CREATE I', 'CREATE U')))
		{
			if (strpos($db_error_message, 'exist') !== false)
				return true;
		}
		elseif (strpos(trim($string), 'INSERT ') !== false)
		{
			if (strpos($db_error_message, 'duplicate') !== false || $ignore_insert_error)
				return true;
		}
	}

	// Get the query string so we pass everything.
	$query_string = '';
	foreach ($_GET as $k => $v)
		$query_string .= ';' . $k . '=' . $v;
	if (strlen($query_string) != 0)
		$query_string = '?' . substr($query_string, 1);

	if ($command_line)
	{
		echo 'Unsuccessful!  Database error message:', "\n", $db_error_message, "\n";
		die;
	}

	// Bit of a bodge - do we want the error?
	if (!empty($upcontext['return_error']))
	{
		$upcontext['error_message'] = $db_error_message;
		$upcontext['error_string'] = $string;
		return false;
	}

	// Otherwise we have to display this somewhere appropriate if possible.
	$upcontext['forced_error_message'] = '
			<strong>' . $txt['upgrade_unsuccessful'] . '</strong><br>

			<div style="margin: 2ex;">
				' . $txt['upgrade_thisquery'] . '
				<blockquote><pre>' . nl2br(htmlspecialchars(trim($string))) . ';</pre></blockquote>

				' . $txt['upgrade_causerror'] . '
				<blockquote>' . nl2br(htmlspecialchars($db_error_message)) . '</blockquote>
			</div>

			<form action="' . $upgradeurl . $query_string . '" method="post">
				<input type="submit" value="Try again" class="button">
			</form>
		</div>';

	upgradeExit();
}

// This performs a table alter, but does it unbuffered so the script can time out professionally.
function protected_alter($change, $substep, $is_test = false)
{
	global $db_prefix, $smcFunc;

	db_extend('packages');

	// Firstly, check whether the current index/column exists.
	$found = false;
	if ($change['type'] === 'column')
	{
		$columns = $smcFunc['db_list_columns']('{db_prefix}' . $change['table'], true);
		foreach ($columns as $column)
		{
			// Found it?
			if ($column['name'] === $change['name'])
			{
				$found |= 1;
				// Do some checks on the data if we have it set.
				if (isset($change['col_type']))
					$found &= $change['col_type'] === $column['type'];
				if (isset($change['null_allowed']))
					$found &= $column['null'] == $change['null_allowed'];
				if (isset($change['default']))
					$found &= $change['default'] === $column['default'];
			}
		}
	}
	elseif ($change['type'] === 'index')
	{
		$request = upgrade_query('
			SHOW INDEX
			FROM ' . $db_prefix . $change['table']);
		if ($request !== false)
		{
			$cur_index = array();

			while ($row = $smcFunc['db_fetch_assoc']($request))
				if ($row['Key_name'] === $change['name'])
					$cur_index[(int) $row['Seq_in_index']] = $row['Column_name'];

			ksort($cur_index, SORT_NUMERIC);
			$found = array_values($cur_index) === $change['target_columns'];

			$smcFunc['db_free_result']($request);
		}
	}

	// If we're trying to add and it's added, we're done.
	if ($found && in_array($change['method'], array('add', 'change')))
		return true;
	// Otherwise if we're removing and it wasn't found we're also done.
	elseif (!$found && in_array($change['method'], array('remove', 'change_remove')))
		return true;
	// Otherwise is it just a test?
	elseif ($is_test)
		return false;

	// Not found it yet? Bummer! How about we see if we're currently doing it?
	$running = false;
	$found = false;
	while (1 == 1)
	{
		$request = upgrade_query('
			SHOW FULL PROCESSLIST');
		while ($row = $smcFunc['db_fetch_assoc']($request))
		{
			if (strpos($row['Info'], 'ALTER TABLE ' . $db_prefix . $change['table']) !== false && strpos($row['Info'], $change['text']) !== false)
				$found = true;
		}

		// Can't find it? Then we need to run it fools!
		if (!$found && !$running)
		{
			$smcFunc['db_free_result']($request);

			$success = upgrade_query('
				ALTER TABLE ' . $db_prefix . $change['table'] . '
				' . $change['text'], true) !== false;

			if (!$success)
				return false;

			// Return
			$running = true;
		}
		// What if we've not found it, but we'd ran it already? Must of completed.
		elseif (!$found)
		{
			$smcFunc['db_free_result']($request);
			return true;
		}

		// Pause execution for a sec or three.
		sleep(3);

		// Can never be too well protected.
		nextSubstep($substep);
	}

	// Protect it.
	nextSubstep($substep);
}

/**
 * Alter a text column definition preserving its character set.
 *
 * @param array $change
 * @param int $substep
 */
function textfield_alter($change, $substep)
{
	global $db_prefix, $smcFunc;

	$request = $smcFunc['db_query']('', '
		SHOW FULL COLUMNS
		FROM {db_prefix}' . $change['table'] . '
		LIKE {string:column}',
		array(
			'column' => $change['column'],
			'db_error_skip' => true,
		)
	);
	if ($smcFunc['db_num_rows']($request) === 0)
		die('Unable to find column ' . $change['column'] . ' inside table ' . $db_prefix . $change['table']);
	$table_row = $smcFunc['db_fetch_assoc']($request);
	$smcFunc['db_free_result']($request);

	// If something of the current column definition is different, fix it.
	$column_fix = $table_row['Type'] !== $change['type'] || (strtolower($table_row['Null']) === 'yes') !== $change['null_allowed'] || ($table_row['Default'] === null) !== !isset($change['default']) || (isset($change['default']) && $change['default'] !== $table_row['Default']);

	// Columns that previously allowed null, need to be converted first.
	$null_fix = strtolower($table_row['Null']) === 'yes' && !$change['null_allowed'];

	// Get the character set that goes with the collation of the column.
	if ($column_fix && !empty($table_row['Collation']))
	{
		$request = $smcFunc['db_query']('', '
			SHOW COLLATION
			LIKE {string:collation}',
			array(
				'collation' => $table_row['Collation'],
				'db_error_skip' => true,
			)
		);
		// No results? Just forget it all together.
		if ($smcFunc['db_num_rows']($request) === 0)
			unset($table_row['Collation']);
		else
			$collation_info = $smcFunc['db_fetch_assoc']($request);
		$smcFunc['db_free_result']($request);
	}

	if ($column_fix)
	{
		// Make sure there are no NULL's left.
		if ($null_fix)
			$smcFunc['db_query']('', '
				UPDATE {db_prefix}' . $change['table'] . '
				SET ' . $change['column'] . ' = {string:default}
				WHERE ' . $change['column'] . ' IS NULL',
				array(
					'default' => isset($change['default']) ? $change['default'] : '',
					'db_error_skip' => true,
				)
			);

		// Do the actual alteration.
		$smcFunc['db_query']('', '
			ALTER TABLE {db_prefix}' . $change['table'] . '
			CHANGE COLUMN ' . $change['column'] . ' ' . $change['column'] . ' ' . $change['type'] . (isset($collation_info['Charset']) ? ' CHARACTER SET ' . $collation_info['Charset'] . ' COLLATE ' . $collation_info['Collation'] : '') . ($change['null_allowed'] ? '' : ' NOT NULL') . (isset($change['default']) ? ' default {string:default}' : ''),
			array(
				'default' => isset($change['default']) ? $change['default'] : '',
				'db_error_skip' => true,
			)
		);
	}
	nextSubstep($substep);
}

// Check if we need to alter this query.
function checkChange(&$change)
{
	global $smcFunc, $db_type, $databases;
	static $database_version, $where_field_support;

	// Attempt to find a database_version.
	if (empty($database_version))
	{
		$database_version = $databases[$db_type]['version_check'];
		$where_field_support = $db_type == 'mysql' && version_compare('5.0', $database_version, '<=');
	}

	// Not a column we need to check on?
	if (!in_array($change['name'], array('memberGroups', 'passwordSalt')))
		return;

	// Break it up you (six|seven).
	$temp = explode(' ', str_replace('NOT NULL', 'NOT_NULL', $change['text']));

	// Can we support a shortcut method?
	if ($where_field_support)
	{
		// Get the details about this change.
		$request = $smcFunc['db_query']('', '
			SHOW FIELDS
			FROM {db_prefix}{raw:table}
			WHERE Field = {string:old_name} OR Field = {string:new_name}',
			array(
				'table' => $change['table'],
				'old_name' => $temp[1],
				'new_name' => $temp[2],
			)
		);
		// !!! This doesn't technically work because we don't pass request into it, but it hasn't broke anything yet.
		if ($smcFunc['db_num_rows'] != 1)
			return;

		list (, $current_type) = $smcFunc['db_fetch_assoc']($request);
		$smcFunc['db_free_result']($request);
	}
	else
	{
		// Do this the old fashion, sure method way.
		$request = $smcFunc['db_query']('', '
			SHOW FIELDS
			FROM {db_prefix}{raw:table}',
			array(
				'table' => $change['table'],
			)
		);
		// Mayday!
		// !!! This doesn't technically work because we don't pass request into it, but it hasn't broke anything yet.
		if ($smcFunc['db_num_rows'] == 0)
			return;

		// Oh where, oh where has my little field gone. Oh where can it be...
		while ($row = $smcFunc['db_query']($request))
			if ($row['Field'] == $temp[1] || $row['Field'] == $temp[2])
			{
				$current_type = $row['Type'];
				break;
			}
	}

	// If this doesn't match, the column may of been altered for a reason.
	if (trim($current_type) != trim($temp[3]))
		$temp[3] = $current_type;

	// Piece this back together.
	$change['text'] = str_replace('NOT_NULL', 'NOT NULL', implode(' ', $temp));
}

// The next substep.
function nextSubstep($substep)
{
	global $start_time, $timeLimitThreshold, $command_line, $custom_warning;
	global $step_progress, $is_debug, $upcontext;

	if ($_GET['substep'] < $substep)
		$_GET['substep'] = $substep;

	if ($command_line)
	{
		if (time() - $start_time > 1 && empty($is_debug))
		{
			echo '.';
			$start_time = time();
		}
		return;
	}

	@set_time_limit(300);
	if (function_exists('apache_reset_timeout'))
		@apache_reset_timeout();

	if (time() - $start_time <= $timeLimitThreshold)
		return;

	// Do we have some custom step progress stuff?
	if (!empty($step_progress))
	{
		$upcontext['substep_progress'] = 0;
		$upcontext['substep_progress_name'] = $step_progress['name'];
		if ($step_progress['current'] > $step_progress['total'])
			$upcontext['substep_progress'] = 99.9;
		else
			$upcontext['substep_progress'] = ($step_progress['current'] / $step_progress['total']) * 100;

		// Make it nicely rounded.
		$upcontext['substep_progress'] = round($upcontext['substep_progress'], 1);
	}

	// If this is XML we just exit right away!
	if (isset($_GET['xml']))
		return upgradeExit();

	// We're going to pause after this!
	$upcontext['pause'] = true;

	$upcontext['query_string'] = '';
	foreach ($_GET as $k => $v)
	{
		if ($k != 'data' && $k != 'substep' && $k != 'step')
			$upcontext['query_string'] .= ';' . $k . '=' . $v;
	}

	// Custom warning?
	if (!empty($custom_warning))
		$upcontext['custom_warning'] = $custom_warning;

	upgradeExit();
}

function cmdStep0()
{
	global $boarddir, $sourcedir, $modSettings, $start_time, $cachedir, $databases, $db_type, $smcFunc, $upcontext;
	global $is_debug;
	$start_time = time();

	ob_end_clean();
	ob_implicit_flush(true);
	@set_time_limit(600);

	if (!isset($_SERVER['argv']))
		$_SERVER['argv'] = array();
	$_GET['maint'] = 1;

	foreach ($_SERVER['argv'] as $i => $arg)
	{
		if (preg_match('~^--language=(.+)$~', $arg, $match) != 0)
			$_GET['lang'] = $match[1];
		elseif (preg_match('~^--path=(.+)$~', $arg) != 0)
			continue;
		elseif ($arg == '--no-maintenance')
			$_GET['maint'] = 0;
		elseif ($arg == '--debug')
			$is_debug = true;
		elseif ($arg == '--backup')
			$_POST['backup'] = 1;
		elseif ($arg == '--template' && (file_exists($boarddir . '/template.php') || file_exists($boarddir . '/template.html') && !file_exists($modSettings['theme_dir'] . '/converted')))
			$_GET['conv'] = 1;
		elseif ($i != 0)
		{
			echo 'SMF Command-line Upgrader
Usage: /path/to/php -f ' . basename(__FILE__) . ' -- [OPTION]...

	--language=LANG         Reset the forum\'s language to LANG.
	--no-maintenance        Don\'t put the forum into maintenance mode.
	--debug                 Output debugging information.
	--backup                Create backups of tables with "backup_" prefix.';
			echo "\n";
			exit;
		}
	}

	if (!php_version_check())
		print_error('Error: PHP ' . PHP_VERSION . ' does not match version requirements.', true);
	if (!db_version_check())
		print_error('Error: ' . $databases[$db_type]['name'] . ' ' . $databases[$db_type]['version'] . ' does not match minimum requirements.', true);

	// Do some checks to make sure they have proper privileges
	db_extend('packages');

	// CREATE
	$create = $smcFunc['db_create_table']('{db_prefix}priv_check', array(array('name' => 'id_test', 'type' => 'int', 'size' => 10, 'unsigned' => true, 'auto' => true)), array(array('columns' => array('id_test'), 'primary' => true)), array(), 'overwrite');

	// ALTER
	$alter = $smcFunc['db_add_column']('{db_prefix}priv_check', array('name' => 'txt', 'type' => 'varchar', 'size' => 4, 'null' => false, 'default' => ''));

	// DROP
	$drop = $smcFunc['db_drop_table']('{db_prefix}priv_check');

	// Sorry... we need CREATE, ALTER and DROP
	if (!$create || !$alter || !$drop)
		print_error("The " . $databases[$db_type]['name'] . " user you have set in Settings.php does not have proper privileges.\n\nPlease ask your host to give this user the ALTER, CREATE, and DROP privileges.", true);

	$check = @file_exists($modSettings['theme_dir'] . '/index.template.php')
		&& @file_exists($sourcedir . '/QueryString.php')
		&& @file_exists($sourcedir . '/ManageBoards.php');
	if (!$check && !isset($modSettings['smfVersion']))
		print_error('Error: Some files are missing or out-of-date.', true);

	// Do a quick version spot check.
	$temp = substr(@implode('', @file($boarddir . '/index.php')), 0, 4096);
	preg_match('~\*\s@version\s+(.+)[\s]{2}~i', $temp, $match);
	if (empty($match[1]) || (trim($match[1]) != SMF_VERSION))
		print_error('Error: Some files have not yet been updated properly.');

	// Make sure Settings.php is writable.
	quickFileWritable($boarddir . '/Settings.php');
	if (!is_writable($boarddir . '/Settings.php'))
		print_error('Error: Unable to obtain write access to "Settings.php".', true);

	// Make sure Settings_bak.php is writable.
	quickFileWritable($boarddir . '/Settings_bak.php');
	if (!is_writable($boarddir . '/Settings_bak.php'))
		print_error('Error: Unable to obtain write access to "Settings_bak.php".');

	if (isset($modSettings['agreement']) && (!is_writable($boarddir) || file_exists($boarddir . '/agreement.txt')) && !is_writable($boarddir . '/agreement.txt'))
		print_error('Error: Unable to obtain write access to "agreement.txt".');
	elseif (isset($modSettings['agreement']))
	{
		$fp = fopen($boarddir . '/agreement.txt', 'w');
		fwrite($fp, $modSettings['agreement']);
		fclose($fp);
	}

	// Make sure Themes is writable.
	quickFileWritable($modSettings['theme_dir']);

	if (!is_writable($modSettings['theme_dir']) && !isset($modSettings['smfVersion']))
		print_error('Error: Unable to obtain write access to "Themes".');

	// Make sure cache directory exists and is writable!
	$cachedir_temp = empty($cachedir) ? $boarddir . '/cache' : $cachedir;
	if (!file_exists($cachedir_temp))
		@mkdir($cachedir_temp);

	// Make sure the cache temp dir is writable.
	quickFileWritable($cachedir_temp);

	if (!is_writable($cachedir_temp))
		print_error('Error: Unable to obtain write access to "cache".', true);

	// Make sure db_last_error.php is writable.
	quickFileWritable($cachedir_temp . '/db_last_error.php');
	if (!is_writable($cachedir_temp . '/db_last_error.php'))
		print_error('Error: Unable to obtain write access to "db_last_error.php".');

	if (!file_exists($modSettings['theme_dir'] . '/languages/index.' . $upcontext['language'] . '.php') && !isset($modSettings['smfVersion']) && !isset($_GET['lang']))
		print_error('Error: Unable to find language files!', true);
	else
	{
		$temp = substr(@implode('', @file($modSettings['theme_dir'] . '/languages/index.' . $upcontext['language'] . '.php')), 0, 4096);
		preg_match('~(?://|/\*)\s*Version:\s+(.+?);\s*index(?:[\s]{2}|\*/)~i', $temp, $match);

		if (empty($match[1]) || $match[1] != SMF_LANG_VERSION)
			print_error('Error: Language files out of date.', true);
		if (!file_exists($modSettings['theme_dir'] . '/languages/Install.' . $upcontext['language'] . '.php'))
			print_error('Error: Install language is missing for selected language.', true);

		// Otherwise include it!
		require_once($modSettings['theme_dir'] . '/languages/Install.' . $upcontext['language'] . '.php');
	}

	// Make sure we skip the HTML for login.
	$_POST['upcont'] = true;
	$upcontext['current_step'] = 1;
}

/**
 * Handles converting your database to UTF-8
 */
function ConvertUtf8()
{
	global $upcontext, $db_character_set, $sourcedir, $smcFunc, $modSettings, $language;
	global $db_prefix, $db_type, $command_line, $support_js, $txt;

	// Done it already?
	if (!empty($_POST['utf8_done']))
		return true;

	// First make sure they aren't already on UTF-8 before we go anywhere...
	if ($db_type == 'postgresql' || ($db_character_set === 'utf8' && !empty($modSettings['global_character_set']) && $modSettings['global_character_set'] === 'UTF-8'))
	{
		$smcFunc['db_insert']('replace',
			'{db_prefix}settings',
			array('variable' => 'string', 'value' => 'string'),
			array(array('global_character_set', 'UTF-8')),
			array('variable')
		);

		return true;
	}
	else
	{
		$upcontext['page_title'] = $txt['converting_utf8'];
		$upcontext['sub_template'] = isset($_GET['xml']) ? 'convert_xml' : 'convert_utf8';

		// The character sets used in SMF's language files with their db equivalent.
		$charsets = array(
			// Armenian
			'armscii8' => 'armscii8',
			// Chinese-traditional.
			'big5' => 'big5',
			// Chinese-simplified.
			'gbk' => 'gbk',
			// West European.
			'ISO-8859-1' => 'latin1',
			// Romanian.
			'ISO-8859-2' => 'latin2',
			// Turkish.
			'ISO-8859-9' => 'latin5',
			// Latvian
			'ISO-8859-13' => 'latin7',
			// West European with Euro sign.
			'ISO-8859-15' => 'latin9',
			// Thai.
			'tis-620' => 'tis620',
			// Persian, Chinese, etc.
			'UTF-8' => 'utf8',
			// Russian.
			'windows-1251' => 'cp1251',
			// Greek.
			'windows-1253' => 'utf8',
			// Hebrew.
			'windows-1255' => 'utf8',
			// Arabic.
			'windows-1256' => 'cp1256',
		);

		// Get a list of character sets supported by your MySQL server.
		$request = $smcFunc['db_query']('', '
			SHOW CHARACTER SET',
			array(
			)
		);
		$db_charsets = array();
		while ($row = $smcFunc['db_fetch_assoc']($request))
			$db_charsets[] = $row['Charset'];

		$smcFunc['db_free_result']($request);

		// Character sets supported by both MySQL and SMF's language files.
		$charsets = array_intersect($charsets, $db_charsets);

		// Use the messages.body column as indicator for the database charset.
		$request = $smcFunc['db_query']('', '
			SHOW FULL COLUMNS
			FROM {db_prefix}messages
			LIKE {string:body_like}',
			array(
				'body_like' => 'body',
			)
		);
		$column_info = $smcFunc['db_fetch_assoc']($request);
		$smcFunc['db_free_result']($request);

		// A collation looks like latin1_swedish. We only need the character set.
		list($upcontext['database_charset']) = explode('_', $column_info['Collation']);
		$upcontext['database_charset'] = in_array($upcontext['database_charset'], $charsets) ? array_search($upcontext['database_charset'], $charsets) : $upcontext['database_charset'];

		// Detect whether a fulltext index is set.
		$request = $smcFunc['db_query']('', '
			SHOW INDEX
			FROM {db_prefix}messages',
			array(
			)
		);

		$upcontext['dropping_index'] = false;

		// If there's a fulltext index, we need to drop it first...
		if ($request !== false || $smcFunc['db_num_rows']($request) != 0)
		{
			while ($row = $smcFunc['db_fetch_assoc']($request))
				if ($row['Column_name'] == 'body' && (isset($row['Index_type']) && $row['Index_type'] == 'FULLTEXT' || isset($row['Comment']) && $row['Comment'] == 'FULLTEXT'))
					$upcontext['fulltext_index'][] = $row['Key_name'];
			$smcFunc['db_free_result']($request);

			if (isset($upcontext['fulltext_index']))
				$upcontext['fulltext_index'] = array_unique($upcontext['fulltext_index']);
		}

		// Drop it and make a note...
		if (!empty($upcontext['fulltext_index']))
		{
			$upcontext['dropping_index'] = true;

			$smcFunc['db_query']('', '
				ALTER TABLE {db_prefix}messages
				DROP INDEX ' . implode(',
				DROP INDEX ', $upcontext['fulltext_index']),
				array(
					'db_error_skip' => true,
				)
			);

			// Update the settings table
			$smcFunc['db_insert']('replace',
				'{db_prefix}settings',
				array('variable' => 'string', 'value' => 'string'),
				array('db_search_index', ''),
				array('variable')
			);
		}

		// Figure out what charset we should be converting from...
		$lang_charsets = array(
			'arabic' => 'windows-1256',
			'armenian_east' => 'armscii-8',
			'armenian_west' => 'armscii-8',
			'azerbaijani_latin' => 'ISO-8859-9',
			'bangla' => 'UTF-8',
			'belarusian' => 'ISO-8859-5',
			'bulgarian' => 'windows-1251',
			'cambodian' => 'UTF-8',
			'chinese_simplified' => 'gbk',
			'chinese_traditional' => 'big5',
			'croation' => 'ISO-8859-2',
			'czech' => 'ISO-8859-2',
			'czech_informal' => 'ISO-8859-2',
			'english_pirate' => 'UTF-8',
			'esperanto' => 'ISO-8859-3',
			'estonian' => 'ISO-8859-15',
			'filipino_tagalog' => 'UTF-8',
			'filipino_vasayan' => 'UTF-8',
			'georgian' => 'UTF-8',
			'greek' => 'ISO-8859-3',
			'hebrew' => 'windows-1255',
			'hungarian' => 'ISO-8859-2',
			'irish' => 'UTF-8',
			'japanese' => 'UTF-8',
			'khmer' => 'UTF-8',
			'korean' => 'UTF-8',
			'kurdish_kurmanji' => 'ISO-8859-9',
			'kurdish_sorani' => 'windows-1256',
			'lao' => 'tis-620',
			'latvian' => 'ISO-8859-13',
			'lithuanian' => 'ISO-8859-4',
			'macedonian' => 'UTF-8',
			'malayalam' => 'UTF-8',
			'mongolian' => 'UTF-8',
			'nepali' => 'UTF-8',
			'persian' => 'UTF-8',
			'polish' => 'ISO-8859-2',
			'romanian' => 'ISO-8859-2',
			'russian' => 'windows-1252',
			'sakha' => 'UTF-8',
			'serbian_cyrillic' => 'ISO-8859-5',
			'serbian_latin' => 'ISO-8859-2',
			'sinhala' => 'UTF-8',
			'slovak' => 'ISO-8859-2',
			'slovenian' => 'ISO-8859-2',
			'telugu' => 'UTF-8',
			'thai' => 'tis-620',
			'turkish' => 'ISO-8859-9',
			'turkmen' => 'ISO-8859-9',
			'ukranian' => 'windows-1251',
			'urdu' => 'UTF-8',
			'uzbek_cyrillic' => 'ISO-8859-5',
			'uzbek_latin' => 'ISO-8859-5',
			'vietnamese' => 'UTF-8',
			'yoruba' => 'UTF-8'
		);

		// Default to ISO-8859-1 unless we detected another supported charset
		$upcontext['charset_detected'] = (isset($lang_charsets[$language]) && isset($charsets[strtr(strtolower($upcontext['charset_detected']), array('utf' => 'UTF', 'iso' => 'ISO'))])) ? $lang_charsets[$language] : 'ISO-8859-1';

		$upcontext['charset_list'] = array_keys($charsets);

		// Translation table for the character sets not native for MySQL.
		$translation_tables = array(
			'windows-1255' => array(
				'0x81' => '\'\'',		'0x8A' => '\'\'',		'0x8C' => '\'\'',
				'0x8D' => '\'\'',		'0x8E' => '\'\'',		'0x8F' => '\'\'',
				'0x90' => '\'\'',		'0x9A' => '\'\'',		'0x9C' => '\'\'',
				'0x9D' => '\'\'',		'0x9E' => '\'\'',		'0x9F' => '\'\'',
				'0xCA' => '\'\'',		'0xD9' => '\'\'',		'0xDA' => '\'\'',
				'0xDB' => '\'\'',		'0xDC' => '\'\'',		'0xDD' => '\'\'',
				'0xDE' => '\'\'',		'0xDF' => '\'\'',		'0xFB' => '0xD792',
				'0xFC' => '0xE282AC',		'0xFF' => '0xD6B2',		'0xC2' => '0xFF',
				'0x80' => '0xFC',		'0xE2' => '0xFB',		'0xA0' => '0xC2A0',
				'0xA1' => '0xC2A1',		'0xA2' => '0xC2A2',		'0xA3' => '0xC2A3',
				'0xA5' => '0xC2A5',		'0xA6' => '0xC2A6',		'0xA7' => '0xC2A7',
				'0xA8' => '0xC2A8',		'0xA9' => '0xC2A9',		'0xAB' => '0xC2AB',
				'0xAC' => '0xC2AC',		'0xAD' => '0xC2AD',		'0xAE' => '0xC2AE',
				'0xAF' => '0xC2AF',		'0xB0' => '0xC2B0',		'0xB1' => '0xC2B1',
				'0xB2' => '0xC2B2',		'0xB3' => '0xC2B3',		'0xB4' => '0xC2B4',
				'0xB5' => '0xC2B5',		'0xB6' => '0xC2B6',		'0xB7' => '0xC2B7',
				'0xB8' => '0xC2B8',		'0xB9' => '0xC2B9',		'0xBB' => '0xC2BB',
				'0xBC' => '0xC2BC',		'0xBD' => '0xC2BD',		'0xBE' => '0xC2BE',
				'0xBF' => '0xC2BF',		'0xD7' => '0xD7B3',		'0xD1' => '0xD781',
				'0xD4' => '0xD7B0',		'0xD5' => '0xD7B1',		'0xD6' => '0xD7B2',
				'0xE0' => '0xD790',		'0xEA' => '0xD79A',		'0xEC' => '0xD79C',
				'0xED' => '0xD79D',		'0xEE' => '0xD79E',		'0xEF' => '0xD79F',
				'0xF0' => '0xD7A0',		'0xF1' => '0xD7A1',		'0xF2' => '0xD7A2',
				'0xF3' => '0xD7A3',		'0xF5' => '0xD7A5',		'0xF6' => '0xD7A6',
				'0xF7' => '0xD7A7',		'0xF8' => '0xD7A8',		'0xF9' => '0xD7A9',
				'0x82' => '0xE2809A',	'0x84' => '0xE2809E',	'0x85' => '0xE280A6',
				'0x86' => '0xE280A0',	'0x87' => '0xE280A1',	'0x89' => '0xE280B0',
				'0x8B' => '0xE280B9',	'0x93' => '0xE2809C',	'0x94' => '0xE2809D',
				'0x95' => '0xE280A2',	'0x97' => '0xE28094',	'0x99' => '0xE284A2',
				'0xC0' => '0xD6B0',		'0xC1' => '0xD6B1',		'0xC3' => '0xD6B3',
				'0xC4' => '0xD6B4',		'0xC5' => '0xD6B5',		'0xC6' => '0xD6B6',
				'0xC7' => '0xD6B7',		'0xC8' => '0xD6B8',		'0xC9' => '0xD6B9',
				'0xCB' => '0xD6BB',		'0xCC' => '0xD6BC',		'0xCD' => '0xD6BD',
				'0xCE' => '0xD6BE',		'0xCF' => '0xD6BF',		'0xD0' => '0xD780',
				'0xD2' => '0xD782',		'0xE3' => '0xD793',		'0xE4' => '0xD794',
				'0xE5' => '0xD795',		'0xE7' => '0xD797',		'0xE9' => '0xD799',
				'0xFD' => '0xE2808E',	'0xFE' => '0xE2808F',	'0x92' => '0xE28099',
				'0x83' => '0xC692',		'0xD3' => '0xD783',		'0x88' => '0xCB86',
				'0x98' => '0xCB9C',		'0x91' => '0xE28098',	'0x96' => '0xE28093',
				'0xBA' => '0xC3B7',		'0x9B' => '0xE280BA',	'0xAA' => '0xC397',
				'0xA4' => '0xE282AA',	'0xE1' => '0xD791',		'0xE6' => '0xD796',
				'0xE8' => '0xD798',		'0xEB' => '0xD79B',		'0xF4' => '0xD7A4',
				'0xFA' => '0xD7AA',
			),
			'windows-1253' => array(
				'0x81' => '\'\'',			'0x88' => '\'\'',			'0x8A' => '\'\'',
				'0x8C' => '\'\'',			'0x8D' => '\'\'',			'0x8E' => '\'\'',
				'0x8F' => '\'\'',			'0x90' => '\'\'',			'0x98' => '\'\'',
				'0x9A' => '\'\'',			'0x9C' => '\'\'',			'0x9D' => '\'\'',
				'0x9E' => '\'\'',			'0x9F' => '\'\'',			'0xAA' => '\'\'',
				'0xD2' => '0xE282AC',			'0xFF' => '0xCE92',			'0xCE' => '0xCE9E',
				'0xB8' => '0xCE88',		'0xBA' => '0xCE8A',		'0xBC' => '0xCE8C',
				'0xBE' => '0xCE8E',		'0xBF' => '0xCE8F',		'0xC0' => '0xCE90',
				'0xC8' => '0xCE98',		'0xCA' => '0xCE9A',		'0xCC' => '0xCE9C',
				'0xCD' => '0xCE9D',		'0xCF' => '0xCE9F',		'0xDA' => '0xCEAA',
				'0xE8' => '0xCEB8',		'0xEA' => '0xCEBA',		'0xEC' => '0xCEBC',
				'0xEE' => '0xCEBE',		'0xEF' => '0xCEBF',		'0xC2' => '0xFF',
				'0xBD' => '0xC2BD',		'0xED' => '0xCEBD',		'0xB2' => '0xC2B2',
				'0xA0' => '0xC2A0',		'0xA3' => '0xC2A3',		'0xA4' => '0xC2A4',
				'0xA5' => '0xC2A5',		'0xA6' => '0xC2A6',		'0xA7' => '0xC2A7',
				'0xA8' => '0xC2A8',		'0xA9' => '0xC2A9',		'0xAB' => '0xC2AB',
				'0xAC' => '0xC2AC',		'0xAD' => '0xC2AD',		'0xAE' => '0xC2AE',
				'0xB0' => '0xC2B0',		'0xB1' => '0xC2B1',		'0xB3' => '0xC2B3',
				'0xB5' => '0xC2B5',		'0xB6' => '0xC2B6',		'0xB7' => '0xC2B7',
				'0xBB' => '0xC2BB',		'0xE2' => '0xCEB2',		'0x80' => '0xD2',
				'0x82' => '0xE2809A',	'0x84' => '0xE2809E',	'0x85' => '0xE280A6',
				'0x86' => '0xE280A0',	'0xA1' => '0xCE85',		'0xA2' => '0xCE86',
				'0x87' => '0xE280A1',	'0x89' => '0xE280B0',	'0xB9' => '0xCE89',
				'0x8B' => '0xE280B9',	'0x91' => '0xE28098',	'0x99' => '0xE284A2',
				'0x92' => '0xE28099',	'0x93' => '0xE2809C',	'0x94' => '0xE2809D',
				'0x95' => '0xE280A2',	'0x96' => '0xE28093',	'0x97' => '0xE28094',
				'0x9B' => '0xE280BA',	'0xAF' => '0xE28095',	'0xB4' => '0xCE84',
				'0xC1' => '0xCE91',		'0xC3' => '0xCE93',		'0xC4' => '0xCE94',
				'0xC5' => '0xCE95',		'0xC6' => '0xCE96',		'0x83' => '0xC692',
				'0xC7' => '0xCE97',		'0xC9' => '0xCE99',		'0xCB' => '0xCE9B',
				'0xD0' => '0xCEA0',		'0xD1' => '0xCEA1',		'0xD3' => '0xCEA3',
				'0xD4' => '0xCEA4',		'0xD5' => '0xCEA5',		'0xD6' => '0xCEA6',
				'0xD7' => '0xCEA7',		'0xD8' => '0xCEA8',		'0xD9' => '0xCEA9',
				'0xDB' => '0xCEAB',		'0xDC' => '0xCEAC',		'0xDD' => '0xCEAD',
				'0xDE' => '0xCEAE',		'0xDF' => '0xCEAF',		'0xE0' => '0xCEB0',
				'0xE1' => '0xCEB1',		'0xE3' => '0xCEB3',		'0xE4' => '0xCEB4',
				'0xE5' => '0xCEB5',		'0xE6' => '0xCEB6',		'0xE7' => '0xCEB7',
				'0xE9' => '0xCEB9',		'0xEB' => '0xCEBB',		'0xF0' => '0xCF80',
				'0xF1' => '0xCF81',		'0xF2' => '0xCF82',		'0xF3' => '0xCF83',
				'0xF4' => '0xCF84',		'0xF5' => '0xCF85',		'0xF6' => '0xCF86',
				'0xF7' => '0xCF87',		'0xF8' => '0xCF88',		'0xF9' => '0xCF89',
				'0xFA' => '0xCF8A',		'0xFB' => '0xCF8B',		'0xFC' => '0xCF8C',
				'0xFD' => '0xCF8D',		'0xFE' => '0xCF8E',
			),
		);

		// Make some preparations.
		if (isset($translation_tables[$upcontext['charset_detected']]))
		{
			$replace = '%field%';

			// Build a huge REPLACE statement...
			foreach ($translation_tables[$upcontext['charset_detected']] as $from => $to)
				$replace = 'REPLACE(' . $replace . ', ' . $from . ', ' . $to . ')';
		}

		// Get a list of table names ahead of time... This makes it easier to set our substep and such
		db_extend();
		$queryTables = $smcFunc['db_list_tables'](false, $db_prefix . '%');

		$upcontext['table_count'] = count($queryTables);

		// What ones have we already done?
		foreach ($queryTables as $id => $table)
			if ($id < $_GET['substep'])
				$upcontext['previous_tables'][] = $table;

		$upcontext['cur_table_num'] = $_GET['substep'];
		$upcontext['cur_table_name'] = str_replace($db_prefix, '', $queryTables[$_GET['substep']]);
		$upcontext['step_progress'] = (int) (($upcontext['cur_table_num'] / $upcontext['table_count']) * 100);

		// Make sure we're ready & have painted the template before proceeding
		if ($support_js && !isset($_GET['xml']))
		{
			$_GET['substep'] = 0;
			return false;
		}

		// We want to start at the first table.
		for ($substep = $_GET['substep'], $n = count($queryTables); $substep < $n; $substep++)
		{
			$table = $queryTables[$substep];

			$getTableStatus = $smcFunc['db_query']('', '
				SHOW TABLE STATUS
				LIKE {string:table_name}',
				array(
					'table_name' => str_replace('_', '\_', $table)
				)
			);

			// Only one row so we can just fetch_assoc and free the result...
			$table_info = $smcFunc['db_fetch_assoc']($getTableStatus);
			$smcFunc['db_free_result']($getTableStatus);

			$upcontext['cur_table_name'] = str_replace($db_prefix, '', (isset($queryTables[$substep + 1]) ? $queryTables[$substep + 1] : $queryTables[$substep]));
			$upcontext['cur_table_num'] = $substep + 1;
			$upcontext['step_progress'] = (int) (($upcontext['cur_table_num'] / $upcontext['table_count']) * 100);

			// Do we need to pause?
			nextSubstep($substep);

			// Just to make sure it doesn't time out.
			if (function_exists('apache_reset_timeout'))
				@apache_reset_timeout();

			$table_charsets = array();

			// Loop through each column.
			$queryColumns = $smcFunc['db_query']('', '
				SHOW FULL COLUMNS
				FROM ' . $table_info['Name'],
				array(
				)
			);
			while ($column_info = $smcFunc['db_fetch_assoc']($queryColumns))
			{
				// Only text'ish columns have a character set and need converting.
				if (strpos($column_info['Type'], 'text') !== false || strpos($column_info['Type'], 'char') !== false)
				{
					$collation = empty($column_info['Collation']) || $column_info['Collation'] === 'NULL' ? $table_info['Collation'] : $column_info['Collation'];
					if (!empty($collation) && $collation !== 'NULL')
					{
						list($charset) = explode('_', $collation);

						// Build structure of columns to operate on organized by charset; only operate on columns not yet utf8
						if ($charset != 'utf8')
						{
							if (!isset($table_charsets[$charset]))
								$table_charsets[$charset] = array();

							$table_charsets[$charset][] = $column_info;
						}
					}
				}
			}
			$smcFunc['db_free_result']($queryColumns);

			// Only change the non-utf8 columns identified above
			if (count($table_charsets) > 0)
			{
				$updates_blob = '';
				$updates_text = '';
				foreach ($table_charsets as $charset => $columns)
				{
					if ($charset !== $charsets[$upcontext['charset_detected']])
					{
						foreach ($columns as $column)
						{
							$updates_blob .= '
								CHANGE COLUMN `' . $column['Field'] . '` `' . $column['Field'] . '` ' . strtr($column['Type'], array('text' => 'blob', 'char' => 'binary')) . ($column['Null'] === 'YES' ? ' NULL' : ' NOT NULL') . (strpos($column['Type'], 'char') === false ? '' : ' default \'' . $column['Default'] . '\'') . ',';
							$updates_text .= '
								CHANGE COLUMN `' . $column['Field'] . '` `' . $column['Field'] . '` ' . $column['Type'] . ' CHARACTER SET ' . $charsets[$upcontext['charset_detected']] . ($column['Null'] === 'YES' ? '' : ' NOT NULL') . (strpos($column['Type'], 'char') === false ? '' : ' default \'' . $column['Default'] . '\'') . ',';
						}
					}
				}

				// Change the columns to binary form.
				$smcFunc['db_query']('', '
					ALTER TABLE {raw:table_name}{raw:updates_blob}',
					array(
						'table_name' => $table_info['Name'],
						'updates_blob' => substr($updates_blob, 0, -1),
					)
				);

				// Convert the character set if MySQL has no native support for it.
				if (isset($translation_tables[$upcontext['charset_detected']]))
				{
					$update = '';
					foreach ($table_charsets as $charset => $columns)
						foreach ($columns as $column)
							$update .= '
								' . $column['Field'] . ' = ' . strtr($replace, array('%field%' => $column['Field'])) . ',';

					$smcFunc['db_query']('', '
						UPDATE {raw:table_name}
						SET {raw:updates}',
						array(
							'table_name' => $table_info['Name'],
							'updates' => substr($update, 0, -1),
						)
					);
				}

				// Change the columns back, but with the proper character set.
				$smcFunc['db_query']('', '
					ALTER TABLE {raw:table_name}{raw:updates_text}',
					array(
						'table_name' => $table_info['Name'],
						'updates_text' => substr($updates_text, 0, -1),
					)
				);
			}

			// Now do the actual conversion (if still needed).
			if ($charsets[$upcontext['charset_detected']] !== 'utf8')
			{
				if ($command_line)
					echo 'Converting table ' . $table_info['Name'] . ' to UTF-8...';

				$smcFunc['db_query']('', '
					ALTER TABLE {raw:table_name}
					CONVERT TO CHARACTER SET utf8',
					array(
						'table_name' => $table_info['Name'],
					)
				);

				if ($command_line)
					echo " done.\n";
			}
			// If this is XML to keep it nice for the user do one table at a time anyway!
			if (isset($_GET['xml']) && $upcontext['cur_table_num'] < $upcontext['table_count'])
				return upgradeExit();
		}

		$prev_charset = empty($translation_tables[$upcontext['charset_detected']]) ? $charsets[$upcontext['charset_detected']] : $translation_tables[$upcontext['charset_detected']];

		$smcFunc['db_insert']('replace',
			'{db_prefix}settings',
			array('variable' => 'string', 'value' => 'string'),
			array(array('global_character_set', 'UTF-8'), array('previousCharacterSet', $prev_charset)),
			array('variable')
		);

		// Store it in Settings.php too because it's needed before db connection.
		// Hopefully this works...
		require_once($sourcedir . '/Subs-Admin.php');
		updateSettingsFile(array('db_character_set' => '\'utf8\''));

		// The conversion might have messed up some serialized strings. Fix them!
		$request = $smcFunc['db_query']('', '
			SELECT id_action, extra
			FROM {db_prefix}log_actions
			WHERE action IN ({string:remove}, {string:delete})',
			array(
				'remove' => 'remove',
				'delete' => 'delete',
			)
		);
		while ($row = $smcFunc['db_fetch_assoc']($request))
		{
			if (@safe_unserialize($row['extra']) === false && preg_match('~^(a:3:{s:5:"topic";i:\d+;s:7:"subject";s:)(\d+):"(.+)"(;s:6:"member";s:5:"\d+";})$~', $row['extra'], $matches) === 1)
				$smcFunc['db_query']('', '
					UPDATE {db_prefix}log_actions
					SET extra = {string:extra}
					WHERE id_action = {int:current_action}',
					array(
						'current_action' => $row['id_action'],
						'extra' => $matches[1] . strlen($matches[3]) . ':"' . $matches[3] . '"' . $matches[4],
					)
				);
		}
		$smcFunc['db_free_result']($request);

		if ($upcontext['dropping_index'] && $command_line)
		{
			echo "\n" . '', $txt['upgrade_fulltext_error'], '';
			flush();
		}
	}
	$_GET['substep'] = 0;
	return false;
}

function serialize_to_json()
{
	global $command_line, $smcFunc, $modSettings, $sourcedir, $upcontext, $support_js, $txt;

	$upcontext['sub_template'] = isset($_GET['xml']) ? 'serialize_json_xml' : 'serialize_json';
	// First thing's first - did we already do this?
	if (!empty($modSettings['json_done']))
	{
		if ($command_line)
			return DeleteUpgrade();
		else
			return true;
	}

	// Done it already - js wise?
	if (!empty($_POST['json_done']))
		return true;

	// List of tables affected by this function
	// name => array('key', col1[,col2|true[,col3]])
	// If 3rd item in array is true, it indicates that col1 could be empty...
	$tables = array(
		'background_tasks' => array('id_task', 'task_data'),
		'log_actions' => array('id_action', 'extra'),
		'log_online' => array('session', 'url'),
		'log_packages' => array('id_install', 'db_changes', 'failed_steps', 'credits'),
		'log_spider_hits' => array('id_hit', 'url'),
		'log_subscribed' => array('id_sublog', 'pending_details'),
		'pm_rules' => array('id_rule', 'criteria', 'actions'),
		'qanda' => array('id_question', 'answers'),
		'subscriptions' => array('id_subscribe', 'cost'),
		'user_alerts' => array('id_alert', 'extra', true),
		'user_drafts' => array('id_draft', 'to_list', true),
		// These last two are a bit different - we'll handle those separately
		'settings' => array(),
		'themes' => array()
	);

	// Set up some context stuff...
	// Because we're not using numeric indices, we need this to figure out the current table name...
	$keys = array_keys($tables);

	$upcontext['page_title'] = $txt['converting_json'];
	$upcontext['table_count'] = count($keys);
	$upcontext['cur_table_num'] = $_GET['substep'];
	$upcontext['cur_table_name'] = isset($keys[$_GET['substep']]) ? $keys[$_GET['substep']] : $keys[0];
	$upcontext['step_progress'] = (int) (($upcontext['cur_table_num'] / $upcontext['table_count']) * 100);

	foreach ($keys as $id => $table)
		if ($id < $_GET['substep'])
			$upcontext['previous_tables'][] = $table;

	if ($command_line)
		echo 'Converting data from serialize() to json_encode().';

	if (!$support_js || isset($_GET['xml']))
	{
		// Fix the data in each table
		for ($substep = $_GET['substep']; $substep < $upcontext['table_count']; $substep++)
		{
			$upcontext['cur_table_name'] = isset($keys[$substep + 1]) ? $keys[$substep + 1] : $keys[$substep];
			$upcontext['cur_table_num'] = $substep + 1;

			$upcontext['step_progress'] = (int) (($upcontext['cur_table_num'] / $upcontext['table_count']) * 100);

			// Do we need to pause?
			nextSubstep($substep);

			// Initialize a few things...
			$where = '';
			$vars = array();
			$table = $keys[$substep];
			$info = $tables[$table];

			// Now the fun - build our queries and all that fun stuff
			if ($table == 'settings')
			{
				// Now a few settings...
				$serialized_settings = array(
					'attachment_basedirectories',
					'attachmentUploadDir',
					'cal_today_birthday',
					'cal_today_event',
					'cal_today_holiday',
					'displayFields',
					'last_attachments_directory',
					'memberlist_cache',
					'search_custom_index_config',
					'spider_name_cache'
				);

				// Loop through and fix these...
				$new_settings = array();
				if ($command_line)
					echo "\n" . 'Fixing some settings...';

				foreach ($serialized_settings as $var)
				{
					if (isset($modSettings[$var]))
					{
						// Attempt to unserialize the setting
						$temp = @safe_unserialize($modSettings[$var]);
						if (!$temp && $command_line)
							echo "\n - Failed to unserialize the '" . $var . "' setting. Skipping.";
						elseif ($temp !== false)
							$new_settings[$var] = json_encode($temp);
					}
				}

				// Update everything at once
				if (!function_exists('cache_put_data'))
					require_once($sourcedir . '/Load.php');
				updateSettings($new_settings, true);

				if ($command_line)
					echo ' done.';
			}
			elseif ($table == 'themes')
			{
				// Finally, fix the admin prefs. Unfortunately this is stored per theme, but hopefully they only have one theme installed at this point...
				$query = $smcFunc['db_query']('', '
					SELECT id_member, id_theme, value FROM {db_prefix}themes
					WHERE variable = {string:admin_prefs}',
					array(
						'admin_prefs' => 'admin_preferences'
					)
				);

				if ($smcFunc['db_num_rows']($query) != 0)
				{
					while ($row = $smcFunc['db_fetch_assoc']($query))
					{
						$temp = @safe_unserialize($row['value']);

						if ($command_line)
						{
							if ($temp === false)
								echo "\n" . 'Unserialize of admin_preferences for user ' . $row['id_member'] . ' failed. Skipping.';
							else
								echo "\n" . 'Fixing admin preferences...';
						}

						if ($temp !== false)
						{
							$row['value'] = json_encode($temp);

							// Even though we have all values from the table, UPDATE is still faster than REPLACE
							$smcFunc['db_query']('', '
								UPDATE {db_prefix}themes
								SET value = {string:prefs}
								WHERE id_theme = {int:theme}
									AND id_member = {int:member}
									AND variable = {string:admin_prefs}',
								array(
									'prefs' => $row['value'],
									'theme' => $row['id_theme'],
									'member' => $row['id_member'],
									'admin_prefs' => 'admin_preferences'
								)
							);

							if ($command_line)
								echo ' done.';
						}
					}

					$smcFunc['db_free_result']($query);
				}
			}
			else
			{
				// First item is always the key...
				$key = $info[0];
				unset($info[0]);

				// Now we know what columns we have and such...
				if (count($info) == 2 && $info[2] === true)
				{
					$col_select = $info[1];
					$where = ' WHERE ' . $info[1] . ' != {empty}';
				}
				else
				{
					$col_select = implode(', ', $info);
				}

				$query = $smcFunc['db_query']('', '
					SELECT ' . $key . ', ' . $col_select . '
					FROM {db_prefix}' . $table . $where,
					array()
				);

				if ($smcFunc['db_num_rows']($query) != 0)
				{
					if ($command_line)
					{
						echo "\n" . ' +++ Fixing the "' . $table . '" table...';
						flush();
					}

					while ($row = $smcFunc['db_fetch_assoc']($query))
					{
						$update = '';

						// We already know what our key is...
						foreach ($info as $col)
						{
							if ($col !== true && $row[$col] != '')
							{
								$temp = @safe_unserialize($row[$col]);

								if ($temp === false && $command_line)
								{
									echo "\nFailed to unserialize " . $row[$col] . "... Skipping\n";
								}
								else
								{
									$row[$col] = json_encode($temp);

									// Build our SET string and variables array
									$update .= (empty($update) ? '' : ', ') . $col . ' = {string:' . $col . '}';
									$vars[$col] = $row[$col];
								}
							}
						}

						$vars[$key] = $row[$key];

						// In a few cases, we might have empty data, so don't try to update in those situations...
						if (!empty($update))
						{
							$smcFunc['db_query']('', '
								UPDATE {db_prefix}' . $table . '
								SET ' . $update . '
								WHERE ' . $key . ' = {' . ($key == 'session' ? 'string' : 'int') . ':' . $key . '}',
								$vars
							);
						}
					}

					if ($command_line)
						echo ' done.';

					// Free up some memory...
					$smcFunc['db_free_result']($query);
				}
			}
			// If this is XML to keep it nice for the user do one table at a time anyway!
			if (isset($_GET['xml']))
				return upgradeExit();
		}

		if ($command_line)
		{
			echo "\n" . 'Successful.' . "\n";
			flush();
		}
		$upcontext['step_progress'] = 100;

		// Last but not least, insert a dummy setting so we don't have to do this again in the future...
		updateSettings(array('json_done' => true));

		$_GET['substep'] = 0;
		// Make sure we move on!
		if ($command_line)
			return DeleteUpgrade();

		return true;
	}

	// If this fails we just move on to deleting the upgrade anyway...
	$_GET['substep'] = 0;
	return false;
}

/**
 * As of 2.1, we want to store db_last_error.php in the cache
 * To make that happen, Settings.php needs to ensure the $cachedir path is correct before trying to write to db_last_error.php
 */
function move_db_last_error_to_cachedir()
{
	$settings = file_get_contents(dirname(__FILE__) . '/Settings.php');

	$regex = <<<'EOT'
(\s*#\s*Make\s+sure\s+the\s+paths\s+are\s+correct\.\.\.\s+at\s+least\s+try\s+to\s+fix\s+them\.\s+)?if\s*\(\!file_exists\(\$boarddir\)\s+&&\s+file_exists\(dirname\(__FILE__\)\s+\.\s+'/agreement\.txt'\)\)\s+\$boarddir\s*\=\s*dirname\(__FILE__\);\s+if\s*\(\!file_exists\(\$sourcedir\)\s+&&\s+file_exists\(\$boarddir\s*\.\s*'/Sources'\)\)\s+\$sourcedir\s*\=\s*\$boarddir\s*\.\s*'/Sources';\s+if\s*\(\!file_exists\(\$cachedir\)\s+&&\s+file_exists\(\$boarddir\s*\.\s*'/cache'\)\)\s+\$cachedir\s*\=\s*\$boarddir\s*\.\s*'/cache';
EOT;

	$replacement = <<<'EOT'
# Make sure the paths are correct... at least try to fix them.
if (!file_exists($boarddir) && file_exists(dirname(__FILE__) . '/agreement.txt'))
	$boarddir = dirname(__FILE__);
if (!file_exists($sourcedir) && file_exists($boarddir . '/Sources'))
	$sourcedir = $boarddir . '/Sources';
if (!file_exists($cachedir) && file_exists($boarddir . '/cache'))
	$cachedir = $boarddir . '/cache';


EOT;

	if (preg_match('~' . $regex . '~', $settings) && preg_match('~(#+\s*Error-Catching\s*#+)~', $settings))
	{
		$settings = preg_replace('~' . $regex . '~', '', $settings);
		$settings = preg_replace('~(#+\s*Error-Catching\s*#+)~', $replacement . '$1', $settings);
		$settings = preg_replace('~dirname(__FILE__) . \'/db_last_error.php\'~', '(isset($cachedir) ? $cachedir : dirname(__FILE__)) . \'/db_last_error.php\'', $settings);

		// Blank out the file - done to fix a oddity with some servers.
		file_put_contents(dirname(__FILE__) . '/Settings.php', '');

		file_put_contents(dirname(__FILE__) . '/Settings.php', $settings);
	}
}

/* ~~~~~~~~~~~~~~~~~~~~~~~~~~~~~~~~~~~~~~~~~~~~~~~~~~~~~~~~~~~~~~~~~~~~~~~~~~~~
						Templates are below this point
~~~~~~~~~~~~~~~~~~~~~~~~~~~~~~~~~~~~~~~~~~~~~~~~~~~~~~~~~~~~~~~~~~~~~~~~~~~~ */

// This is what is displayed if there's any chmod to be done. If not it returns nothing...
function template_chmod()
{
	global $upcontext, $txt, $settings;

	// Don't call me twice!
	if (!empty($upcontext['chmod_called']))
		return;

	$upcontext['chmod_called'] = true;

	// Nothing?
	if (empty($upcontext['chmod']['files']) && empty($upcontext['chmod']['ftp_error']))
		return;

	// Was it a problem with Windows?
	if (!empty($upcontext['chmod']['ftp_error']) && $upcontext['chmod']['ftp_error'] == 'total_mess')
	{
		echo '
		<div class="error">
			<p>', $txt['upgrade_writable_files'], '</p>
			<ul class="error_content">
				<li>' . implode('</li>
				<li>', $upcontext['chmod']['files']) . '</li>
			</ul>
		</div>';

		return false;
	}

	echo '
		<div class="panel">
			<h2>', $txt['upgrade_ftp_login'], '</h2>
			<h3>', $txt['upgrade_ftp_perms'], '</h3>
			<script>
				function warning_popup()
				{
					popup = window.open(\'\',\'popup\',\'height=150,width=400,scrollbars=yes\');
					var content = popup.document;
					content.write(\'<!DOCTYPE html>\n\');
					content.write(\'<html', $txt['lang_rtl'] == true ? ' dir="rtl"' : '', '>\n\t<head>\n\t\t<meta name="robots" content="noindex">\n\t\t\');
					content.write(\'<title>', $txt['upgrade_ftp_warning'], '</title>\n\t\t<link rel="stylesheet" href="', $settings['default_theme_url'], '/css/index.css">\n\t</head>\n\t<body id="popup">\n\t\t\');
					content.write(\'<div class="windowbg description">\n\t\t\t<h4>', $txt['upgrade_ftp_files'], '</h4>\n\t\t\t\');
					content.write(\'<p>', implode('<br>\n\t\t\t', $upcontext['chmod']['files']), '</p>\n\t\t\t\');';

	if (isset($upcontext['systemos']) && $upcontext['systemos'] == 'linux')
		echo '
					content.write(\'<hr>\n\t\t\t\');
					content.write(\'<p>', $txt['upgrade_ftp_shell'], '</p>\n\t\t\t\');
					content.write(\'<tt># chmod a+w ', implode(' ', $upcontext['chmod']['files']), '</tt>\n\t\t\t\');';

	echo '
					content.write(\'<a href="javascript:self.close();">close</a>\n\t\t</div>\n\t</body>\n</html>\');
					content.close();
				}
			</script>';

	if (!empty($upcontext['chmod']['ftp_error']))
		echo '
			<div class="error_message red">
				<p>', $txt['upgrade_ftp_error'], '<p>
				<code>', $upcontext['chmod']['ftp_error'], '</code>
			</div>';

	if (empty($upcontext['chmod_in_form']))
		echo '
			<form action="', $upcontext['form_url'], '" method="post">';

	echo '
				<dl class="settings">
					<dt>
						<label for="ftp_server">', $txt['ftp_server'], ':</label>
					</dt>
					<dd>
						<div class="floatright">
							<label for="ftp_port" class="textbox"><strong>', $txt['ftp_port'], ':</strong></label>
							<input type="text" size="3" name="ftp_port" id="ftp_port" value="', isset($upcontext['chmod']['port']) ? $upcontext['chmod']['port'] : '21', '">
						</div>
						<input type="text" size="30" name="ftp_server" id="ftp_server" value="', isset($upcontext['chmod']['server']) ? $upcontext['chmod']['server'] : 'localhost', '">
						<div class="smalltext">', $txt['ftp_server_info'], '</div>
					</dd>
					<dt>
						<label for="ftp_username">', $txt['ftp_username'], ':</label>
					</dt>
					<dd>
						<input type="text" size="30" name="ftp_username" id="ftp_username" value="', isset($upcontext['chmod']['username']) ? $upcontext['chmod']['username'] : '', '">
						<div class="smalltext">', $txt['ftp_username_info'], '</div>
					</dd>
					<dt>
						<label for="ftp_password">', $txt['ftp_password'], ':</label>
					</dt>
					<dd>
						<input type="password" size="30" name="ftp_password" id="ftp_password">
						<div class="smalltext">', $txt['ftp_password_info'], '</div>
					</dd>
					<dt>
						<label for="ftp_path">', $txt['ftp_path'], ':</label>
					</dt>
					<dd>
						<input type="text" size="30" name="ftp_path" id="ftp_path" value="', isset($upcontext['chmod']['path']) ? $upcontext['chmod']['path'] : '', '">
						<div class="smalltext">', !empty($upcontext['chmod']['path']) ? $txt['ftp_path_found_info'] : $txt['ftp_path_info'], '</div>
					</dd>
				</dl>

				<div class="righttext buttons">
					<input type="submit" value="', $txt['ftp_connect'], '" class="button">
				</div>';

	if (empty($upcontext['chmod_in_form']))
		echo '
			</form>';

	echo '
		</div><!-- .panel -->';
}

function template_upgrade_above()
{
	global $modSettings, $txt, $settings, $upcontext, $upgradeurl;

	echo '<!DOCTYPE html>
<html', $txt['lang_rtl'] == true ? ' dir="rtl"' : '', '>
<head>
	<meta charset="', isset($txt['lang_character_set']) ? $txt['lang_character_set'] : 'UTF-8', '">
	<meta name="robots" content="noindex">
	<title>', $txt['upgrade_upgrade_utility'], '</title>
	<link rel="stylesheet" href="', $settings['default_theme_url'], '/css/index.css?alp21">
	<link rel="stylesheet" href="', $settings['default_theme_url'], '/css/install.css?alp21">
	', $txt['lang_rtl'] == true ? '<link rel="stylesheet" href="' . $settings['default_theme_url'] . '/css/rtl.css?alp21">' : '', '
	<script src="https://ajax.googleapis.com/ajax/libs/jquery/2.1.4/jquery.min.js"></script>
	<script src="', $settings['default_theme_url'], '/scripts/script.js"></script>
	<script>
		var smf_scripturl = \'', $upgradeurl, '\';
		var smf_charset = \'', (empty($modSettings['global_character_set']) ? (empty($txt['lang_character_set']) ? 'UTF-8' : $txt['lang_character_set']) : $modSettings['global_character_set']), '\';
		var startPercent = ', $upcontext['overall_percent'], ';

		// This function dynamically updates the step progress bar - and overall one as required.
		function updateStepProgress(current, max, overall_weight)
		{
			// What out the actual percent.
			var width = parseInt((current / max) * 100);
			if (document.getElementById(\'step_progress\'))
			{
				document.getElementById(\'step_progress\').style.width = width + "%";
				setInnerHTML(document.getElementById(\'step_text\'), width + "%");
			}
			if (overall_weight && document.getElementById(\'overall_progress\'))
			{
				overall_width = parseInt(startPercent + width * (overall_weight / 100));
				document.getElementById(\'overall_progress\').style.width = overall_width + "%";
				setInnerHTML(document.getElementById(\'overall_text\'), overall_width + "%");
			}
		}
	</script>
</head>
<body>
	<div id="footerfix">
	<div id="header">
		<h1 class="forumtitle">', $txt['upgrade_upgrade_utility'], '</h1>
		<img id="smflogo" src="', $settings['default_theme_url'], '/images/smflogo.svg" alt="Simple Machines Forum" title="Simple Machines Forum">
	</div>
	<div id="wrapper">
		<div id="upper_section">
			<div id="inner_section">
				<div id="inner_wrap">
				</div>
			</div>
		</div>
		<div id="content_section">
			<div id="main_content_section">
				<div id="main_steps">
					<h2>', $txt['upgrade_progress'], '</h2>
					<ul>';

	foreach ($upcontext['steps'] as $num => $step)
		echo '
						<li class="', $num < $upcontext['current_step'] ? 'stepdone' : ($num == $upcontext['current_step'] ? 'stepcurrent' : 'stepwaiting'), '">', $txt['upgrade_step'], ' ', $step[0], ': ', $step[1], '</li>';

	echo '
					</ul>
				</div><!-- #main_steps -->
				
				<div id="install_progress">
					<div id="progress_bar" class="progress_bar progress_green">
						<h3>', $txt['upgrade_overall_progress'], '</h3>
						<div id="overall_progress" class="bar" style="width: ', $upcontext['overall_percent'], '%;"></div>
						<span id="overall_text">', $upcontext['overall_percent'], '%</span>
					</div>';

	if (isset($upcontext['step_progress']))
		echo '
					<div id="progress_bar_step" class="progress_bar progress_yellow">
						<h3>', $txt['upgrade_step_progress'], '</h3>
						<div id="step_progress" class="bar" style="width: ', $upcontext['step_progress'], '%;"></div>
						<span id="step_text">', $upcontext['step_progress'], '%</span>
					</div>';

	echo '
					<div id="substep_bar_div" class="progress_bar ', isset($upcontext['substep_progress']) ? '' : 'hidden', '">
						<h3 id="substep_name">', isset($upcontext['substep_progress_name']) ? trim(strtr($upcontext['substep_progress_name'], array('.' => ''))) : '', '</h3>
						<div id="substep_progress" class="bar" style="width: ', isset($upcontext['substep_progress']) ? $upcontext['substep_progress'] : 0, '%;"></div>
						<span id="substep_text">', isset($upcontext['substep_progress']) ? $upcontext['substep_progress'] : 0, '%</span>
					</div>';

	// How long have we been running this?
	$elapsed = time() - $upcontext['started'];
	$mins = (int) ($elapsed / 60);
	$seconds = $elapsed - $mins * 60;
	echo '
					<div class="smalltext time_elapsed">
						', $txt['upgrade_time_elapsed'], ':
						<span id="mins_elapsed">', $mins, '</span> ', $txt['upgrade_time_mins'], ', <span id="secs_elapsed">', $seconds, '</span> ', $txt['upgrade_time_secs'], '.
					</div>';
	echo '
				</div><!-- #install_progress -->
			</div><!-- #main_content_section -->
		</div><!-- #content_section -->
		<div id="main_screen" class="clear">
			<h2>', $upcontext['page_title'], '</h2>
			<div class="panel">';
}

function template_upgrade_below()
{
	global $upcontext, $txt;

	if (!empty($upcontext['pause']))
		echo '
					<em>', $txt['upgrade_incomplete'], '.</em><br>

					<h2 style="margin-top: 2ex;">', $txt['upgrade_not_quite_done'], '</h2>
					<h3>
						', $txt['upgrade_paused_overload'], '
					</h3>';

	if (!empty($upcontext['custom_warning']))
		echo '
					<div class="errorbox">
						<h3>', $txt['upgrade_note'], '</h3>
						', $upcontext['custom_warning'], '
					</div>';

	echo '
					<div class="righttext" style="margin: 1ex;">';

	if (!empty($upcontext['continue']))
		echo '
						<input type="submit" id="contbutt" name="contbutt" value="', $txt['upgrade_continue'], '"', $upcontext['continue'] == 2 ? ' disabled' : '', ' class="button">';
	if (!empty($upcontext['skip']))
		echo '
						<input type="submit" id="skip" name="skip" value="', $txt['upgrade_skip'], '" onclick="dontSubmit = true; document.getElementById(\'contbutt\').disabled = \'disabled\'; return true;" class="button">';

	echo '
					</div>
				</form>
			</div><!-- .panel -->
		</div><!-- #main_screen -->
	</div><!-- #wrapper -->
	</div><!-- #footerfix -->
	<div id="footer">
		<ul>
			<li class="copyright"><a href="https://www.simplemachines.org/" title="Simple Machines Forum" target="_blank" rel="noopener">SMF &copy; 2018, Simple Machines</a></li>
		</ul>
	</div>';

	// Are we on a pause?
	if (!empty($upcontext['pause']))
	{
		echo '
	<script>
		window.onload = doAutoSubmit;
		var countdown = 3;
		var dontSubmit = false;

		function doAutoSubmit()
		{
			if (countdown == 0 && !dontSubmit)
				document.upform.submit();
			else if (countdown == -1)
				return;

			document.getElementById(\'contbutt\').value = "', $txt['upgrade_continue'], ' (" + countdown + ")";
			countdown--;

			setTimeout("doAutoSubmit();", 1000);
		}
	</script>';
	}

	echo '
</body>
</html>';
}

function template_xml_above()
{
	global $upcontext;

	echo '<', '?xml version="1.0" encoding="UTF-8"?', '>
	<smf>';

	if (!empty($upcontext['get_data']))
		foreach ($upcontext['get_data'] as $k => $v)
			echo '
		<get key="', $k, '">', $v, '</get>';
}

function template_xml_below()
{
	echo '
	</smf>';
}

function template_error_message()
{
	global $upcontext;

	echo '
	<div class="error_message red">
		', $upcontext['error_msg'], '
		<br>
		<a href="', $_SERVER['PHP_SELF'], '">Click here to try again.</a>
	</div>';
}

function template_welcome_message()
{
	global $upcontext, $disable_security, $settings, $txt;

	echo '
				<script src="https://www.simplemachines.org/smf/current-version.js?version=' . SMF_VERSION . '"></script>
				
				<h3>', sprintf($txt['upgrade_ready_proceed'], SMF_VERSION), '</h3>
				<form action="', $upcontext['form_url'], '" method="post" name="upform" id="upform">
					<input type="hidden" name="', $upcontext['login_token_var'], '" value="', $upcontext['login_token'], '">

					<div id="version_warning" class="noticebox hidden">
						<h3>', $txt['upgrade_warning'], '</h3>
						', sprintf($txt['upgrade_warning_out_of_date'], SMF_VERSION, 'https://www.simplemachines.org'), '
					</div>';

	$upcontext['chmod_in_form'] = true;
	template_chmod();

	// For large, pre 1.1 RC2 forums give them a warning about the possible impact of this upgrade!
	if ($upcontext['is_large_forum'])
		echo '
					<div class="errorbox">
						<h3>', $txt['upgrade_warning'], '</h3>
						', $txt['upgrade_warning_lots_data'], '
					</div>';

	// A warning message?
	if (!empty($upcontext['warning']))
		echo '
					<div class="errorbox">
						<h3>', $txt['upgrade_warning'], '</h3>
						', $upcontext['warning'], '
					</div>';

	// Paths are incorrect?
	echo '
					<div class="errorbox', (file_exists($settings['default_theme_dir'] . '/scripts/script.js') ? ' hidden' : ''), '" id="js_script_missing_error">
						<h3>', $txt['upgrade_critical_error'], '</h3>
						', sprintf($txt['upgrade_error_script_js'], 'https://www.simplemachines.org'), '
					</div>';

	// Is there someone already doing this?
	if (!empty($upcontext['user']['id']) && (time() - $upcontext['started'] < 72600 || time() - $upcontext['updated'] < 3600))
	{
		$ago = time() - $upcontext['started'];
		$ago_hours = floor($ago / 3600);
		$ago_minutes = intval(($ago / 60) % 60);
		$ago_seconds = intval($ago % 60);
		$agoTxt = $ago < 60 ? 'upgrade_time_ago_s' : ($ago < 3600 ? 'upgrade_time_ago_ms' : 'upgrade_time_ago_hms');

		$updated = time() - $upcontext['updated'];
		$updated_hours = floor($updated / 3600);
		$updated_minutes = intval(($updated / 60) % 60);
		$updated_seconds = intval($updated % 60);
		$updatedTxt = $updated < 60 ? 'upgrade_time_updated_s' : ($updated < 3600 ? 'upgrade_time_updated_hm' : 'upgrade_time_updated_hms');

		echo '
					<div class="errorbox">
						<h3>', $txt['upgrade_warning'], '</h3>
						<p>', sprintf($txt['upgrade_time_user'], $upcontext['user']['name']), '</p>
						<p>', sprintf($txt[$agoTxt], $ago_seconds, $ago_minutes, $ago_hours), '</p>
						<p>', sprintf($txt[$updatedTxt], $updated_seconds, $updated_minutes, $updated_hours), '</p>';

		if ($updated < 600)
			echo '
						<p>', $txt['upgrade_run_script'], ' ', $upcontext['user']['name'], ' ', $txt['upgrade_run_script2'], '</p>';

		if ($updated > $upcontext['inactive_timeout'])
			echo '
						<p>', $txt['upgrade_run'], '</p>';
		else
			echo '
						<p>', $txt['upgrade_script_timeout'], ' ', $upcontext['user']['name'], ' ', $txt['upgrade_script_timeout2'], ' ', ($upcontext['inactive_timeout'] > 120 ? round($upcontext['inactive_timeout'] / 60, 1) . ' minutes!' : $upcontext['inactive_timeout'] . ' seconds!'), '</p>';

		echo '
					</div>';
	}

	echo '
					<strong>', $txt['upgrade_admin_login'], ' ', $disable_security ? '(DISABLED)' : '', '</strong>
					<h3>', $txt['upgrade_sec_login'], '</h3>
					<dl class="settings">
						<dt>
							<label for="user"', $disable_security ? ' disabled' : '', '>', $txt['upgrade_username'], '</label>
						</dt>
						<dd>
							<input type="text" name="user" value="', !empty($upcontext['username']) ? $upcontext['username'] : '', '"', $disable_security ? ' disabled' : '', '>';

	if (!empty($upcontext['username_incorrect']))
		echo '
							<div class="smalltext red">', $txt['upgrade_wrong_username'], '</div>';

	echo '
						</dd>
						<dt>
							<label for="passwrd"', $disable_security ? ' disabled' : '', '>', $txt['upgrade_password'], '</label>
						</dt>
						<dd>
							<input type="password" name="passwrd" value=""', $disable_security ? ' disabled' : '', '>
							<input type="hidden" name="hash_passwrd" value="">';

	if (!empty($upcontext['password_failed']))
		echo '
							<div class="smalltext red">', $txt['upgrade_wrong_password'], '</div>';

	echo '
						</dd>';

	// Can they continue?
	if (!empty($upcontext['user']['id']) && time() - $upcontext['user']['updated'] >= $upcontext['inactive_timeout'] && $upcontext['user']['step'] > 1)
	{
		echo '
						<dd>
							<label for="cont"><input type="checkbox" id="cont" name="cont" checked>', $txt['upgrade_continue_step'], '</label>
						</dd>';
	}

	echo '
					</dl>
					<span class="smalltext">
						', $txt['upgrade_bypass'], '
					</span>
					<input type="hidden" name="login_attempt" id="login_attempt" value="1">
					<input type="hidden" name="js_works" id="js_works" value="0">';

	// Say we want the continue button!
	$upcontext['continue'] = !empty($upcontext['user']['id']) && time() - $upcontext['user']['updated'] < $upcontext['inactive_timeout'] ? 2 : 1;

	// This defines whether javascript is going to work elsewhere :D
	echo '
					<script>
						if (\'XMLHttpRequest\' in window && document.getElementById(\'js_works\'))
							document.getElementById(\'js_works\').value = 1;

						// Latest version?
						function smfCurrentVersion()
						{
							var smfVer, yourVer;

							if (!(\'smfVersion\' in window))
								return;

							window.smfVersion = window.smfVersion.replace(/SMF\s?/g, \'\');

							smfVer = document.getElementById(\'smfVersion\');
							yourVer = document.getElementById(\'yourVersion\');

							setInnerHTML(smfVer, window.smfVersion);

							var currentVersion = getInnerHTML(yourVer);
							if (currentVersion < window.smfVersion)
								document.getElementById(\'version_warning\').classList.remove(\'hidden\');
						}
						addLoadEvent(smfCurrentVersion);

						// This checks that the script file even exists!
						if (typeof(smfSelectText) == \'undefined\')
							document.getElementById(\'js_script_missing_error\').classList.remove(\'hidden\');

					</script>';
}

function template_upgrade_options()
{
	global $upcontext, $modSettings, $db_prefix, $mmessage, $mtitle, $txt;

	echo '
				<h3>', $txt['upgrade_areyouready'], '</h3>
				<form action="', $upcontext['form_url'], '" method="post" name="upform" id="upform">';

	// Warning message?
	if (!empty($upcontext['upgrade_options_warning']))
		echo '
				<div class="errorbox">
					<h3>', $txt['upgrade_warning'], '</h3>
					', $upcontext['upgrade_options_warning'], '
				</div>';

	echo '
				<ul class="upgrade_settings">
					<li>
						<input type="checkbox" name="backup" id="backup" value="1">
						<label for="backup">', $txt['upgrade_backup_table'], ' &quot;backup_' . $db_prefix . '&quot;.</label>
						(', $txt['upgrade_recommended'], ')
					</li>
					<li>
						<input type="checkbox" name="maint" id="maint" value="1" checked>
						<label for="maint">', $txt['upgrade_maintenace'], '</label>
						<span class="smalltext">(<a href="javascript:void(0)" onclick="document.getElementById(\'mainmess\').classList.toggle(\'hidden\')">', $txt['upgrade_customize'], '</a>)</span>
						<div id="mainmess" class="hidden">
							<strong class="smalltext">', $txt['upgrade_maintenance_title'], ' </strong><br>
							<input type="text" name="maintitle" size="30" value="', htmlspecialchars($mtitle), '"><br>
							<strong class="smalltext">', $txt['upgrade_maintenace_message'], ' </strong><br>
							<textarea name="mainmessage" rows="3" cols="50">', htmlspecialchars($mmessage), '</textarea>
						</div>
					</li>
					<li>
						<input type="checkbox" name="debug" id="debug" value="1">
						<label for="debug">'.$txt['upgrade_debug_info'], '</label>
					</li>
					<li>
						<input type="checkbox" name="empty_error" id="empty_error" value="1">
						<label for="empty_error">', $txt['upgrade_empty_errlog'], '</label>
					</li>';

	if (!empty($upcontext['karma_installed']['good']) || !empty($upcontext['karma_installed']['bad']))
		echo '
					<li>
						<input type="checkbox" name="delete_karma" id="delete_karma" value="1">
						<label for="delete_karma">', $txt['upgrade_delete_karma'], '</label>
					</li>';

	echo '
					<li>
						<input type="checkbox" name="stats" id="stats" value="1"', empty($modSettings['allow_sm_stats']) && empty($modSettings['enable_sm_stats']) ? '' : ' checked="checked"', '>
						<label for="stat">
							', $txt['upgrade_stats_collection'], '<br>
							<span class="smalltext">', sprintf($txt['upgrade_stats_info'], 'https://www.simplemachines.org/about/stats.php'), '</a></span>
						</label>
					</li>
		  <li>
							<input type="checkbox" name="migrateSettings" id="migrateSettings" value="1"', empty($upcontext['migrateSettingsNeeded']) ? '' : ' checked="checked"', '>
							<label for="migrateSettings">
								', $txt['upgrade_migrate_settings_file'], '
							</label>
					</li>
				</ul>
				<input type="hidden" name="upcont" value="1">';

	// We need a normal continue button here!
	$upcontext['continue'] = 1;
}

// Template for the database backup tool/
function template_backup_database()
{
	global $upcontext, $support_js, $is_debug, $txt;

	echo '
				<h3>', $txt['upgrade_wait'], '</h3>';

	echo '
				<form action="', $upcontext['form_url'], '" name="upform" id="upform" method="post">
					<input type="hidden" name="backup_done" id="backup_done" value="0">
					<strong>', sprintf($txt['upgrade_completedtables_outof'], $upcontext['cur_table_num'], $upcontext['table_count']), '</strong>
					<div id="debug_section">
						<span id="debuginfo"></span>
					</div>';

	// Dont any tables so far?
	if (!empty($upcontext['previous_tables']))
		foreach ($upcontext['previous_tables'] as $table)
			echo '
					<br>', $txt['upgrade_completed_table'], ' &quot;', $table, '&quot;.';

	echo '
					<h3 id="current_tab">
						', $txt['upgrade_current_table'], ' &quot;<span id="current_table">', $upcontext['cur_table_name'], '</span>&quot;
					</h3>
					<p id="commess" class="', $upcontext['cur_table_num'] == $upcontext['table_count'] ? 'inline_block' : 'hidden', '">Backup Complete! Click Continue to Proceed.</p>';

	// Continue please!
	$upcontext['continue'] = $support_js ? 2 : 1;

	// If javascript allows we want to do this using XML.
	if ($support_js)
	{
		echo '
					<script>
						var lastTable = ', $upcontext['cur_table_num'], ';
						function getNextTables()
						{
							getXMLDocument(\'', $upcontext['form_url'], '&xml&substep=\' + lastTable, onBackupUpdate);
						}

						// Got an update!
						function onBackupUpdate(oXMLDoc)
						{
							var sCurrentTableName = "";
							var iTableNum = 0;
							var sCompletedTableName = getInnerHTML(document.getElementById(\'current_table\'));
							for (var i = 0; i < oXMLDoc.getElementsByTagName("table")[0].childNodes.length; i++)
								sCurrentTableName += oXMLDoc.getElementsByTagName("table")[0].childNodes[i].nodeValue;
							iTableNum = oXMLDoc.getElementsByTagName("table")[0].getAttribute("num");

							// Update the page.
							setInnerHTML(document.getElementById(\'tab_done\'), iTableNum);
							setInnerHTML(document.getElementById(\'current_table\'), sCurrentTableName);
							lastTable = iTableNum;
							updateStepProgress(iTableNum, ', $upcontext['table_count'], ', ', $upcontext['step_weight'] * ((100 - $upcontext['step_progress']) / 100), ');';

		// If debug flood the screen.
		if ($is_debug)
			echo '
							setOuterHTML(document.getElementById(\'debuginfo\'), \'<br>Completed Table: &quot;\' + sCompletedTableName + \'&quot;.<span id="debuginfo"><\' + \'/span>\');

							if (document.getElementById(\'debug_section\').scrollHeight)
								document.getElementById(\'debug_section\').scrollTop = document.getElementById(\'debug_section\').scrollHeight';

		echo '
							// Get the next update...
							if (iTableNum == ', $upcontext['table_count'], ')
							{
								document.getElementById(\'commess\').classList.remove("hidden");
								document.getElementById(\'current_tab\').classList.add("hidden");
								document.getElementById(\'contbutt\').disabled = 0;
								document.getElementById(\'backup_done\').value = 1;
							}
							else
								getNextTables();
						}
						getNextTables();
					//# sourceURL=dynamicScript-bkup.js
					</script>';
	}
}

function template_backup_xml()
{
	global $upcontext;

	echo '
		<table num="', $upcontext['cur_table_num'], '">', $upcontext['cur_table_name'], '</table>';
}

// Here is the actual "make the changes" template!
function template_database_changes()
{
	global $upcontext, $support_js, $is_debug, $timeLimitThreshold, $txt;

	if (empty($is_debug) && !empty($upcontext['upgrade_status']['debug']))
		$is_debug = true;

	echo '
				<h3>', $txt['upgrade_db_changes'], '</h3>
				<h4><em>', $txt['upgrade_db_patient'], '</em></h4>';

	echo '
				<form action="', $upcontext['form_url'], '&amp;filecount=', $upcontext['file_count'], '" name="upform" id="upform" method="post">
					<input type="hidden" name="database_done" id="database_done" value="0">';

	// No javascript looks rubbish!
	if (!$support_js)
	{
		foreach ($upcontext['actioned_items'] as $num => $item)
		{
			if ($num != 0)
				echo ' Successful!';
			echo '<br>' . $item;
		}

		// Only tell deubbers how much time they wasted waiting for the upgrade because they don't have javascript.
		if (!empty($upcontext['changes_complete']))
		{
			if ($is_debug)
			{
				$active = time() - $upcontext['started'];
				$hours = floor($active / 3600);
				$minutes = intval(($active / 60) % 60);
				$seconds = intval($active % 60);

				echo '', sprintf($txt['upgrade_success_time_db'], $seconds, $minutes, $hours), '<br>';
			}
			else
				echo '', $txt['upgrade_success'], '<br>';

			echo '
					<p id="commess">', $txt['upgrade_db_complete'], '</p>';
		}
	}
	else
	{
		// Tell them how many files we have in total.
		if ($upcontext['file_count'] > 1)
			echo '
					<strong id="info1">', $txt['upgrade_script'], ' <span id="file_done">', $upcontext['cur_file_num'], '</span> of ', $upcontext['file_count'], '.</strong>';

		echo '
					<h3 id="info2">
						<strong>', $txt['upgrade_executing'], '</strong> &quot;<span id="cur_item_name">', $upcontext['current_item_name'], '</span>&quot; (<span id="item_num">', $upcontext['current_item_num'], '</span> ', $txt['upgrade_of'], ' <span id="total_items"><span id="item_count">', $upcontext['total_items'], '</span>', $upcontext['file_count'] > 1 ? ' - of this script' : '', ')</span>
					</h3>
					<p id="commess" class="', !empty($upcontext['changes_complete']) || $upcontext['current_debug_item_num'] == $upcontext['debug_items'] ? 'inline_block' : 'hidden', '">', $txt['upgrade_db_complete2'], '</p>';

		if ($is_debug)
		{
			// Let our debuggers know how much time was spent, but not wasted since JS handled refreshing the page!
			if ($upcontext['current_debug_item_num'] == $upcontext['debug_items'])
			{
				$active = time() - $upcontext['started'];
				$hours = floor($active / 3600);
				$minutes = intval(($active / 60) % 60);
				$seconds = intval($active % 60);

				echo '
					<p id="upgradeCompleted">', sprintf($txt['upgrade_success_time_db'], $seconds, $minutes, $hours), '</p>';
			}
			else
				echo '
					<p id="upgradeCompleted"></p>';

			echo '
					<div id="debug_section">
						<span id="debuginfo"></span>
					</div>';
		}
	}

	// Place for the XML error message.
	echo '
					<div id="error_block" class="errorbox', empty($upcontext['error_message']) ? ' hidden' : '', '">
						<h3>', $txt['upgrade_error'], '</h3>
						<div id="error_message">', isset($upcontext['error_message']) ? $upcontext['error_message'] : $txt['upgrade_unknown_error'], '</div>
					</div>';

	// We want to continue at some point!
	$upcontext['continue'] = $support_js ? 2 : 1;

	// If javascript allows we want to do this using XML.
	if ($support_js)
	{
		echo '
					<script>
						var lastItem = ', $upcontext['current_debug_item_num'], ';
						var sLastString = "', strtr($upcontext['current_debug_item_name'], array('"' => '&quot;')), '";
						var iLastSubStepProgress = -1;
						var curFile = ', $upcontext['cur_file_num'], ';
						var totalItems = 0;
						var prevFile = 0;
						var retryCount = 0;
						var testvar = 0;
						var timeOutID = 0;
						var getData = "";
						var debugItems = ', $upcontext['debug_items'], ';';

		if ($is_debug)
			echo '
						var upgradeStartTime = ' . $upcontext['started'] . ';';

		echo '
						function getNextItem()
						{
							// We want to track this...
							if (timeOutID)
								clearTimeout(timeOutID);
							timeOutID = window.setTimeout("retTimeout()", ', (10 * $timeLimitThreshold), '000);

							getXMLDocument(\'', $upcontext['form_url'], '&xml&filecount=', $upcontext['file_count'], '&substep=\' + lastItem + getData, onItemUpdate);
						}

						// Got an update!
						function onItemUpdate(oXMLDoc)
						{
							var sItemName = "";
							var sDebugName = "";
							var iItemNum = 0;
							var iSubStepProgress = -1;
							var iDebugNum = 0;
							var bIsComplete = 0;
							getData = "";

							// We\'ve got something - so reset the timeout!
							if (timeOutID)
								clearTimeout(timeOutID);

							// Assume no error at this time...
							document.getElementById("error_block").classList.add("hidden");

							// Are we getting some duff info?
							if (!oXMLDoc.getElementsByTagName("item")[0])
							{
								// Too many errors?
								if (retryCount > 15)
								{
									document.getElementById("error_block").classList.remove("hidden");
									setInnerHTML(document.getElementById("error_message"), "Error retrieving information on step: " + (sDebugName == "" ? sLastString : sDebugName));';

		if ($is_debug)
			echo '
									setOuterHTML(document.getElementById(\'debuginfo\'), \'<span class="red">failed<\' + \'/span><span id="debuginfo"><\' + \'/span>\');';

		echo '
								}
								else
								{
									retryCount++;
									getNextItem();
								}
								return false;
							}

							// Never allow loops.
							if (curFile == prevFile)
							{
								retryCount++;
								if (retryCount > 10)
								{
									document.getElementById("error_block").classList.remove("hidden");
									setInnerHTML(document.getElementById("error_message"), "', $txt['upgrade_loop'], '" + sDebugName);';

		if ($is_debug)
			echo '
									setOuterHTML(document.getElementById(\'debuginfo\'), \'<span class="red">failed<\' + \'/span><span id="debuginfo"><\' + \'/span>\');';

		echo '
								}
							}
							retryCount = 0;

							for (var i = 0; i < oXMLDoc.getElementsByTagName("item")[0].childNodes.length; i++)
								sItemName += oXMLDoc.getElementsByTagName("item")[0].childNodes[i].nodeValue;
							for (var i = 0; i < oXMLDoc.getElementsByTagName("debug")[0].childNodes.length; i++)
								sDebugName += oXMLDoc.getElementsByTagName("debug")[0].childNodes[i].nodeValue;
							for (var i = 0; i < oXMLDoc.getElementsByTagName("get").length; i++)
							{
								getData += "&" + oXMLDoc.getElementsByTagName("get")[i].getAttribute("key") + "=";
								for (var j = 0; j < oXMLDoc.getElementsByTagName("get")[i].childNodes.length; j++)
								{
									getData += oXMLDoc.getElementsByTagName("get")[i].childNodes[j].nodeValue;
								}
							}

							iItemNum = oXMLDoc.getElementsByTagName("item")[0].getAttribute("num");
							iDebugNum = parseInt(oXMLDoc.getElementsByTagName("debug")[0].getAttribute("num"));
							bIsComplete = parseInt(oXMLDoc.getElementsByTagName("debug")[0].getAttribute("complete"));
							iSubStepProgress = parseFloat(oXMLDoc.getElementsByTagName("debug")[0].getAttribute("percent"));
							sLastString = sDebugName + " (Item: " + iDebugNum + ")";

							curFile = parseInt(oXMLDoc.getElementsByTagName("file")[0].getAttribute("num"));
							debugItems = parseInt(oXMLDoc.getElementsByTagName("file")[0].getAttribute("debug_items"));
							totalItems = parseInt(oXMLDoc.getElementsByTagName("file")[0].getAttribute("items"));

							// If we have an error we haven\'t completed!
							if (oXMLDoc.getElementsByTagName("error")[0] && bIsComplete)
								iDebugNum = lastItem;

							// Do we have the additional progress bar?
							if (iSubStepProgress != -1)
							{
								document.getElementById("substep_bar_div").classList.remove("hidden");
								document.getElementById("substep_progress").style.width = iSubStepProgress + "%";
								setInnerHTML(document.getElementById("substep_text"), iSubStepProgress + "%");
								setInnerHTML(document.getElementById("substep_name"), sDebugName.replace(/\./g, ""));
							}
							else
							{
								document.getElementById("substep_bar_div").classList.add("hidden");
							}

							// Move onto the next item?
							if (bIsComplete)
								lastItem = iDebugNum;
							else
								lastItem = iDebugNum - 1;

							// Are we finished?
							if (bIsComplete && iDebugNum == -1 && curFile >= ', $upcontext['file_count'], ')
							{';

		// Database Changes, tell us how much time we spen to do this.  If this gets updated via JS.
		if ($is_debug)
			echo '
								document.getElementById(\'debug_section\').classList.add("hidden");

								var upgradeFinishedTime = parseInt(oXMLDoc.getElementsByTagName("curtime")[0].childNodes[0].nodeValue);
								var diffTime = upgradeFinishedTime - upgradeStartTime;
								var diffHours = Math.floor(diffTime / 3600);
								var diffMinutes = parseInt((diffTime / 60) % 60);
								var diffSeconds = parseInt(diffTime % 60);

								var completedTxt = "', $txt['upgrade_success_time_db'], '";
console.log(completedTxt, upgradeFinishedTime, diffTime, diffHours, diffMinutes, diffSeconds);

								completedTxt = completedTxt.replace("%1$d", diffSeconds).replace("%2$d", diffMinutes).replace("%3$d", diffHours);
console.log(completedTxt, upgradeFinishedTime, diffTime, diffHours, diffMinutes, diffSeconds);
								setInnerHTML(document.getElementById("upgradeCompleted"), completedTxt);';

		echo '

								document.getElementById(\'commess\').classList.remove("hidden");
								document.getElementById(\'contbutt\').disabled = 0;
								document.getElementById(\'database_done\').value = 1;';

		if ($upcontext['file_count'] > 1)
			echo '
								document.getElementById(\'info1\').classList.add(\'hidden\');';

		echo '
								document.getElementById(\'info2\').classList.add(\'hidden\');
								updateStepProgress(100, 100, ', $upcontext['step_weight'] * ((100 - $upcontext['step_progress']) / 100), ');
								return true;
							}
							// Was it the last step in the file?
							else if (bIsComplete && iDebugNum == -1)
							{
								lastItem = 0;
								prevFile = curFile;';

		if ($is_debug)
			echo '
								setOuterHTML(document.getElementById(\'debuginfo\'), \'Moving to next script file...done<br><span id="debuginfo"><\' + \'/span>\');';

		echo '
								getNextItem();
								return true;
							}';

		// If debug scroll the screen.
		if ($is_debug)
			echo '
							if (iLastSubStepProgress == -1)
							{
								// Give it consistent dots.
								dots = sDebugName.match(/\./g);
								numDots = dots ? dots.length : 0;
								for (var i = numDots; i < 3; i++)
									sDebugName += ".";
								setOuterHTML(document.getElementById(\'debuginfo\'), sDebugName + \'<span id="debuginfo"><\' + \'/span>\');
							}
							iLastSubStepProgress = iSubStepProgress;

							if (bIsComplete)
								setOuterHTML(document.getElementById(\'debuginfo\'), \'done<br><span id="debuginfo"><\' + \'/span>\');
							else
								setOuterHTML(document.getElementById(\'debuginfo\'), \'...<span id="debuginfo"><\' + \'/span>\');

							if (document.getElementById(\'debug_section\').scrollHeight)
								document.getElementById(\'debug_section\').scrollTop = document.getElementById(\'debug_section\').scrollHeight';

		echo '
							// Update the page.
							setInnerHTML(document.getElementById(\'item_num\'), iItemNum);
							setInnerHTML(document.getElementById(\'cur_item_name\'), sItemName);';

		if ($upcontext['file_count'] > 1)
		{
			echo '
							setInnerHTML(document.getElementById(\'file_done\'), curFile);
							setInnerHTML(document.getElementById(\'item_count\'), totalItems);';
		}

		echo '
							// Is there an error?
							if (oXMLDoc.getElementsByTagName("error")[0])
							{
								var sErrorMsg = "";
								for (var i = 0; i < oXMLDoc.getElementsByTagName("error")[0].childNodes.length; i++)
									sErrorMsg += oXMLDoc.getElementsByTagName("error")[0].childNodes[i].nodeValue;
								document.getElementById("error_block").classList.remove("hidden");
								setInnerHTML(document.getElementById("error_message"), sErrorMsg);
								return false;
							}

							// Get the progress bar right.
							barTotal = debugItems * ', $upcontext['file_count'], ';
							barDone = (debugItems * (curFile - 1)) + lastItem;

							updateStepProgress(barDone, barTotal, ', $upcontext['step_weight'] * ((100 - $upcontext['step_progress']) / 100), ');

							// Finally - update the time here as it shows the server is responding!
							curTime = new Date();
							iElapsed = (curTime.getTime() / 1000 - ', $upcontext['started'], ');
							mins = parseInt(iElapsed / 60);
							secs = parseInt(iElapsed - mins * 60);
							setInnerHTML(document.getElementById("mins_elapsed"), mins);
							setInnerHTML(document.getElementById("secs_elapsed"), secs);

							getNextItem();
							return true;
						}

						// What if we timeout?!
						function retTimeout(attemptAgain)
						{
							// Oh noes...
							if (!attemptAgain)
							{
								document.getElementById("error_block").classList.remove("hidden");
								setInnerHTML(document.getElementById("error_message"), "', sprintf($txt['upgrade_repondtime'], ($timeLimitThreshold * 10)), '" + "<a href=\"#\" onclick=\"retTimeout(true); return false;\">', $txt['upgrade_respondtime_clickhere'], '</a>");
							}
							else
							{
								document.getElementById("error_block").classList.add("hidden");
								getNextItem();
							}
						}';

		// Start things off assuming we've not errored.
		if (empty($upcontext['error_message']))
			echo '
						getNextItem();';

		echo '
					//# sourceURL=dynamicScript-dbch.js
					</script>';
	}
	return;
}

function template_database_xml()
{
	global $is_debug, $upcontext;

	echo '
	<file num="', $upcontext['cur_file_num'], '" items="', $upcontext['total_items'], '" debug_items="', $upcontext['debug_items'], '">', $upcontext['cur_file_name'], '</file>
	<item num="', $upcontext['current_item_num'], '">', $upcontext['current_item_name'], '</item>
	<debug num="', $upcontext['current_debug_item_num'], '" percent="', isset($upcontext['substep_progress']) ? $upcontext['substep_progress'] : '-1', '" complete="', empty($upcontext['completed_step']) ? 0 : 1, '">', $upcontext['current_debug_item_name'], '</debug>';

	if (!empty($upcontext['error_message']))
		echo '
	<error>', $upcontext['error_message'], '</error>';

	if (!empty($upcontext['error_string']))
		echo '
	<sql>', $upcontext['error_string'], '</sql>';

	if ($is_debug)
		echo '
	<curtime>', time(), '</curtime>';
}

// Template for the UTF-8 conversion step. Basically a copy of the backup stuff with slight modifications....
function template_convert_utf8()
{
	global $upcontext, $support_js, $is_debug, $txt;

	echo '
				<h3>', $txt['upgrade_wait2'], '</h3>
				<form action="', $upcontext['form_url'], '" name="upform" id="upform" method="post">
					<input type="hidden" name="utf8_done" id="utf8_done" value="0">
					<strong>', $txt['upgrade_completed'], ' <span id="tab_done">', $upcontext['cur_table_num'], '</span> ', $txt['upgrade_outof'], ' ', $upcontext['table_count'], ' ', $txt['upgrade_tables'], '</strong>
					<div id="debug_section">
						<span id="debuginfo"></span>
					</div>';

	// Done any tables so far?
	if (!empty($upcontext['previous_tables']))
		foreach ($upcontext['previous_tables'] as $table)
			echo '
					<br>', $txt['upgrade_completed_table'], ' &quot;', $table, '&quot;.';

	echo '
					<h3 id="current_tab">
						', $txt['upgrade_current_table'], ' &quot;<span id="current_table">', $upcontext['cur_table_name'], '</span>&quot;
					</h3>';

	// If we dropped their index, let's let them know
	if ($upcontext['dropping_index'])
		echo '
					<p id="indexmsg" class="', $upcontext['cur_table_num'] == $upcontext['table_count'] ? 'inline_block' : 'hidden', ' style="font-weight: bold; font-style: italic">', $txt['upgrade_fulltext'], '</p>';

	// Completion notification
	echo '
					<p id="commess" class="', $upcontext['cur_table_num'] == $upcontext['table_count'] ? 'inline_block' : 'hidden', '">', $txt['upgrade_conversion_proceed'], '</p>';

	// Continue please!
	$upcontext['continue'] = $support_js ? 2 : 1;

	// If javascript allows we want to do this using XML.
	if ($support_js)
	{
		echo '
					<script>
						var lastTable = ', $upcontext['cur_table_num'], ';
						function getNextTables()
						{
							getXMLDocument(\'', $upcontext['form_url'], '&xml&substep=\' + lastTable, onConversionUpdate);
						}

						// Got an update!
						function onConversionUpdate(oXMLDoc)
						{
							var sCurrentTableName = "";
							var iTableNum = 0;
							var sCompletedTableName = getInnerHTML(document.getElementById(\'current_table\'));
							for (var i = 0; i < oXMLDoc.getElementsByTagName("table")[0].childNodes.length; i++)
								sCurrentTableName += oXMLDoc.getElementsByTagName("table")[0].childNodes[i].nodeValue;
							iTableNum = oXMLDoc.getElementsByTagName("table")[0].getAttribute("num");

							// Update the page.
							setInnerHTML(document.getElementById(\'tab_done\'), iTableNum);
							setInnerHTML(document.getElementById(\'current_table\'), sCurrentTableName);
							lastTable = iTableNum;
							updateStepProgress(iTableNum, ', $upcontext['table_count'], ', ', $upcontext['step_weight'] * ((100 - $upcontext['step_progress']) / 100), ');';

		// If debug flood the screen.
		if ($is_debug)
			echo '
						setOuterHTML(document.getElementById(\'debuginfo\'), \'<br>Completed Table: &quot;\' + sCompletedTableName + \'&quot;.<span id="debuginfo"><\' + \'/span>\');

						if (document.getElementById(\'debug_section\').scrollHeight)
							document.getElementById(\'debug_section\').scrollTop = document.getElementById(\'debug_section\').scrollHeight';

		echo '
						// Get the next update...
						if (iTableNum == ', $upcontext['table_count'], ')
						{
							document.getElementById(\'commess\').classList.remove(\'hidden\');
							if (document.getElementById(\'indexmsg\') != null) {
								document.getElementById(\'indexmsg\').classList.remove(\'hidden\');
							}
							document.getElementById(\'current_tab\').classList.add(\'hidden\');
							document.getElementById(\'contbutt\').disabled = 0;
							document.getElementById(\'utf8_done\').value = 1;
						}
						else
							getNextTables();
					}
					getNextTables();
				//# sourceURL=dynamicScript-conv.js
				</script>';
	}
}

function template_convert_xml()
{
	global $upcontext;

	echo '
	<table num="', $upcontext['cur_table_num'], '">', $upcontext['cur_table_name'], '</table>';
}

// Template for the database backup tool/
function template_serialize_json()
{
	global $upcontext, $support_js, $is_debug, $txt;

	echo '
				<h3>', $txt['upgrade_convert_datajson'], '</h3>
				<form action="', $upcontext['form_url'], '" name="upform" id="upform" method="post">
					<input type="hidden" name="json_done" id="json_done" value="0">
					<strong>', $txt['upgrade_completed'], ' <span id="tab_done">', $upcontext['cur_table_num'], '</span> ', $txt['upgrade_outof'], ' ', $upcontext['table_count'], ' ', $txt['upgrade_tables'], '</strong>
					<div id="debug_section">
						<span id="debuginfo"></span>
					</div>';

	// Dont any tables so far?
	if (!empty($upcontext['previous_tables']))
		foreach ($upcontext['previous_tables'] as $table)
			echo '
					<br>', $txt['upgrade_completed_table'], ' &quot;', $table, '&quot;.';

	echo '
					<h3 id="current_tab">
						', $txt['upgrade_current_table'], ' &quot;<span id="current_table">', $upcontext['cur_table_name'], '</span>&quot;
					</h3>
					<p id="commess" class="', $upcontext['cur_table_num'] == $upcontext['table_count'] ? 'inline_block' : 'hidden', '">', $txt['upgrade_json_completed'], '</p>';

	// Try to make sure substep was reset.
	if ($upcontext['cur_table_num'] == $upcontext['table_count'])
		echo '
					<input type="hidden" name="substep" id="substep" value="0">';

	// Continue please!
	$upcontext['continue'] = $support_js ? 2 : 1;

	// If javascript allows we want to do this using XML.
	if ($support_js)
	{
		echo '
					<script>
						var lastTable = ', $upcontext['cur_table_num'], ';
						function getNextTables()
						{
							getXMLDocument(\'', $upcontext['form_url'], '&xml&substep=\' + lastTable, onBackupUpdate);
						}

						// Got an update!
						function onBackupUpdate(oXMLDoc)
						{
							var sCurrentTableName = "";
							var iTableNum = 0;
							var sCompletedTableName = getInnerHTML(document.getElementById(\'current_table\'));
							for (var i = 0; i < oXMLDoc.getElementsByTagName("table")[0].childNodes.length; i++)
								sCurrentTableName += oXMLDoc.getElementsByTagName("table")[0].childNodes[i].nodeValue;
							iTableNum = oXMLDoc.getElementsByTagName("table")[0].getAttribute("num");

							// Update the page.
							setInnerHTML(document.getElementById(\'tab_done\'), iTableNum);
							setInnerHTML(document.getElementById(\'current_table\'), sCurrentTableName);
							lastTable = iTableNum;
							updateStepProgress(iTableNum, ', $upcontext['table_count'], ', ', $upcontext['step_weight'] * ((100 - $upcontext['step_progress']) / 100), ');';

		// If debug flood the screen.
		if ($is_debug)
			echo '
							setOuterHTML(document.getElementById(\'debuginfo\'), \'<br>', $txt['upgrade_completed_table'], ' &quot;\' + sCompletedTableName + \'&quot;.<span id="debuginfo"><\' + \'/span>\');

							if (document.getElementById(\'debug_section\').scrollHeight)
								document.getElementById(\'debug_section\').scrollTop = document.getElementById(\'debug_section\').scrollHeight';

		echo '
							// Get the next update...
							if (iTableNum == ', $upcontext['table_count'], ')
							{
								document.getElementById(\'commess\').classList.remove("hidden");
								document.getElementById(\'current_tab\').classList.add("hidden");
								document.getElementById(\'contbutt\').disabled = 0;
								document.getElementById(\'json_done\').value = 1;
							}
							else
								getNextTables();
						}
						getNextTables();
					//# sourceURL=dynamicScript-json.js
					</script>';
	}
}

function template_serialize_json_xml()
{
	global $upcontext;

	echo '
	<table num="', $upcontext['cur_table_num'], '">', $upcontext['cur_table_name'], '</table>';
}

function template_upgrade_complete()
{
	global $upcontext, $upgradeurl, $settings, $boardurl, $is_debug, $txt;

	echo '
				<h3>', $txt['upgrade_done'], ' <a href="', $boardurl, '/index.php">', $txt['upgrade_done2'], '</a>.  ', $txt['upgrade_done3'], '</h3>
				<form action="', $boardurl, '/index.php">';

	if (!empty($upcontext['can_delete_script']))
		echo '
					<label>
						<input type="checkbox" id="delete_self" onclick="doTheDelete(this);"> ', $txt['upgrade_delete_now'], '
					</label>
					<em>', $txt['upgrade_delete_server'], '</em>
					<script>
						function doTheDelete(theCheck)
						{
							var theImage = document.getElementById ? document.getElementById("delete_upgrader") : document.all.delete_upgrader;
							theImage.src = "', $upgradeurl, '?delete=1&ts_" + (new Date().getTime());
							theCheck.disabled = true;
						}
					</script>
					<img src="', $settings['default_theme_url'], '/images/blank.png" alt="" id="delete_upgrader"><br>';

	// Show Upgrade time in debug mode when we completed the upgrade process totally
	if ($is_debug)
	{
		$active = time() - $upcontext['started'];
		$hours = floor($active / 3600);
		$minutes = intval(($active / 60) % 60);
		$seconds = intval($active % 60);

		if ($hours > 0)
			echo '', sprintf($txt['upgrade_completed_time_hms'], $seconds, $minutes, $hours), '';
		elseif ($minutes > 0)
			echo '', sprintf($txt['upgrade_completed_time_ms'], $seconds, $minutes), '';
		elseif ($seconds > 0)
			echo '', sprintf($txt['upgrade_completed_time_s'], $seconds), '';
	}

	echo '
					<p>
						', sprintf($txt['upgrade_problems'], 'http://simplemachines.org'), '
						<br>
						', $txt['upgrade_luck'], '<br>
						Simple Machines
					</p>';
}

/**
 * Convert MySQL (var)char ip col to binary
 *
 * @param string $targetTable The table to perform the operation on
 * @param string $oldCol The old column to gather data from
 * @param string $newCol The new column to put data in
 * @param int $limit The amount of entries to handle at once.
 * @param int $setSize The amount of entries after which to update the database.
 *
 * newCol needs to be a varbinary(16) null able field
 * @return bool
 */
function MySQLConvertOldIp($targetTable, $oldCol, $newCol, $limit = 50000, $setSize = 100)
{
	global $smcFunc, $step_progress;

	$current_substep = $_GET['substep'];

	if (empty($_GET['a']))
		$_GET['a'] = 0;
	$step_progress['name'] = 'Converting ips';
	$step_progress['current'] = $_GET['a'];

	// Skip this if we don't have the column
	$request = $smcFunc['db_query']('', '
		SHOW FIELDS
		FROM {db_prefix}{raw:table}
		WHERE Field = {string:name}',
		array(
			'table' => $targetTable,
			'name' => $oldCol,
		)
	);
	if ($smcFunc['db_num_rows']($request) !== 1)
	{
		$smcFunc['db_free_result']($request);
		return;
	}
	$smcFunc['db_free_result']($request);

	//mysql default max length is 1mb https://dev.mysql.com/doc/refman/5.1/en/packet-too-large.html
	$arIp = array();

	$is_done = false;
	while (!$is_done)
	{
		// Keep looping at the current step.
		nextSubstep($current_substep);

		$arIp = array();

		$request = $smcFunc['db_query']('', '
			SELECT DISTINCT {raw:old_col}
			FROM {db_prefix}{raw:table_name}
			WHERE {raw:new_col} IS NULL
			LIMIT {int:limit}',
			array(
				'old_col' => $oldCol,
				'new_col' => $newCol,
				'table_name' => $targetTable,
				'empty' => '',
				'limit' => $limit,
			)
		);
		while ($row = $smcFunc['db_fetch_assoc']($request))
			$arIp[] = $row[$oldCol];

		$smcFunc['db_free_result']($request);

		// Special case, null ip could keep us in a loop.
		if (is_null($arIp[0]))
			unset($arIp[0]);

		if (empty($arIp))
			$is_done = true;

		$updates = array();
		$cases = array();
		$count = count($arIp);
		for ($i = 0; $i < $count; $i++)
		{
			$arIp[$i] = trim($arIp[$i]);

			if (empty($arIp[$i]))
				continue;

			$updates['ip' . $i] = $arIp[$i];
			$cases[$arIp[$i]] = 'WHEN ' . $oldCol . ' = {string:ip' . $i . '} THEN {inet:ip' . $i . '}';

			if ($setSize > 0 && $i % $setSize === 0)
			{
				if (count($updates) == 1)
					continue;

				$updates['whereSet'] = array_values($updates);
				$smcFunc['db_query']('', '
					UPDATE {db_prefix}' . $targetTable . '
					SET ' . $newCol . ' = CASE ' .
					implode('
						', $cases) . '
						ELSE NULL
					END
					WHERE ' . $oldCol . ' IN ({array_string:whereSet})',
					$updates
				);

				$updates = array();
				$cases = array();
			}
		}

		// Incase some extras made it through.
		if (!empty($updates))
		{
			if (count($updates) == 1)
			{
				foreach ($updates as $key => $ip)
				{
					$smcFunc['db_query']('', '
						UPDATE {db_prefix}' . $targetTable . '
						SET ' . $newCol . ' = {inet:ip}
						WHERE ' . $oldCol . ' = {string:ip}',
						array(
							'ip' => $ip
						)
					);
				}
			}
			else
			{
				$updates['whereSet'] = array_values($updates);
				$smcFunc['db_query']('', '
					UPDATE {db_prefix}' . $targetTable . '
					SET ' . $newCol . ' = CASE ' .
					implode('
						', $cases) . '
						ELSE NULL
					END
					WHERE ' . $oldCol . ' IN ({array_string:whereSet})',
					$updates
				);
			}
		}
		else
			$is_done = true;

		$_GET['a'] += $limit;
		$step_progress['current'] = $_GET['a'];
	}

	unset($_GET['a']);
}

/**
 * Get the column info. This is basically the same as smf_db_list_columns but we get 1 column, force detail and other checks.
 *
 * @param string $targetTable The table to perform the operation on
 * @param string $column The column we are looking for.
 *
 * @return array Info on the table.
 */
function upgradeGetColumnInfo($targetTable, $column)
{
	global $smcFunc;

	// This should already be here, but be safe.
	db_extend('packages');

	$columns = $smcFunc['db_list_columns']($targetTable, true);

	if (isset($columns[$column]))
		return $columns[$column];
	else
		return null;
}

/**
 * Takes the changes to be made during the upgradeOptions step, grabs all known Settings data from Settings.php, then runs
 * through a process to rebuild onto a brand new Settings template.  This should only be done if detection believes the
 * settings file isn't using any advanced configuration setups in the Settings.php file.  A copy is made as Settings_org.php
 * to preserve all changes prior to migration.
 *
 * @param array $config_vars An array of one or more variables to update
 *
 * @return void We either successfully update the Settings file, or throw a error here.
 */
function migrateSettingsFile($changes)
{
	global $boarddir, $cachedir;

	// Try to find all of these settings.
	$settingsVars = array(
		'maintenance' => 'int',
		'mtitle' => 'string',
		'mmessage' => 'string',
		'mbname' => 'string',
		'language' => 'string',
		'boardurl' => 'string',
		'webmaster_email' => 'string',
		'cookiename' => 'string',
		'db_type' => 'string',
		'db_server' => 'string_fatal',
		'db_name' => 'string_fatal',
		'db_user' => 'string_fatal',
		'db_passwd' => 'string_fatal',
		'ssi_db_user' => 'string',
		'ssi_db_user' => 'string',
		'db_prefix' => 'string_fatal',
		'db_persist' => 'int',
		'db_error_send' => 'int',
		'db_mb4' => 'null',
		'cache_accelerator' => 'string',
		'cache_enable' => 'int',
		'cache_memcached' => 'string',
		'cachedir' => 'string',
		'image_proxy_enabled' => 'bool',
		'image_proxy_secret' => 'string',
		'image_proxy_maxsize' => 'int',
		'boarddir' => 'string',
		'sourcedir' => 'string',
		'packagesdir' => 'string',
		'tasksdir' => 'string',
		'db_character_set' => 'string',
	);

	// The Settings file, in an array as if it was handled by updateSettingsFile
	$settingsArray = array(
		'<' . '?' . 'php',
		'',
		'/**',
		' * The settings file contains all of the basic settings that need to be present when a database/cache is not available.',
		' *',
		' * Simple Machines Forum (SMF)',
		' *',
		' * @package SMF',
		' * @author Simple Machines http://www.simplemachines.org',
		' * @copyright ' . date('Y', time()) . ' Simple Machines and individual contributors',
		' * @license http://www.simplemachines.org/about/smf/license.php BSD',
		' *',
		' * @version ' . SMF_VERSION,
		' */',
		'',
		'########## Maintenance ##########',
		'/**',
		' * The maintenance "mode"',
		' * Set to 1 to enable Maintenance Mode, 2 to make the forum untouchable. (you\'ll have to make it 0 again manually!)',
		' * 0 is default and disables maintenance mode.',
		' * @var int 0, 1, 2',
		' * @global int $maintenance',
		' */',
		'$maintenance = 0;',
		'/**',
		' * Title for the Maintenance Mode message.',
		' * @var string',
		' * @global int $mtitle',
		' */',
		'$mtitle = \'Maintenance Mode\';',
		'/**',
		' * Description of why the forum is in maintenance mode.',
		' * @var string',
		' * @global string $mmessage',
		' */',
		'$mmessage = \'Okay faithful users...we\\\'re attempting to restore an older backup of the database...news will be posted once we\\\'re back!\';',
		'',
		'########## Forum Info ##########',
		'/**',
		' * The name of your forum.',
		' * @var string',
		' */',
		'$mbname = \'My Community\';',
		'/**',
		' * The default language file set for the forum.',
		' * @var string',
		' */',
		'$language = \'english\';',
		'/**',
		' * URL to your forum\'s folder. (without the trailing /!)',
		' * @var string',
		' */',
		'$boardurl = \'http://127.0.0.1/smf\';',
		'/**',
		' * Email address to send emails from. (like noreply@yourdomain.com.)',
		' * @var string',
		' */',
		'$webmaster_email = \'noreply@myserver.com\';',
		'/**',
		' * Name of the cookie to set for authentication.',
		' * @var string',
		' */',
		'$cookiename = \'SMFCookie21\';',
		'',
		'########## Database Info ##########',
		'/**',
		' * The database type',
		' * Default options: mysql, postgresql',
		' * @var string',
		' */',
		'$db_type = \'mysql\';',
		'/**',
		' * The server to connect to (or a Unix socket)',
		' * @var string',
		' */',
		'$db_server = \'localhost\';',
		'/**',
		' * The database name',
		' * @var string',
		' */',
		'$db_name = \'smf\';',
		'/**',
		' * Database username',
		' * @var string',
		' */',
		'$db_user = \'root\';',
		'/**',
		' * Database password',
		' * @var string',
		' */',
		'$db_passwd = \'\';',
		'/**',
		' * Database user for when connecting with SSI',
		' * @var string',
		' */',
		'$ssi_db_user = \'\';',
		'/**',
		' * Database password for when connecting with SSI',
		' * @var string',
		' */',
		'$ssi_db_passwd = \'\';',
		'/**',
		' * A prefix to put in front of your table names.',
		' * This helps to prevent conflicts',
		' * @var string',
		' */',
		'$db_prefix = \'smf_\';',
		'/**',
		' * Use a persistent database connection',
		' * @var int|bool',
		' */',
		'$db_persist = 0;',
		'/**',
		' *',
		' * @var int|bool',
		' */',
		'$db_error_send = 0;',
		'/**',
		' * Override the default behavior of the database layer for mb4 handling',
		' * null keep the default behavior untouched',
		' * @var null|bool',
		' */',
		'$db_mb4 = null;',
		'',
		'########## Cache Info ##########',
		'/**',
		' * Select a cache system. You want to leave this up to the cache area of the admin panel for',
		' * proper detection of apc, memcached, output_cache, smf, or xcache',
		' * (you can add more with a mod).',
		' * @var string',
		' */',
		'$cache_accelerator = \'\';',
		'/**',
		' * The level at which you would like to cache. Between 0 (off) through 3 (cache a lot).',
		' * @var int',
		' */',
		'$cache_enable = 0;',
		'/**',
		' * This is only used for memcache / memcached. Should be a string of \'server:port,server:port\'',
		' * @var array',
		' */',
		'$cache_memcached = \'\';',
		'/**',
		' * This is only for the \'smf\' file cache system. It is the path to the cache directory.',
		' * It is also recommended that you place this in /tmp/ if you are going to use this.',
		' * @var string',
		' */',
		'$cachedir = dirname(__FILE__) . \'/cache\';',
		'',
		'########## Image Proxy ##########',
		'# This is done entirely in Settings.php to avoid loading the DB while serving the images',
		'/**',
		' * Whether the proxy is enabled or not',
		' * @var bool',
		' */',
		'$image_proxy_enabled = true;',
		'',
		'/**',
		' * Secret key to be used by the proxy',
		' * @var string',
		' */',
		'$image_proxy_secret = \'smfisawesome\';',
		'',
		'/**',
		' * Maximum file size (in KB) for individual files',
		' * @var int',
		' */',
		'$image_proxy_maxsize = 5192;',
		'',
		'########## Directories/Files ##########',
		'# Note: These directories do not have to be changed unless you move things.',
		'/**',
		' * The absolute path to the forum\'s folder. (not just \'.\'!)',
		' * @var string',
		' */',
		'$boarddir = dirname(__FILE__);',
		'/**',
		' * Path to the Sources directory.',
		' * @var string',
		' */',
		'$sourcedir = dirname(__FILE__) . \'/Sources\';',
		'/**',
		' * Path to the Packages directory.',
		' * @var string',
		' */',
		'$packagesdir = dirname(__FILE__) . \'/Packages\';',
		'/**',
		' * Path to the tasks directory.',
		' * @var string',
		' */',
		'$tasksdir = $sourcedir . \'/tasks\';',
		'',
		'# Make sure the paths are correct... at least try to fix them.',
		'if (!file_exists($boarddir) && file_exists(dirname(__FILE__) . \'/agreement.txt\'))',
		'	$boarddir = dirname(__FILE__);',
		'if (!file_exists($sourcedir) && file_exists($boarddir . \'/Sources\'))',
		'	$sourcedir = $boarddir . \'/Sources\';',
		'if (!file_exists($cachedir) && file_exists($boarddir . \'/cache\'))',
		'	$cachedir = $boarddir . \'/cache\';',
		'',
		'######### Legacy Settings #########',
		'# UTF-8 is now the only character set supported in 2.1.',
		'$db_character_set = \'utf8\';',
		'',
		'########## Error-Catching ##########',
		'# Note: You shouldn\'t touch these settings.',
		'if (file_exists((isset($cachedir) ? $cachedir : dirname(__FILE__)) . \'/db_last_error.php\'))',
		'	include((isset($cachedir) ? $cachedir : dirname(__FILE__)) . \'/db_last_error.php\');',
		'',
		'if (!isset($db_last_error))',
		'{',
		'	// File does not exist so lets try to create it',
		'	file_put_contents((isset($cachedir) ? $cachedir : dirname(__FILE__)) . \'/db_last_error.php\', \'<\' . \'?\' . "php\n" . \'$db_last_error = 0;\' . "\n" . \'?\' . \'>\');',
		'	$db_last_error = 0;',
		'}',
		'',
		'?' . '>',
	);

	// Now, find all of the original settings.  Mark those for the "change".
	$original = array();
	foreach ($settingsVars as $setVar => $setType)
	{
		global $$setVar;

		// Find the setting.
		if ($setType == 'string' || $setType == 'string_fatal')
			$original[$setVar] = isset($$setVar) ? '\'' . addslashes($$setVar) . '\'' : (strpos('fatal', $setType) ? null : '\'\'');
		elseif ($setType == 'int' || $setType == 'int_fatal')
			$original[$setVar] = isset($$setVar) ? (int) $$setVar : (strpos('fatal', $setType) ? null : 0);
		elseif ($setType == 'bool' || $setType == 'bool_fatal')
			$original[$setVar] = isset($$setVar) && in_array($$setVar, array(1, true)) ? 'true' : (strpos('fatal', $setType) ? null : 'false');
		elseif ($setType == 'null' || $setType == 'null_fatal')
			$original[$setVar] = isset($$setVar) && in_array($$setVar, array(1, true)) ? 'true' : (strpos('fatal', $setType) ? null : 'null');

		// Well this isn't good.  Do we fix it or bail?
		if (is_null($original) && $setType != 'null' && strpos('fatal', $setType) > -1)
			return throw_error('The upgrader could not copy a setting (' . $setVar . ') from your Settings file.  Unable to migrate your Settings file to a new version.');
	}

	// Finally, merge the changes with the new ones.
	$config_vars = $original;
	foreach ($changes as $setVar => $value)
	{
		// Nothing needed here.
		if ($setVar != 'upgradeData' && $config_vars[$setVar] == $changes[$setVar])
			continue;

		$config_vars[$setVar] = $value;
	}

	/*
		It would be nice to call updateSettingsFile and be done with this. However the function doesn't support passing in the entire file. We also want to backup with a different name, just incase.
	*/

	// When was Settings.php last changed?
	$last_settings_change = filemtime($boarddir . '/Settings.php');

	// remove any /r's that made there way in here
	foreach ($settingsArray as $k => $dummy)
		$settingsArray[$k] = strtr($dummy, array("\r" => '')) . "\n";

	// go line by line and see whats changing
	for ($i = 0, $n = count($settingsArray); $i < $n; $i++)
	{
		// Don't trim or bother with it if it's not a variable.
		if (substr($settingsArray[$i], 0, 1) != '$')
			continue;

		$settingsArray[$i] = trim($settingsArray[$i]) . "\n";

		// Look through the variables to set....
		foreach ($config_vars as $var => $val)
		{
			// be sure someone is not updating db_last_error this with a group
			if ($var === 'db_last_error')
				unset($config_vars[$var]);
			elseif (strncasecmp($settingsArray[$i], '$' . $var, 1 + strlen($var)) == 0)
			{
				$comment = strstr(substr($settingsArray[$i], strpos($settingsArray[$i], ';')), '#');
				$settingsArray[$i] = '$' . $var . ' = ' . $val . ';' . ($comment == '' ? '' : "\t\t" . rtrim($comment)) . "\n";

				// This one's been 'used', so to speak.
				unset($config_vars[$var]);
			}
		}

		// End of the file ... maybe
		if (substr(trim($settingsArray[$i]), 0, 2) == '?' . '>')
			$end = $i;
	}

	// This should never happen, but apparently it is happening.
	if (empty($end) || $end < 10)
		$end = count($settingsArray) - 1;

	// Still more variables to go?  Then lets add them at the end.
	if (!empty($config_vars))
	{
		if (trim($settingsArray[$end]) == '?' . '>')
			$settingsArray[$end++] = '';
		else
			$end++;

		// Add in any newly defined vars that were passed
		foreach ($config_vars as $var => $val)
			$settingsArray[$end++] = '$' . $var . ' = ' . $val . ';' . "\n";

		$settingsArray[$end] = '?' . '>';
	}
	else
		$settingsArray[$end] = trim($settingsArray[$end]);

	// Sanity error checking: the file needs to be at least 12 lines.
	if (count($settingsArray) < 12)
		return throw_error('The upgrader could not process your Settings file for updates.  Unable to migrate your Settings file to a new version.');

	// Try to avoid a few pitfalls:
	//  - like a possible race condition,
	//  - or a failure to write at low diskspace
	//
	// Check before you act: if cache is enabled, we can do a simple write test
	// to validate that we even write things on this filesystem.
	if ((empty($cachedir) || !file_exists($cachedir)) && file_exists($boarddir . '/cache'))
		$cachedir = $boarddir . '/cache';

	$test_fp = @fopen($cachedir . '/settings_update.tmp', "w+");
	if ($test_fp)
	{
		fclose($test_fp);
		$written_bytes = file_put_contents($cachedir . '/settings_update.tmp', 'test', LOCK_EX);
		@unlink($cachedir . '/settings_update.tmp');

		// Oops. Low disk space, perhaps. Don't mess with Settings.php then.
		// No means no. :P
		if ($written_bytes !== 4)
			return throw_error('The upgrader could not write a test file, perhaps not enough storage?  Unable to migrate your Settings file to a new version.');
	}

	// Protect me from what I want! :P
	clearstatcache();
	if (filemtime($boarddir . '/Settings.php') === $last_settings_change)
	{
		// save the old before we do anything
		$settings_backup_fail = !@is_writable($boarddir . '/Settings_org.php') || !@copy($boarddir . '/Settings.php', $boarddir . '/Settings_org.php');
		$settings_backup_fail = !$settings_backup_fail ? (!file_exists($boarddir . '/Settings_org.php') || filesize($boarddir . '/Settings_org.php') === 0) : $settings_backup_fail;

		// write out the new
		$write_settings = implode('', $settingsArray);
		$written_bytes = file_put_contents($boarddir . '/Settings.php', $write_settings, LOCK_EX);

		// survey says ...
		if ($written_bytes !== strlen($write_settings) && !$settings_backup_fail)
		{
			if (file_exists($boarddir . '/Settings_bak.php'))
				@copy($boarddir . '/Settings_bak.php', $boarddir . '/Settings.php');

			return throw_error('The upgrader detected a bad Settings file and reverted the changes.  Unable to migrate your Settings file to a new version.');
		}
	}

	// Even though on normal installations the filemtime should prevent this being used by the installer incorrectly
	// it seems that there are times it might not. So let's MAKE it dump the cache.
	if (function_exists('opcache_invalidate'))
		opcache_invalidate($boarddir . '/Settings.php', true);
}

/**
 * Determine if we should auto select the migrate Settings file.  This is determined by a variety of missing settings.
 * Prior to checking these settings, we look for advanced setups such as integrations or if variables have been moved
 * to another file.  If these are detected, we abort.
 *
 * @param array $config_vars An array of one or more variables to update
 *
 * @return void We either successfully update the Settings file, or throw a error here.
 */

function detectSettingsFileMigrationNeeded()
{
	global $boarddir, $packagesdir, $tasksdir, $db_server, $db_type, $image_proxy_enabled, $db_show_debug;

	// We should not migrate if db_show_debug is in there, some dev stuff going on here.
	if (isset($db_show_debug))
		return false;

	$file_contents = file_get_contents($boarddir . '/Settings.php');

	// Is there a include statement somewhere in there? Some advanced handling of the variables elsewhere?
	// Try our best to stay away from the cachedir match.
	if (preg_match('~\sinclude\((?:(?!\(isset\(\$cachedir))~im', $file_contents))
		return false;

	// If we find a mention of $GLOBALS, there may be a integration going on.
	if (preg_match('~\$GLOBALS\[~im', $file_contents))
		return false;

	// If these are not set, it makes us a candidate to migrate.
	if (!isset($packagesdir, $tasksdir, $db_server, $db_type, $image_proxy_enabled))
		return true;

	return false;
}

?><|MERGE_RESOLUTION|>--- conflicted
+++ resolved
@@ -879,11 +879,6 @@
 	if (checkLogin())
 		return true;
 
-<<<<<<< HEAD
-	require_once($sourcedir . '/Load.php');
-	reloadSettings();
-=======
->>>>>>> 54e2dbcc
 	$upcontext += createToken('login');
 
 	return false;
