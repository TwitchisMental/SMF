--- conflicted
+++ resolved
@@ -3536,12 +3536,6 @@
 
 		$table_charsets = [];
 
-<<<<<<< HEAD
-			while ($column_info = Db::$db->fetch_assoc($queryColumns)) {
-				// Only text'ish columns have a character set and need converting.
-				if (str_contains($column_info['Type'], 'text') || str_contains($column_info['Type'], 'char')) {
-					$collation = empty($column_info['Collation']) || $column_info['Collation'] === 'NULL' ? $table_info['Collation'] : $column_info['Collation'];
-=======
 		// Loop through each column.
 		$queryColumns = Db::$db->query(
 			'',
@@ -3550,11 +3544,10 @@
 			[
 			],
 		);
->>>>>>> 2b98b675
 
 		while ($column_info = Db::$db->fetch_assoc($queryColumns)) {
 			// Only text'ish columns have a character set and need converting.
-			if (strpos($column_info['Type'], 'text') !== false || strpos($column_info['Type'], 'char') !== false) {
+			if (str_contains($column_info['Type'], 'text') || str_contains($column_info['Type'], 'char')) {
 				$collation = empty($column_info['Collation']) || $column_info['Collation'] === 'NULL' ? $table_info['Collation'] : $column_info['Collation'];
 
 				if (!empty($collation) && $collation !== 'NULL') {
@@ -3578,16 +3571,6 @@
 			$updates_blob = '';
 			$updates_text = '';
 
-<<<<<<< HEAD
-				foreach ($table_charsets as $charset => $columns) {
-					if ($charset !== $charsets[$upcontext['charset_detected']]) {
-						foreach ($columns as $column) {
-							$updates_blob .= '
-								CHANGE COLUMN `' . $column['Field'] . '` `' . $column['Field'] . '` ' . strtr($column['Type'], ['text' => 'blob', 'char' => 'binary']) . ($column['Null'] === 'YES' ? ' NULL' : ' NOT NULL') . (!str_contains($column['Type'], 'char') ? '' : ' default \'' . $column['Default'] . '\'') . ',';
-							$updates_text .= '
-								CHANGE COLUMN `' . $column['Field'] . '` `' . $column['Field'] . '` ' . $column['Type'] . ' CHARACTER SET ' . $charsets[$upcontext['charset_detected']] . ($column['Null'] === 'YES' ? '' : ' NOT NULL') . (!str_contains($column['Type'], 'char') ? '' : ' default \'' . $column['Default'] . '\'') . ',';
-						}
-=======
 			foreach ($table_charsets as $charset => $columns) {
 				if ($charset !== $charsets[$upcontext['charset_detected']]) {
 					foreach ($columns as $column) {
@@ -3595,7 +3578,6 @@
 							CHANGE COLUMN `' . $column['Field'] . '` `' . $column['Field'] . '` ' . strtr($column['Type'], ['text' => 'blob', 'char' => 'binary']) . ($column['Null'] === 'YES' ? ' NULL' : ' NOT NULL') . (strpos($column['Type'], 'char') === false ? '' : ' default \'' . $column['Default'] . '\'') . ',';
 						$updates_text .= '
 							CHANGE COLUMN `' . $column['Field'] . '` `' . $column['Field'] . '` ' . $column['Type'] . ' CHARACTER SET ' . $charsets[$upcontext['charset_detected']] . ($column['Null'] === 'YES' ? '' : ' NOT NULL') . (strpos($column['Type'], 'char') === false ? '' : ' default \'' . $column['Default'] . '\'') . ',';
->>>>>>> 2b98b675
 					}
 				}
 			}
@@ -5775,4 +5757,4 @@
 	return [];
 }
 
-?>+https://youtu.be/u9Dg-g7t2l4?>