<?php

/**
 * The job of this file is to handle everything related to posting replies,
 * new topics, quotes, and modifications to existing posts.  It also handles
 * quoting posts by way of javascript.
 * Simple Machines Forum (SMF)
 *
 * @package SMF
 * @author Simple Machines http://www.simplemachines.org
 * @copyright 2015 Simple Machines and individual contributors
 * @license http://www.simplemachines.org/about/smf/license.php BSD
 *
 * @version 2.1 Beta 2
 */

if (!defined('SMF'))
	die('No direct access...');

/**
 * Handles showing the post screen, loading the post to be modified, and loading any post quoted.
 *
 * - additionally handles previews of posts.
 * - @uses the Post template and language file, main sub template.
 * - allows wireless access using the protocol_post sub template.
 * - requires different permissions depending on the actions, but most notably post_new, post_reply_own, and post_reply_any.
 * - shows options for the editing and posting of calendar events and attachments, as well as the posting of polls.
 * - accessed from ?action=post.
 *
 *  @param array $post_errors holds any errors found tyring to post
 */
function Post($post_errors = array())
{
	global $txt, $scripturl, $topic, $modSettings, $board;
	global $user_info, $context, $settings;
	global $sourcedir, $smcFunc, $language;

	loadLanguage('Post');
	if (!empty($modSettings['drafts_post_enabled']))
		loadLanguage('Drafts');

	// You can't reply with a poll... hacker.
	if (isset($_REQUEST['poll']) && !empty($topic) && !isset($_REQUEST['msg']))
		unset($_REQUEST['poll']);

	// Posting an event?
	$context['make_event'] = isset($_REQUEST['calendar']);
	$context['robot_no_index'] = true;

	// Get notification preferences for later
	require_once($sourcedir . '/Subs-Notify.php');
	$context['notify_prefs'] = (array) array_pop(getNotifyPrefs($user_info['id']));
	$context['auto_notify'] = !empty($context['notify_prefs']['msg_auto_notify']);

	// You must be posting to *some* board.
	if (empty($board) && !$context['make_event'])
		fatal_lang_error('no_board', false);

	require_once($sourcedir . '/Subs-Post.php');

	if (isset($_REQUEST['xml']))
	{
		$context['sub_template'] = 'post';

		// Just in case of an earlier error...
		$context['preview_message'] = '';
		$context['preview_subject'] = '';
	}

	// No message is complete without a topic.
	if (empty($topic) && !empty($_REQUEST['msg']))
	{
		$request = $smcFunc['db_query']('', '
			SELECT id_topic
			FROM {db_prefix}messages
			WHERE id_msg = {int:msg}',
			array(
				'msg' => (int) $_REQUEST['msg'],
		));
		if ($smcFunc['db_num_rows']($request) != 1)
			unset($_REQUEST['msg'], $_POST['msg'], $_GET['msg']);
		else
			list ($topic) = $smcFunc['db_fetch_row']($request);
		$smcFunc['db_free_result']($request);
	}

	// Check if it's locked. It isn't locked if no topic is specified.
	if (!empty($topic))
	{
		$request = $smcFunc['db_query']('', '
			SELECT
				t.locked, IFNULL(ln.id_topic, 0) AS notify, t.is_sticky, t.id_poll, t.id_last_msg, mf.id_member,
				t.id_first_msg, mf.subject, ml.modified_reason,
				CASE WHEN ml.poster_time > ml.modified_time THEN ml.poster_time ELSE ml.modified_time END AS last_post_time
			FROM {db_prefix}topics AS t
				LEFT JOIN {db_prefix}log_notify AS ln ON (ln.id_topic = t.id_topic AND ln.id_member = {int:current_member})
				LEFT JOIN {db_prefix}messages AS mf ON (mf.id_msg = t.id_first_msg)
				LEFT JOIN {db_prefix}messages AS ml ON (ml.id_msg = t.id_last_msg)
			WHERE t.id_topic = {int:current_topic}
			LIMIT 1',
			array(
				'current_member' => $user_info['id'],
				'current_topic' => $topic,
			)
		);
		list ($locked, $context['notify'], $sticky, $pollID, $context['topic_last_message'], $id_member_poster, $id_first_msg, $first_subject, $editReason, $lastPostTime) = $smcFunc['db_fetch_row']($request);
		$smcFunc['db_free_result']($request);

		// If this topic already has a poll, they sure can't add another.
		if (isset($_REQUEST['poll']) && $pollID > 0)
			unset($_REQUEST['poll']);

		if (empty($_REQUEST['msg']))
		{
			if ($user_info['is_guest'] && !allowedTo('post_reply_any') && (!$modSettings['postmod_active'] || !allowedTo('post_unapproved_replies_any')))
				is_not_guest();

			// By default the reply will be approved...
			$context['becomes_approved'] = true;
			if ($id_member_poster != $user_info['id'] || $user_info['is_guest'])
			{
				if ($modSettings['postmod_active'] && allowedTo('post_unapproved_replies_any') && !allowedTo('post_reply_any'))
					$context['becomes_approved'] = false;
				else
					isAllowedTo('post_reply_any');
			}
			elseif (!allowedTo('post_reply_any'))
			{
				if ($modSettings['postmod_active'] && ((allowedTo('post_unapproved_replies_own') && !allowedTo('post_reply_own')) || allowedTo('post_unapproved_replies_any')))
					$context['becomes_approved'] = false;
				else
					isAllowedTo('post_reply_own');
			}
		}
		else
			$context['becomes_approved'] = true;

		$context['can_lock'] = allowedTo('lock_any') || ($user_info['id'] == $id_member_poster && allowedTo('lock_own'));
		$context['can_sticky'] = allowedTo('make_sticky');

		// We don't always want the request vars to override what's in the db...
		$context['already_locked'] = $locked;
		$context['already_sticky'] = $sticky;
		$context['notify'] = !empty($context['notify']);
		$context['sticky'] = isset($_REQUEST['sticky']) ? !empty($_REQUEST['sticky']) : $sticky;

		// Check whether this is a really old post being bumped...
		if (!empty($modSettings['oldTopicDays']) && $lastPostTime + $modSettings['oldTopicDays'] * 86400 < time() && empty($sticky) && !isset($_REQUEST['subject']))
			$post_errors[] = array('old_topic', array($modSettings['oldTopicDays']));
	}
	else
	{
		$context['becomes_approved'] = true;
		if ((!$context['make_event'] || !empty($board)))
		{
			if ($modSettings['postmod_active'] && !allowedTo('post_new') && allowedTo('post_unapproved_topics'))
				$context['becomes_approved'] = false;
			else
				isAllowedTo('post_new');
		}

		$locked = 0;

		// @todo These won't work if you're making an event.
		$context['can_lock'] = allowedTo(array('lock_any', 'lock_own'));
		$context['can_sticky'] = allowedTo('make_sticky');
		$context['already_sticky'] = 0;
		$context['already_locked'] = 0;
		$context['notify'] = !empty($context['notify']);
		$context['sticky'] = !empty($_REQUEST['sticky']);
	}

	// @todo These won't work if you're posting an event!
	$context['can_notify'] = !$context['user']['is_guest'];
	$context['can_move'] = allowedTo('move_any');
	$context['move'] = !empty($_REQUEST['move']);
	$context['announce'] = !empty($_REQUEST['announce']);
	// You can only announce topics that will get approved...
	$context['can_announce'] = allowedTo('announce_topic') && $context['becomes_approved'];
	$context['locked'] = !empty($locked) || !empty($_REQUEST['lock']);
	$context['can_quote'] = empty($modSettings['disabledBBC']) || !in_array('quote', explode(',', $modSettings['disabledBBC']));

	// Generally don't show the approval box... (Assume we want things approved)
	$context['show_approval'] = allowedTo('approve_posts') && $context['becomes_approved'] ? 2 : (allowedTo('approve_posts') ? 1 : 0);

	// An array to hold all the attachments for this topic.
	$context['current_attachments'] = array();

	// If there are attachments already uploaded, pass them to the current attachments array.
	if (!empty($_SESSION['already_attached']))
		$context['current_attachments'] = $_SESSION['already_attached'];

	// Don't allow a post if it's locked and you aren't all powerful.
	if ($locked && !allowedTo('moderate_board'))
		fatal_lang_error('topic_locked', false);
	// Check the users permissions - is the user allowed to add or post a poll?
	if (isset($_REQUEST['poll']) && $modSettings['pollMode'] == '1')
	{
		// New topic, new poll.
		if (empty($topic))
			isAllowedTo('poll_post');
		// This is an old topic - but it is yours!  Can you add to it?
		elseif ($user_info['id'] == $id_member_poster && !allowedTo('poll_add_any'))
			isAllowedTo('poll_add_own');
		// If you're not the owner, can you add to any poll?
		else
			isAllowedTo('poll_add_any');

		require_once($sourcedir . '/Subs-Members.php');
		$allowedVoteGroups = groupsAllowedTo('poll_vote', $board);

		// Set up the poll options.
		$context['poll_options'] = array(
			'max_votes' => empty($_POST['poll_max_votes']) ? '1' : max(1, $_POST['poll_max_votes']),
			'hide' => empty($_POST['poll_hide']) ? 0 : $_POST['poll_hide'],
			'expire' => !isset($_POST['poll_expire']) ? '' : $_POST['poll_expire'],
			'change_vote' => isset($_POST['poll_change_vote']),
			'guest_vote' => isset($_POST['poll_guest_vote']),
			'guest_vote_enabled' => in_array(-1, $allowedVoteGroups['allowed']),
		);

		// Make all five poll choices empty.
		$context['choices'] = array(
			array('id' => 0, 'number' => 1, 'label' => '', 'is_last' => false),
			array('id' => 1, 'number' => 2, 'label' => '', 'is_last' => false),
			array('id' => 2, 'number' => 3, 'label' => '', 'is_last' => false),
			array('id' => 3, 'number' => 4, 'label' => '', 'is_last' => false),
			array('id' => 4, 'number' => 5, 'label' => '', 'is_last' => true)
		);
		$context['last_choice_id'] = 4;
	}

	if ($context['make_event'])
	{
		// They might want to pick a board.
		if (!isset($context['current_board']))
			$context['current_board'] = 0;

		// Start loading up the event info.
		$context['event'] = array();
		$context['event']['title'] = isset($_REQUEST['evtitle']) ? $smcFunc['htmlspecialchars'](stripslashes($_REQUEST['evtitle'])) : '';

		$context['event']['id'] = isset($_REQUEST['eventid']) ? (int) $_REQUEST['eventid'] : -1;
		$context['event']['new'] = $context['event']['id'] == -1;

		// Permissions check!
		isAllowedTo('calendar_post');

		// Editing an event?  (but NOT previewing!?)
		if (empty($context['event']['new']) && !isset($_REQUEST['subject']))
		{
			// If the user doesn't have permission to edit the post in this topic, redirect them.
			if ((empty($id_member_poster) || $id_member_poster != $user_info['id'] || !allowedTo('modify_own')) && !allowedTo('modify_any'))
			{
				require_once($sourcedir . '/Calendar.php');
				return CalendarPost();
			}

			// Get the current event information.
			$request = $smcFunc['db_query']('', '
				SELECT
					id_member, title, MONTH(start_date) AS month, DAYOFMONTH(start_date) AS day,
					YEAR(start_date) AS year, (TO_DAYS(end_date) - TO_DAYS(start_date)) AS span
				FROM {db_prefix}calendar
				WHERE id_event = {int:id_event}
				LIMIT 1',
				array(
					'id_event' => $context['event']['id'],
				)
			);
			$row = $smcFunc['db_fetch_assoc']($request);
			$smcFunc['db_free_result']($request);

			// Make sure the user is allowed to edit this event.
			if ($row['id_member'] != $user_info['id'])
				isAllowedTo('calendar_edit_any');
			elseif (!allowedTo('calendar_edit_any'))
				isAllowedTo('calendar_edit_own');

			$context['event']['month'] = $row['month'];
			$context['event']['day'] = $row['day'];
			$context['event']['year'] = $row['year'];
			$context['event']['title'] = $row['title'];
			$context['event']['span'] = $row['span'] + 1;
		}
		else
		{
			$today = getdate();

			// You must have a month and year specified!
			if (!isset($_REQUEST['month']))
				$_REQUEST['month'] = $today['mon'];
			if (!isset($_REQUEST['year']))
				$_REQUEST['year'] = $today['year'];

			$context['event']['month'] = (int) $_REQUEST['month'];
			$context['event']['year'] = (int) $_REQUEST['year'];
			$context['event']['day'] = isset($_REQUEST['day']) ? $_REQUEST['day'] : ($_REQUEST['month'] == $today['mon'] ? $today['mday'] : 0);
			$context['event']['span'] = isset($_REQUEST['span']) ? $_REQUEST['span'] : 1;

			// Make sure the year and month are in the valid range.
			if ($context['event']['month'] < 1 || $context['event']['month'] > 12)
				fatal_lang_error('invalid_month', false);
			if ($context['event']['year'] < $modSettings['cal_minyear'] || $context['event']['year'] > $modSettings['cal_maxyear'])
				fatal_lang_error('invalid_year', false);

			// Get a list of boards they can post in.
			$boards = boardsAllowedTo('post_new');
			if (empty($boards))
				fatal_lang_error('cannot_post_new', 'user');

			// Load a list of boards for this event in the context.
			require_once($sourcedir . '/Subs-MessageIndex.php');
			$boardListOptions = array(
				'included_boards' => in_array(0, $boards) ? null : $boards,
				'not_redirection' => true,
				'use_permissions' => true,
				'selected_board' => empty($context['current_board']) ? $modSettings['cal_defaultboard'] : $context['current_board'],
			);
			$context['event']['categories'] = getBoardList($boardListOptions);
		}

		// Find the last day of the month.
		$context['event']['last_day'] = (int) strftime('%d', mktime(0, 0, 0, $context['event']['month'] == 12 ? 1 : $context['event']['month'] + 1, 0, $context['event']['month'] == 12 ? $context['event']['year'] + 1 : $context['event']['year']));

		$context['event']['board'] = !empty($board) ? $board : $modSettings['cal_defaultboard'];
		$context['event']['topic'] = !empty($topic) ? $topic : 0;
	}

	// See if any new replies have come along.
	// Huh, $_REQUEST['msg'] is set upon submit, so this doesn't get executed at submit
	// only at preview
	if (empty($_REQUEST['msg']) && !empty($topic))
	{
		if (isset($_REQUEST['last_msg']) && $context['topic_last_message'] > $_REQUEST['last_msg'])
		{
			$request = $smcFunc['db_query']('', '
				SELECT COUNT(*)
				FROM {db_prefix}messages
				WHERE id_topic = {int:current_topic}
					AND id_msg > {int:last_msg}' . (!$modSettings['postmod_active'] || allowedTo('approve_posts') ? '' : '
					AND approved = {int:approved}') . '
				LIMIT 1',
				array(
					'current_topic' => $topic,
					'last_msg' => (int) $_REQUEST['last_msg'],
					'approved' => 1,
				)
			);
			list ($context['new_replies']) = $smcFunc['db_fetch_row']($request);
			$smcFunc['db_free_result']($request);

			if (!empty($context['new_replies']))
			{
				if ($context['new_replies'] == 1)
					$txt['error_new_replies'] = isset($_GET['last_msg']) ? $txt['error_new_reply_reading'] : $txt['error_new_reply'];
				else
					$txt['error_new_replies'] = sprintf(isset($_GET['last_msg']) ? $txt['error_new_replies_reading'] : $txt['error_new_replies'], $context['new_replies']);

				$post_errors[] = 'new_replies';

				$modSettings['topicSummaryPosts'] = $context['new_replies'] > $modSettings['topicSummaryPosts'] ? max($modSettings['topicSummaryPosts'], 5) : $modSettings['topicSummaryPosts'];
			}
		}
	}

	// Get a response prefix (like 'Re:') in the default forum language.
	if (!isset($context['response_prefix']) && !($context['response_prefix'] = cache_get_data('response_prefix')))
	{
		if ($language === $user_info['language'])
			$context['response_prefix'] = $txt['response_prefix'];
		else
		{
			loadLanguage('index', $language, false);
			$context['response_prefix'] = $txt['response_prefix'];
			loadLanguage('index');
		}
		cache_put_data('response_prefix', $context['response_prefix'], 600);
	}

	// Previewing, modifying, or posting?
	// Do we have a body, but an error happened.
	if (isset($_REQUEST['message']) || isset($_REQUEST['quickReply']) || !empty($context['post_error']))
	{
		if (isset($_REQUEST['quickReply']))
			$_REQUEST['message'] = $_REQUEST['quickReply'];

		// Validate inputs.
		if (empty($context['post_error']))
		{
			// This means they didn't click Post and get an error.
			$really_previewing = true;

		}
		else
		{
			if (!isset($_REQUEST['subject']))
				$_REQUEST['subject'] = '';
			if (!isset($_REQUEST['message']))
				$_REQUEST['message'] = '';
			if (!isset($_REQUEST['icon']))
				$_REQUEST['icon'] = 'xx';

			// They are previewing if they asked to preview (i.e. came from quick reply).
			$really_previewing = !empty($_POST['preview']);
		}

		// In order to keep the approval status flowing through, we have to pass it through the form...
		$context['becomes_approved'] = empty($_REQUEST['not_approved']);
		$context['show_approval'] = isset($_REQUEST['approve']) ? ($_REQUEST['approve'] ? 2 : 1) : 0;
		$context['can_announce'] &= $context['becomes_approved'];

		// Set up the inputs for the form.
		$form_subject = strtr($smcFunc['htmlspecialchars']($_REQUEST['subject']), array("\r" => '', "\n" => '', "\t" => ''));
		$form_message = $smcFunc['htmlspecialchars']($_REQUEST['message'], ENT_QUOTES);

		// Make sure the subject isn't too long - taking into account special characters.
		if ($smcFunc['strlen']($form_subject) > 100)
			$form_subject = $smcFunc['substr']($form_subject, 0, 100);

		if (isset($_REQUEST['poll']))
		{
			$context['question'] = isset($_REQUEST['question']) ? $smcFunc['htmlspecialchars'](trim($_REQUEST['question'])) : '';

			$context['choices'] = array();
			$choice_id = 0;

			$_POST['options'] = empty($_POST['options']) ? array() : htmlspecialchars__recursive($_POST['options']);
			foreach ($_POST['options'] as $option)
			{
				if (trim($option) == '')
					continue;

				$context['choices'][] = array(
					'id' => $choice_id++,
					'number' => $choice_id,
					'label' => $option,
					'is_last' => false
				);
			}

			// One empty option for those with js disabled...I know are few... :P
			$context['choices'][] = array(
				'id' => $choice_id++,
				'number' => $choice_id,
				'label' => '',
				'is_last' => false
			);

			if (count($context['choices']) < 2)
			{
				$context['choices'][] = array(
					'id' => $choice_id++,
					'number' => $choice_id,
					'label' => '',
					'is_last' => false
				);
			}
			$context['last_choice_id'] = $choice_id;
			$context['choices'][count($context['choices']) - 1]['is_last'] = true;
		}

		// Are you... a guest?
		if ($user_info['is_guest'])
		{
			$_REQUEST['guestname'] = !isset($_REQUEST['guestname']) ? '' : trim($_REQUEST['guestname']);
			$_REQUEST['email'] = !isset($_REQUEST['email']) ? '' : trim($_REQUEST['email']);

			$_REQUEST['guestname'] = $smcFunc['htmlspecialchars']($_REQUEST['guestname']);
			$context['name'] = $_REQUEST['guestname'];
			$_REQUEST['email'] = $smcFunc['htmlspecialchars']($_REQUEST['email']);
			$context['email'] = $_REQUEST['email'];

			$user_info['name'] = $_REQUEST['guestname'];
		}

		// Only show the preview stuff if they hit Preview.
		if (($really_previewing == true || isset($_REQUEST['xml'])) && !isset($_REQUEST['save_draft']))
		{
			// Set up the preview message and subject and censor them...
			$context['preview_message'] = $form_message;
			preparsecode($form_message, true);
			preparsecode($context['preview_message']);

			// Do all bulletin board code tags, with or without smileys.
			$context['preview_message'] = parse_bbc($context['preview_message'], isset($_REQUEST['ns']) ? 0 : 1);
			censorText($context['preview_message']);

			if ($form_subject != '')
			{
				$context['preview_subject'] = $form_subject;

				censorText($context['preview_subject']);
			}
			else
				$context['preview_subject'] = '<em>' . $txt['no_subject'] . '</em>';

			// Protect any CDATA blocks.
			if (isset($_REQUEST['xml']))
				$context['preview_message'] = strtr($context['preview_message'], array(']]>' => ']]]]><![CDATA[>'));
		}

		// Set up the checkboxes.
		$context['notify'] = !empty($_REQUEST['notify']);
		$context['use_smileys'] = !isset($_REQUEST['ns']);

		$context['icon'] = isset($_REQUEST['icon']) ? preg_replace('~[\./\\\\*\':"<>]~', '', $_REQUEST['icon']) : 'xx';

		// Set the destination action for submission.
		$context['destination'] = 'post2;start=' . $_REQUEST['start'] . (isset($_REQUEST['msg']) ? ';msg=' . $_REQUEST['msg'] . ';' . $context['session_var'] . '=' . $context['session_id'] : '') . (isset($_REQUEST['poll']) ? ';poll' : '');
		$context['submit_label'] = isset($_REQUEST['msg']) ? $txt['save'] : $txt['post'];

		// Previewing an edit?
		if (isset($_REQUEST['msg']) && !empty($topic))
		{
			// Get the existing message. Previewing.
			$request = $smcFunc['db_query']('', '
				SELECT
					m.id_member, m.modified_time, m.smileys_enabled, m.body,
					m.poster_name, m.poster_email, m.subject, m.icon, m.approved,
					IFNULL(a.size, -1) AS filesize, a.filename, a.id_attach,
					a.approved AS attachment_approved, t.id_member_started AS id_member_poster,
					m.poster_time, log.id_action
				FROM {db_prefix}messages AS m
					INNER JOIN {db_prefix}topics AS t ON (t.id_topic = {int:current_topic})
					LEFT JOIN {db_prefix}attachments AS a ON (a.id_msg = m.id_msg AND a.attachment_type = {int:attachment_type})
					LEFT JOIN {db_prefix}log_actions AS log ON (m.id_topic = log.id_topic AND log.action = {string:announce_action})
				WHERE m.id_msg = {int:id_msg}
					AND m.id_topic = {int:current_topic}',
				array(
					'current_topic' => $topic,
					'attachment_type' => 0,
					'id_msg' => $_REQUEST['msg'],
					'announce_action' => 'announce_topic',
				)
			);
			// The message they were trying to edit was most likely deleted.
			// @todo Change this error message?
			if ($smcFunc['db_num_rows']($request) == 0)
				fatal_lang_error('no_board', false);
			$row = $smcFunc['db_fetch_assoc']($request);

			$attachment_stuff = array($row);
			while ($row2 = $smcFunc['db_fetch_assoc']($request))
				$attachment_stuff[] = $row2;
			$smcFunc['db_free_result']($request);

			if ($row['id_member'] == $user_info['id'] && !allowedTo('modify_any'))
			{
				// Give an extra five minutes over the disable time threshold, so they can type - assuming the post is public.
				if ($row['approved'] && !empty($modSettings['edit_disable_time']) && $row['poster_time'] + ($modSettings['edit_disable_time'] + 5) * 60 < time())
					fatal_lang_error('modify_post_time_passed', false);
				elseif ($row['id_member_poster'] == $user_info['id'] && !allowedTo('modify_own'))
					isAllowedTo('modify_replies');
				else
					isAllowedTo('modify_own');
			}
			elseif ($row['id_member_poster'] == $user_info['id'] && !allowedTo('modify_any'))
				isAllowedTo('modify_replies');
			else
				isAllowedTo('modify_any');

			if ($context['can_announce'] && !empty($row['id_action']))
			{
				loadLanguage('Errors');
				$context['post_error']['messages'][] = $txt['error_topic_already_announced'];
			}

			if (!empty($modSettings['attachmentEnable']))
			{
				$request = $smcFunc['db_query']('', '
					SELECT IFNULL(size, -1) AS filesize, filename, id_attach, approved
					FROM {db_prefix}attachments
					WHERE id_msg = {int:id_msg}
						AND attachment_type = {int:attachment_type}
					ORDER BY id_attach',
					array(
						'id_msg' => (int) $_REQUEST['msg'],
						'attachment_type' => 0,
					)
				);

				while ($row = $smcFunc['db_fetch_assoc']($request))
				{
					if ($row['filesize'] <= 0)
						continue;
					$context['current_attachments'][] = array(
						'name' => $smcFunc['htmlspecialchars']($row['filename']),
						'size' => $row['filesize'],
						'id' => $row['id_attach'],
						'approved' => $row['approved'],
					);
				}
				$smcFunc['db_free_result']($request);
			}

			// Allow moderators to change names....
			if (allowedTo('moderate_forum') && !empty($topic))
			{
				$request = $smcFunc['db_query']('', '
					SELECT id_member, poster_name, poster_email
					FROM {db_prefix}messages
					WHERE id_msg = {int:id_msg}
						AND id_topic = {int:current_topic}
					LIMIT 1',
					array(
						'current_topic' => $topic,
						'id_msg' => (int) $_REQUEST['msg'],
					)
				);
				$row = $smcFunc['db_fetch_assoc']($request);
				$smcFunc['db_free_result']($request);

				if (empty($row['id_member']))
				{
					$context['name'] = $smcFunc['htmlspecialchars']($row['poster_name']);
					$context['email'] = $smcFunc['htmlspecialchars']($row['poster_email']);
				}
			}
		}

		// No check is needed, since nothing is really posted.
		checkSubmitOnce('free');
	}
	// Editing a message...
	elseif (isset($_REQUEST['msg']) && !empty($topic))
	{
		$context['editing'] = true;

		$_REQUEST['msg'] = (int) $_REQUEST['msg'];

		// Get the existing message. Editing.
		$request = $smcFunc['db_query']('', '
			SELECT
				m.id_member, m.modified_time, m.modified_name, m.modified_reason, m.smileys_enabled, m.body,
				m.poster_name, m.poster_email, m.subject, m.icon, m.approved,
				IFNULL(a.size, -1) AS filesize, a.filename, a.id_attach,
				a.approved AS attachment_approved, t.id_member_started AS id_member_poster,
				m.poster_time, log.id_action
			FROM {db_prefix}messages AS m
				INNER JOIN {db_prefix}topics AS t ON (t.id_topic = {int:current_topic})
				LEFT JOIN {db_prefix}attachments AS a ON (a.id_msg = m.id_msg AND a.attachment_type = {int:attachment_type})
					LEFT JOIN {db_prefix}log_actions AS log ON (m.id_topic = log.id_topic AND log.action = {string:announce_action})
			WHERE m.id_msg = {int:id_msg}
				AND m.id_topic = {int:current_topic}',
			array(
				'current_topic' => $topic,
				'attachment_type' => 0,
				'id_msg' => $_REQUEST['msg'],
				'announce_action' => 'announce_topic',
			)
		);
		// The message they were trying to edit was most likely deleted.
		if ($smcFunc['db_num_rows']($request) == 0)
			fatal_lang_error('no_message', false);
		$row = $smcFunc['db_fetch_assoc']($request);

		$attachment_stuff = array($row);
		while ($row2 = $smcFunc['db_fetch_assoc']($request))
			$attachment_stuff[] = $row2;
		$smcFunc['db_free_result']($request);

		if ($row['id_member'] == $user_info['id'] && !allowedTo('modify_any'))
		{
			// Give an extra five minutes over the disable time threshold, so they can type - assuming the post is public.
			if ($row['approved'] && !empty($modSettings['edit_disable_time']) && $row['poster_time'] + ($modSettings['edit_disable_time'] + 5) * 60 < time())
				fatal_lang_error('modify_post_time_passed', false);
			elseif ($row['id_member_poster'] == $user_info['id'] && !allowedTo('modify_own'))
				isAllowedTo('modify_replies');
			else
				isAllowedTo('modify_own');
		}
		elseif ($row['id_member_poster'] == $user_info['id'] && !allowedTo('modify_any'))
			isAllowedTo('modify_replies');
		else
			isAllowedTo('modify_any');

		if ($context['can_announce'] && !empty($row['id_action']))
		{
			loadLanguage('Errors');
			$context['post_error']['messages'][] = $txt['error_topic_already_announced'];
		}

		// When was it last modified?
		if (!empty($row['modified_time']))
		{
			$context['last_modified'] = timeformat($row['modified_time']);
			$context['last_modified_reason'] = censorText($row['modified_reason']);
			$context['last_modified_text'] = sprintf($txt['last_edit_by'], $context['last_modified'], $row['modified_name']) . empty($row['modified_reason']) ? '' : '&nbsp;' . $txt['last_edit_reason'] . ':&nbsp;' . $row['modified_reason'];
		}

		// Get the stuff ready for the form.
		$form_subject = $row['subject'];
		$form_message = un_preparsecode($row['body']);
		censorText($form_message);
		censorText($form_subject);

		// Check the boxes that should be checked.
		$context['use_smileys'] = !empty($row['smileys_enabled']);
		$context['icon'] = $row['icon'];

		// Show an "approve" box if the user can approve it, and the message isn't approved.
		if (!$row['approved'] && !$context['show_approval'])
			$context['show_approval'] = allowedTo('approve_posts');

		// Sort the attachments so they are in the order saved
		$temp = array();
		foreach ($attachment_stuff as $attachment)
		{
			if ($attachment['filesize'] >= 0 && !empty($modSettings['attachmentEnable']))
				$temp[$attachment['id_attach']] = $attachment;

		}
		ksort($temp);

		// Load up 'em attachments!
		foreach ($temp as $attachment)
		{
			$context['current_attachments'][] = array(
				'name' => $smcFunc['htmlspecialchars']($attachment['filename']),
				'size' => $attachment['filesize'],
				'id' => $attachment['id_attach'],
				'approved' => $attachment['attachment_approved'],
			);
		}

		// Allow moderators to change names....
		if (allowedTo('moderate_forum') && empty($row['id_member']))
		{
			$context['name'] = $smcFunc['htmlspecialchars']($row['poster_name']);
			$context['email'] = $smcFunc['htmlspecialchars']($row['poster_email']);
		}

		// Set the destination.
		$context['destination'] = 'post2;start=' . $_REQUEST['start'] . ';msg=' . $_REQUEST['msg'] . ';' . $context['session_var'] . '=' . $context['session_id'] . (isset($_REQUEST['poll']) ? ';poll' : '');
		$context['submit_label'] = $txt['save'];
	}
	// Posting...
	else
	{
		// By default....
		$context['use_smileys'] = true;
		$context['icon'] = 'xx';

		if ($user_info['is_guest'])
		{
			$context['name'] = isset($_SESSION['guest_name']) ? $_SESSION['guest_name'] : '';
			$context['email'] = isset($_SESSION['guest_email']) ? $_SESSION['guest_email'] : '';
		}
		$context['destination'] = 'post2;start=' . $_REQUEST['start'] . (isset($_REQUEST['poll']) ? ';poll' : '');

		$context['submit_label'] = $txt['post'];

		// Posting a quoted reply?
		if (!empty($topic) && !empty($_REQUEST['quote']))
		{
			// Make sure they _can_ quote this post, and if so get it.
			$request = $smcFunc['db_query']('', '
				SELECT m.subject, IFNULL(mem.real_name, m.poster_name) AS poster_name, m.poster_time, m.body
				FROM {db_prefix}messages AS m
					INNER JOIN {db_prefix}boards AS b ON (b.id_board = m.id_board AND {query_see_board})
					LEFT JOIN {db_prefix}members AS mem ON (mem.id_member = m.id_member)
				WHERE m.id_msg = {int:id_msg}' . (!$modSettings['postmod_active'] || allowedTo('approve_posts') ? '' : '
					AND m.approved = {int:is_approved}') . '
				LIMIT 1',
				array(
					'id_msg' => (int) $_REQUEST['quote'],
					'is_approved' => 1,
				)
			);
			if ($smcFunc['db_num_rows']($request) == 0)
				fatal_lang_error('quoted_post_deleted', false);
			list ($form_subject, $mname, $mdate, $form_message) = $smcFunc['db_fetch_row']($request);
			$smcFunc['db_free_result']($request);

			// Add 'Re: ' to the front of the quoted subject.
			if (trim($context['response_prefix']) != '' && $smcFunc['strpos']($form_subject, trim($context['response_prefix'])) !== 0)
				$form_subject = $context['response_prefix'] . $form_subject;

			// Censor the message and subject.
			censorText($form_message);
			censorText($form_subject);

			// But if it's in HTML world, turn them into htmlspecialchar's so they can be edited!
			if (strpos($form_message, '[html]') !== false)
			{
				$parts = preg_split('~(\[/code\]|\[code(?:=[^\]]+)?\])~i', $form_message, -1, PREG_SPLIT_DELIM_CAPTURE);
				for ($i = 0, $n = count($parts); $i < $n; $i++)
				{
					// It goes 0 = outside, 1 = begin tag, 2 = inside, 3 = close tag, repeat.
					if ($i % 4 == 0)
						$parts[$i] = preg_replace_callback('~\[html\](.+?)\[/html\]~is', function ($m)
						{
							return '[html]' . preg_replace('~<br\s?/?' . '>~i', '&lt;br /&gt;<br>', "$m[1]") . '[/html]';
						}, $parts[$i]);
				}
				$form_message = implode('', $parts);
			}

			$form_message = preg_replace('~<br ?/?' . '>~i', "\n", $form_message);

			// Remove any nested quotes, if necessary.
			if (!empty($modSettings['removeNestedQuotes']))
				$form_message = preg_replace(array('~\n?\[quote.*?\].+?\[/quote\]\n?~is', '~^\n~', '~\[/quote\]~'), '', $form_message);

			// Add a quote string on the front and end.
			$form_message = '[quote author=' . $mname . ' link=msg=' . (int) $_REQUEST['quote'] . ' date=' . $mdate . ']' . "\n" . rtrim($form_message) . "\n" . '[/quote]';
		}
		// Posting a reply without a quote?
		elseif (!empty($topic) && empty($_REQUEST['quote']))
		{
			// Get the first message's subject.
			$form_subject = $first_subject;

			// Add 'Re: ' to the front of the subject.
			if (trim($context['response_prefix']) != '' && $form_subject != '' && $smcFunc['strpos']($form_subject, trim($context['response_prefix'])) !== 0)
				$form_subject = $context['response_prefix'] . $form_subject;

			// Censor the subject.
			censorText($form_subject);

			$form_message = '';
		}
		else
		{
			$form_subject = isset($_GET['subject']) ? $_GET['subject'] : '';
			$form_message = '';
		}
	}

	$context['can_post_attachment'] = !empty($modSettings['attachmentEnable']) && $modSettings['attachmentEnable'] == 1 && (allowedTo('post_attachment') || ($modSettings['postmod_active'] && allowedTo('post_unapproved_attachments')));
	if ($context['can_post_attachment'])
	{
		// If there are attachments, calculate the total size and how many.
		$context['attachments']['total_size'] = 0;
		$context['attachments']['quantity'] = 0;

		// If this isn't a new post, check the current attachments.
		if (isset($_REQUEST['msg']))
		{
			$context['attachments']['quantity'] = count($context['current_attachments']);
			foreach ($context['current_attachments'] as $attachment)
				$context['attachments']['total_size'] += $attachment['size'];
		}

		// A bit of house keeping first.
		if (!empty($_SESSION['temp_attachments']) && count($_SESSION['temp_attachments']) == 1)
			unset($_SESSION['temp_attachments']);

		if (!empty($_SESSION['temp_attachments']))
		{
			// Is this a request to delete them?
			if (isset($_GET['delete_temp']))
			{
				foreach ($_SESSION['temp_attachments'] as $attachID => $attachment)
				{
					if (strpos($attachID, 'post_tmp_' . $user_info['id']) !== false)
						if (file_exists($attachment['tmp_name']))
							unlink($attachment['tmp_name']);
				}
				$post_errors[] = 'temp_attachments_gone';
				$_SESSION['temp_attachments'] = array();
			}
			// Hmm, coming in fresh and there are files in session.
			elseif ($context['current_action'] != 'post2' || !empty($_POST['from_qr']))
			{
				// Let's be nice and see if they belong here first.
				if ((empty($_REQUEST['msg']) && empty($_SESSION['temp_attachments']['post']['msg']) && $_SESSION['temp_attachments']['post']['board'] == $board) || (!empty($_REQUEST['msg']) && $_SESSION['temp_attachments']['post']['msg'] == $_REQUEST['msg']))
				{
					// See if any files still exist before showing the warning message and the files attached.
					foreach ($_SESSION['temp_attachments'] as $attachID => $attachment)
					{
						if (strpos($attachID, 'post_tmp_' . $user_info['id']) === false)
							continue;

						if (file_exists($attachment['tmp_name']))
						{
							$post_errors[] = 'temp_attachments_new';
							$context['files_in_session_warning'] = $txt['attached_files_in_session'];
							unset($_SESSION['temp_attachments']['post']['files']);
							break;
						}
					}
				}
				else
				{
					// Since, they don't belong here. Let's inform the user that they exist..
					if (!empty($topic))
						$delete_url = $scripturl . '?action=post' .(!empty($_REQUEST['msg']) ? (';msg=' . $_REQUEST['msg']) : '') . (!empty($_REQUEST['last_msg']) ? (';last_msg=' . $_REQUEST['last_msg']) : '') . ';topic=' . $topic . ';delete_temp';
					else
						$delete_url = $scripturl . '?action=post;board=' . $board . ';delete_temp';

					// Compile a list of the files to show the user.
					$file_list = array();
					foreach ($_SESSION['temp_attachments'] as $attachID => $attachment)
						if (strpos($attachID, 'post_tmp_' . $user_info['id']) !== false)
							$file_list[] =  $attachment['name'];

					$_SESSION['temp_attachments']['post']['files'] = $file_list;
					$file_list = '<div class="attachments">' . implode('<br>', $file_list) . '</div>';

					if (!empty($_SESSION['temp_attachments']['post']['msg']))
					{
						// We have a message id, so we can link back to the old topic they were trying to edit..
						$goback_url = $scripturl . '?action=post' .(!empty($_SESSION['temp_attachments']['post']['msg']) ? (';msg=' . $_SESSION['temp_attachments']['post']['msg']) : '') . (!empty($_SESSION['temp_attachments']['post']['last_msg']) ? (';last_msg=' . $_SESSION['temp_attachments']['post']['last_msg']) : '') . ';topic=' . $_SESSION['temp_attachments']['post']['topic'] . ';additionalOptions';

						$post_errors[] = array('temp_attachments_found', array($delete_url, $goback_url, $file_list));
						$context['ignore_temp_attachments'] = true;
					}
					else
					{
						$post_errors[] = array('temp_attachments_lost', array($delete_url, $file_list));
						$context['ignore_temp_attachments'] = true;
					}
				}
			}

			if (!empty($context['we_are_history']))
				$post_errors[] = $context['we_are_history'];

			foreach ($_SESSION['temp_attachments'] as $attachID => $attachment)
			{
				if (isset($context['ignore_temp_attachments']) || isset($_SESSION['temp_attachments']['post']['files']))
					break;

				if ($attachID != 'initial_error' && strpos($attachID, 'post_tmp_' . $user_info['id']) === false)
					continue;

				if ($attachID == 'initial_error')
				{
					$txt['error_attach_initial_error'] = $txt['attach_no_upload'] . '<div style="padding: 0 1em;">' . (is_array($attachment) ? vsprintf($txt[$attachment[0]], $attachment[1]) : $txt[$attachment]) . '</div>';
					$post_errors[] = 'attach_initial_error';
					unset($_SESSION['temp_attachments']);
					break;
				}

				// Show any errors which might of occured.
				if (!empty($attachment['errors']))
				{
					$txt['error_attach_errors'] = empty($txt['error_attach_errors']) ? '<br>' : '';
					$txt['error_attach_errors'] .= vsprintf($txt['attach_warning'], $attachment['name']) . '<div style="padding: 0 1em;">';
					foreach ($attachment['errors'] as $error)
						$txt['error_attach_errors'] .= (is_array($error) ? vsprintf($txt[$error[0]], $error[1]) : $txt[$error]) . '<br >';
					$txt['error_attach_errors'] .= '</div>';
					$post_errors[] = 'attach_errors';

					// Take out the trash.
					unset($_SESSION['temp_attachments'][$attachID]);
					if (file_exists($attachment['tmp_name']))
						unlink($attachment['tmp_name']);
					continue;
				}

				// More house keeping.
				if (!file_exists($attachment['tmp_name']))
				{
					unset($_SESSION['temp_attachments'][$attachID]);
					continue;
				}

				$context['attachments']['quantity']++;
				$context['attachments']['total_size'] += $attachment['size'];
				if (!isset($context['files_in_session_warning']))
					$context['files_in_session_warning'] = $txt['attached_files_in_session'];

				$context['current_attachments'][] = array(
					'name' => '<u>' . $smcFunc['htmlspecialchars']($attachment['name']) . '</u>',
					'size' => $attachment['size'],
					'id' => $attachID,
					'unchecked' => false,
					'approved' => 1,
				);
			}
		}
	}

	// Do we need to show the visual verification image?
	$context['require_verification'] = !$user_info['is_mod'] && !$user_info['is_admin'] && !empty($modSettings['posts_require_captcha']) && ($user_info['posts'] < $modSettings['posts_require_captcha'] || ($user_info['is_guest'] && $modSettings['posts_require_captcha'] == -1));
	if ($context['require_verification'])
	{
		require_once($sourcedir . '/Subs-Editor.php');
		$verificationOptions = array(
			'id' => 'post',
		);
		$context['require_verification'] = create_control_verification($verificationOptions);
		$context['visual_verification_id'] = $verificationOptions['id'];
	}

	// If they came from quick reply, and have to enter verification details, give them some notice.
	if (!empty($_REQUEST['from_qr']) && !empty($context['require_verification']))
		$post_errors[] = 'need_qr_verification';

	/*
	 * There are two error types: serious and minor. Serious errors
	 * actually tell the user that a real error has occurred, while minor
	 * errors are like warnings that let them know that something with
	 * their post isn't right.
	 */
	$minor_errors = array('not_approved', 'new_replies', 'old_topic', 'need_qr_verification', 'no_subject', 'topic_locked', 'topic_unlocked', 'topic_stickied', 'topic_unstickied');

	call_integration_hook('integrate_post_errors', array(&$post_errors, &$minor_errors));

	// Any errors occurred?
	if (!empty($post_errors))
	{
		loadLanguage('Errors');
		$context['error_type'] = 'minor';
		foreach ($post_errors as $post_error)
			if (is_array($post_error))
			{
				$post_error_id = $post_error[0];
				$context['post_error'][$post_error_id] = vsprintf($txt['error_' . $post_error_id], $post_error[1]);

				// If it's not a minor error flag it as such.
				if (!in_array($post_error_id, $minor_errors))
					$context['error_type'] = 'serious';
			}
			else
			{
				$context['post_error'][$post_error] = $txt['error_' . $post_error];

				// If it's not a minor error flag it as such.
				if (!in_array($post_error, $minor_errors))
					$context['error_type'] = 'serious';
			}
	}

	// What are you doing? Posting a poll, modifying, previewing, new post, or reply...
	if (isset($_REQUEST['poll']))
		$context['page_title'] = $txt['new_poll'];
	elseif ($context['make_event'])
		$context['page_title'] = $context['event']['id'] == -1 ? $txt['calendar_post_event'] : $txt['calendar_edit'];
	elseif (isset($_REQUEST['msg']))
		$context['page_title'] = $txt['modify_msg'];
	elseif (isset($_REQUEST['subject'], $context['preview_subject']))
		$context['page_title'] = $txt['preview'] . ' - ' . strip_tags($context['preview_subject']);
	elseif (empty($topic))
		$context['page_title'] = $txt['start_new_topic'];
	else
		$context['page_title'] = $txt['post_reply'];

	// Build the link tree.
	if (empty($topic))
		$context['linktree'][] = array(
			'name' => '<em>' . $txt['start_new_topic'] . '</em>'
		);
	else
		$context['linktree'][] = array(
			'url' => $scripturl . '?topic=' . $topic . '.' . $_REQUEST['start'],
			'name' => $form_subject,
			'extra_before' => '<span><strong class="nav">' . $context['page_title'] . ' (</strong></span>',
			'extra_after' => '<span><strong class="nav">)</strong></span>'
		);

	// Give wireless a linktree url to the post screen, so that they can switch to full version.
	if (WIRELESS)
		$context['linktree'][count($context['linktree']) - 1]['url'] = $scripturl . '?action=post;' . (!empty($topic) ? 'topic=' . $topic : 'board=' . $board) . '.' . $_REQUEST['start'] . (isset($_REQUEST['msg']) ? ';msg=' . (int) $_REQUEST['msg'] . ';' . $context['session_var'] . '=' . $context['session_id'] : '');

	$context['subject'] = addcslashes($form_subject, '"');
	$context['message'] = str_replace(array('"', '<', '>', '&nbsp;'), array('&quot;', '&lt;', '&gt;', ' '), $form_message);

	// Are post drafts enabled?
	$context['drafts_save'] = !empty($modSettings['drafts_post_enabled']) && allowedTo('post_draft');
	$context['drafts_autosave'] = !empty($context['drafts_save']) && !empty($modSettings['drafts_autosave_enabled']) && allowedTo('post_autosave_draft');

	// Build a list of drafts that they can load in to the editor
	if (!empty($context['drafts_save']))
	{
		require_once($sourcedir . '/Drafts.php');
		ShowDrafts($user_info['id'], $topic);
	}

	// Needed for the editor and message icons.
	require_once($sourcedir . '/Subs-Editor.php');

	// Now create the editor.
	$editorOptions = array(
		'id' => 'message',
		'value' => $context['message'],
		'labels' => array(
			'post_button' => $context['submit_label'],
		),
		// add height and width for the editor
		'height' => '275px',
		'width' => '100%',
		// We do XML preview here.
		'preview_type' => 2,
		'required' => true,
	);
	create_control_richedit($editorOptions);

	// Store the ID.
	$context['post_box_name'] = $editorOptions['id'];

	$context['attached'] = '';
	$context['make_poll'] = isset($_REQUEST['poll']);

	// Message icons - customized icons are off?
	$context['icons'] = getMessageIcons($board);

	if (!empty($context['icons']))
		$context['icons'][count($context['icons']) - 1]['is_last'] = true;

	// Are we starting a poll? if set the poll icon as selected if its available
	if (isset($_REQUEST['poll']))
	{
		foreach ($context['icons'] as $icons)
		{
			if (isset($icons['value']) && $icons['value'] == 'poll')
			{
				// if found we are done
				$context['icon'] = 'poll';
				break;
			}
		}
	}

	$context['icon_url'] = '';
	for ($i = 0, $n = count($context['icons']); $i < $n; $i++)
	{
		$context['icons'][$i]['selected'] = $context['icon'] == $context['icons'][$i]['value'];
		if ($context['icons'][$i]['selected'])
			$context['icon_url'] = $context['icons'][$i]['url'];
	}
	if (empty($context['icon_url']))
	{
		$context['icon_url'] = $settings[file_exists($settings['theme_dir'] . '/images/post/' . $context['icon'] . '.png') ? 'images_url' : 'default_images_url'] . '/post/' . $context['icon'] . '.png';
		array_unshift($context['icons'], array(
			'value' => $context['icon'],
			'name' => $txt['current_icon'],
			'url' => $context['icon_url'],
			'is_last' => empty($context['icons']),
			'selected' => true,
		));
	}

	if (!empty($topic) && !empty($modSettings['topicSummaryPosts']))
		getTopic();

	// If the user can post attachments prepare the warning labels.
	if ($context['can_post_attachment'])
	{
		// If they've unchecked an attachment, they may still want to attach that many more files, but don't allow more than num_allowed_attachments.
		$context['num_allowed_attachments'] = empty($modSettings['attachmentNumPerPostLimit']) ? 50 : min($modSettings['attachmentNumPerPostLimit'] - count($context['current_attachments']), $modSettings['attachmentNumPerPostLimit']);
		$context['can_post_attachment_unapproved'] = allowedTo('post_attachment');
		$context['attachment_restrictions'] = array();
		$context['allowed_extensions'] = strtr(strtolower($modSettings['attachmentExtensions']), array(',' => ', '));
		$attachmentRestrictionTypes = array('attachmentNumPerPostLimit', 'attachmentPostLimit', 'attachmentSizeLimit');
		foreach ($attachmentRestrictionTypes as $type)
			if (!empty($modSettings[$type]))
			{
				$context['attachment_restrictions'][] = sprintf($txt['attach_restrict_' . $type . ($modSettings[$type] >= 1024 ? '_MB' : '')], comma_format($modSettings[$type], 0));
				// Show some numbers. If they exist.
				if ($type == 'attachmentNumPerPostLimit' && $context['attachments']['quantity'] > 0)
					$context['attachment_restrictions'][] = sprintf($txt['attach_remaining'], $modSettings['attachmentNumPerPostLimit'] - $context['attachments']['quantity']);
				elseif ($type == 'attachmentPostLimit' && $context['attachments']['total_size'] > 0)
					$context['attachment_restrictions'][] = sprintf($txt['attach_available'], comma_format(round(max($modSettings['attachmentPostLimit'] - ($context['attachments']['total_size'] / 1024), 0)), 0));
			}
	}

	$context['back_to_topic'] = isset($_REQUEST['goback']) || (isset($_REQUEST['msg']) && !isset($_REQUEST['subject']));
	$context['show_additional_options'] = !empty($_POST['additional_options']) || isset($_SESSION['temp_attachments']['post']) || isset($_GET['additionalOptions']);

	$context['is_new_topic'] = empty($topic);
	$context['is_new_post'] = !isset($_REQUEST['msg']);
	$context['is_first_post'] = $context['is_new_topic'] || (isset($_REQUEST['msg']) && $_REQUEST['msg'] == $id_first_msg);

	// WYSIWYG only works if BBC is enabled
	$modSettings['disable_wysiwyg'] = !empty($modSettings['disable_wysiwyg']) || empty($modSettings['enableBBC']);

	// Register this form in the session variables.
	checkSubmitOnce('register');

	// Mentions
	if (!empty($modSettings['enable_mentions']) && allowedTo('mention'))
	{
		loadJavascriptFile('jquery.caret.min.js', array('default_theme' => true, 'defer' => true), 'smf_caret');
		loadJavascriptFile('jquery.atwho.min.js', array('default_theme' => true, 'defer' => true), 'smf_atwho');
		loadJavascriptFile('mentions.js', array('default_theme' => true, 'defer' => true), 'smf_mention');
	}

	// quotedText.js
	loadJavascriptFile('quotedText.js', array('default_theme' => true, 'defer' => true), 'smf_quotedText');

	// File Upload.
	if ($context['can_post_attachment'])
	{
		loadJavascriptFile('//code.jquery.com/ui/1.11.4/jquery-ui.min.js', array('external' => true, 'defer' => true));
		loadJavascriptFile('fileUpload/image.all.min.js', array('default_theme' => true, 'defer' => true));
		loadJavascriptFile('fileUpload/canvas-to-blob.min.js', array('default_theme' => true, 'defer' => true));
		loadJavascriptFile('fileUpload/jquery.iframe-transport.js', array('default_theme' => true, 'defer' => true));
		loadJavascriptFile('fileUpload/fileupload.js', array('default_theme' => true, 'defer' => true));
		loadJavascriptFile('fileUpload/process.js', array('default_theme' => true, 'defer' => true));
		loadJavascriptFile('fileUpload/image.js', array('default_theme' => true, 'defer' => true));
		loadJavascriptFile('fileUpload/validate.js', array('default_theme' => true, 'defer' => true));
		loadJavascriptFile('smf_fileUpload.js', array('default_theme' => true, 'defer' => true));
		addInlineJavascript('
	smf_fileUpload({
		smf_text : {
			cancel : '. JavaScriptEscape($txt['modify_cancel']) .',
			cancelAll : '. JavaScriptEscape($txt['modify_cancel_all']) .',
			upload :'. JavaScriptEscape($txt['upload']) .',
			uploadAll :'. JavaScriptEscape($txt['upload_all']) .',
			processing: '. JavaScriptEscape($txt['processing']) .',
			genericError: '. JavaScriptEscape($txt['attach_php_error']) .',
			insertAttach: '. JavaScriptEscape($txt['attached_file_insert']) .',
			deleteAttach: '. JavaScriptEscape($txt['attached_file_delete']) .',
			attachDeleted: '. JavaScriptEscape($txt['attached_file_deleted']) .',
			insertBBC: '. JavaScriptEscape($txt['attached_insertBBC']) .'
		},
		messages: {
			maxNumberOfFiles: '. JavaScriptEscape($txt['more_attachments_error']) .',
			acceptFileTypes: '. JavaScriptEscape(sprintf($txt['cant_upload_type'], $context['allowed_extensions'])) .',
			maxFileSize: '. JavaScriptEscape(sprintf($txt['file_too_big'], comma_format($modSettings['attachmentSizeLimit'], 0))) .',
			maxTotalSize: '. JavaScriptEscape($txt['attach_max_total_file_size_current']) .'
		},
		acceptFileTypes: /(\.|\/)('. str_replace(', ', '|', $context['allowed_extensions']) .')$/i,
		maxFileSize: '. $modSettings['attachmentSizeLimit'] .'000,
		previewMaxWidth: '.(!empty($modSettings['attachmentThumbWidth']) ? $modSettings['attachmentThumbWidth'] : 'undefined') .',
		previewMaxHeight: '.(!empty($modSettings['attachmentThumbHeight']) ? $modSettings['attachmentThumbHeight'] : 'undefined') .',
		maxNumberOfFiles: '. $context['num_allowed_attachments'] .',
		limitMultiFileUploads: '. $context['num_allowed_attachments'] .',
		limitMultiFileUploadSize:'. round(max($modSettings['attachmentPostLimit'] - ($context['attachments']['total_size'] / 1024), 0)) .'000
	});', true);
	}

	// Finally, load the template.
	if (WIRELESS && WIRELESS_PROTOCOL != 'wap')
		$context['sub_template'] = WIRELESS_PROTOCOL . '_post';
	elseif (!isset($_REQUEST['xml']))
		loadTemplate('Post');
}

/**
 * Posts or saves the message composed with Post().
 *
 * requires various permissions depending on the action.
 * handles attachment, post, and calendar saving.
 * sends off notifications, and allows for announcements and moderation.
 * accessed from ?action=post2.
 */
function Post2()
{
	global $board, $topic, $txt, $modSettings, $sourcedir, $context;
	global $user_info, $board_info, $smcFunc;

	// Sneaking off, are we?
	if (empty($_POST) && empty($topic))
	{
		if (empty($_SERVER['CONTENT_LENGTH']))
			redirectexit('action=post;board=' . $board . '.0');
		else
			fatal_lang_error('post_upload_error', false);
	}
	elseif (empty($_POST) && !empty($topic))
		redirectexit('action=post;topic=' . $topic . '.0');

	// No need!
	$context['robot_no_index'] = true;

	// Prevent double submission of this form.
	checkSubmitOnce('check');

	// No errors as yet.
	$post_errors = array();

	// If the session has timed out, let the user re-submit their form.
	if (checkSession('post', '', false) != '')
		$post_errors[] = 'session_timeout';

	// Wrong verification code?
	if (!$user_info['is_admin'] && !$user_info['is_mod'] && !empty($modSettings['posts_require_captcha']) && ($user_info['posts'] < $modSettings['posts_require_captcha'] || ($user_info['is_guest'] && $modSettings['posts_require_captcha'] == -1)))
	{
		require_once($sourcedir . '/Subs-Editor.php');
		$verificationOptions = array(
			'id' => 'post',
		);
		$context['require_verification'] = create_control_verification($verificationOptions, true);
		if (is_array($context['require_verification']))
			$post_errors = array_merge($post_errors, $context['require_verification']);
	}

	require_once($sourcedir . '/Subs-Post.php');
	loadLanguage('Post');

	// Drafts enabled and needed?
	if (!empty($modSettings['drafts_post_enabled']) && (isset($_POST['save_draft']) || isset($_POST['id_draft'])))
		require_once($sourcedir . '/Drafts.php');

	// First check to see if they are trying to delete any current attachments.
	if (isset($_POST['attach_del']))
	{
		$keep_temp = array();
		$keep_ids = array();
		foreach ($_POST['attach_del'] as $dummy)
			if (strpos($dummy, 'post_tmp_' . $user_info['id']) !== false)
				$keep_temp[] = $dummy;
			else
				$keep_ids[] = (int) $dummy;

		if (isset($_SESSION['temp_attachments']))
			foreach ($_SESSION['temp_attachments'] as $attachID => $attachment)
			{
				if ((isset($_SESSION['temp_attachments']['post']['files'], $attachment['name']) && in_array($attachment['name'], $_SESSION['temp_attachments']['post']['files'])) || in_array($attachID, $keep_temp) || strpos($attachID, 'post_tmp_' . $user_info['id']) === false)
					continue;

				unset($_SESSION['temp_attachments'][$attachID]);
				unlink($attachment['tmp_name']);
			}

		if (!empty($_REQUEST['msg']))
		{
			require_once($sourcedir . '/ManageAttachments.php');
			$attachmentQuery = array(
				'attachment_type' => 0,
				'id_msg' => (int) $_REQUEST['msg'],
				'not_id_attach' => $keep_ids,
			);
			removeAttachments($attachmentQuery);
		}
	}

	// Then try to upload any attachments.
	$context['can_post_attachment'] = !empty($modSettings['attachmentEnable']) && $modSettings['attachmentEnable'] == 1 && (allowedTo('post_attachment') || ($modSettings['postmod_active'] && allowedTo('post_unapproved_attachments')));
	if ($context['can_post_attachment'] && empty($_POST['from_qr']))
	{
		require_once($sourcedir . '/Subs-Attachments.php');
		processAttachments();
	}

	// If this isn't a new topic load the topic info that we need.
	if (!empty($topic))
	{
		$request = $smcFunc['db_query']('', '
			SELECT locked, is_sticky, id_poll, approved, id_first_msg, id_last_msg, id_member_started, id_board
			FROM {db_prefix}topics
			WHERE id_topic = {int:current_topic}
			LIMIT 1',
			array(
				'current_topic' => $topic,
			)
		);
		$topic_info = $smcFunc['db_fetch_assoc']($request);
		$smcFunc['db_free_result']($request);

		// Though the topic should be there, it might have vanished.
		if (!is_array($topic_info))
			fatal_lang_error('topic_doesnt_exist', 404);

		// Did this topic suddenly move? Just checking...
		if ($topic_info['id_board'] != $board)
			fatal_lang_error('not_a_topic');
	}

	// Replying to a topic?
	if (!empty($topic) && !isset($_REQUEST['msg']))
	{
		// Don't allow a post if it's locked.
		if ($topic_info['locked'] != 0 && !allowedTo('moderate_board'))
			fatal_lang_error('topic_locked', false);

		// Sorry, multiple polls aren't allowed... yet.  You should stop giving me ideas :P.
		if (isset($_REQUEST['poll']) && $topic_info['id_poll'] > 0)
			unset($_REQUEST['poll']);

		// Do the permissions and approval stuff...
		$becomesApproved = true;
		$topicAndMessageBothUnapproved = false;

		// If the topic is unapproved the message automatically becomes unapproved too.
		if (empty($topic_info['approved']))
		{
			$becomesApproved = false;

			// camelCase fan much? :P
			$topicAndMessageBothUnapproved = true;

			// Set a nice session var...
			$_SESSION['becomesUnapproved'] = true;
		}

		elseif ($topic_info['id_member_started'] != $user_info['id'])
		{
			if ($modSettings['postmod_active'] && allowedTo('post_unapproved_replies_any') && !allowedTo('post_reply_any'))
				$becomesApproved = false;
			else
				isAllowedTo('post_reply_any');
		}
		elseif (!allowedTo('post_reply_any'))
		{
			if ($modSettings['postmod_active'] && allowedTo('post_unapproved_replies_own') && !allowedTo('post_reply_own'))
				$becomesApproved = false;
			else
				isAllowedTo('post_reply_own');
		}

		if (isset($_POST['lock']))
		{
			// Nothing is changed to the lock.
			if ((empty($topic_info['locked']) && empty($_POST['lock'])) || (!empty($_POST['lock']) && !empty($topic_info['locked'])))
				unset($_POST['lock']);
			// You're have no permission to lock this topic.
			elseif (!allowedTo(array('lock_any', 'lock_own')) || (!allowedTo('lock_any') && $user_info['id'] != $topic_info['id_member_started']))
				unset($_POST['lock']);
			// You are allowed to (un)lock your own topic only.
			elseif (!allowedTo('lock_any'))
			{
				// You cannot override a moderator lock.
				if ($topic_info['locked'] == 1)
					unset($_POST['lock']);
				else
					$_POST['lock'] = empty($_POST['lock']) ? 0 : 2;
			}
			// Hail mighty moderator, (un)lock this topic immediately.
			else
			{
				$_POST['lock'] = empty($_POST['lock']) ? 0 : 1;

				// Did someone (un)lock this while you were posting?
				if (isset($_POST['already_locked']) && $_POST['already_locked'] != $topic_info['locked'])
					$post_errors[] = 'topic_' . (empty($topic_info['locked']) ? 'un' : '') . 'locked';
			}
		}

		// So you wanna (un)sticky this...let's see.
		if (isset($_POST['sticky']) && ($_POST['sticky'] == $topic_info['is_sticky'] || !allowedTo('make_sticky')))
			unset($_POST['sticky']);
		elseif (isset($_POST['sticky']))
		{
			// Did someone (un)sticky this while you were posting?
			if (isset($_POST['already_sticky']) && $_POST['already_sticky'] != $topic_info['is_sticky'])
				$post_errors[] = 'topic_' . (empty($topic_info['is_sticky']) ? 'un' : '') . 'sticky';
		}

		// If drafts are enabled, then pass this off
		if (!empty($modSettings['drafts_post_enabled']) && isset($_POST['save_draft']))
		{
			SaveDraft($post_errors);
			return Post();
		}

		// If the number of replies has changed, if the setting is enabled, go back to Post() - which handles the error.
		if (isset($_POST['last_msg']) && $topic_info['id_last_msg'] > $_POST['last_msg'])
		{
			$_REQUEST['preview'] = true;
			return Post();
		}

		$posterIsGuest = $user_info['is_guest'];
	}
	// Posting a new topic.
	elseif (empty($topic))
	{
		// Now don't be silly, new topics will get their own id_msg soon enough.
		unset($_REQUEST['msg'], $_POST['msg'], $_GET['msg']);

		// Do like, the permissions, for safety and stuff...
		$becomesApproved = true;
		if ($modSettings['postmod_active'] && !allowedTo('post_new') && allowedTo('post_unapproved_topics'))
			$becomesApproved = false;
		else
			isAllowedTo('post_new');

		if (isset($_POST['lock']))
		{
			// New topics are by default not locked.
			if (empty($_POST['lock']))
				unset($_POST['lock']);
			// Besides, you need permission.
			elseif (!allowedTo(array('lock_any', 'lock_own')))
				unset($_POST['lock']);
			// A moderator-lock (1) can override a user-lock (2).
			else
				$_POST['lock'] = allowedTo('lock_any') ? 1 : 2;
		}

		if (isset($_POST['sticky']) && (empty($_POST['sticky']) || !allowedTo('make_sticky')))
			unset($_POST['sticky']);

		// Saving your new topic as a draft first?
		if (!empty($modSettings['drafts_post_enabled']) && isset($_POST['save_draft']))
		{
			SaveDraft($post_errors);
			return Post();
		}

		$posterIsGuest = $user_info['is_guest'];
	}
	// Modifying an existing message?
	elseif (isset($_REQUEST['msg']) && !empty($topic))
	{
		$_REQUEST['msg'] = (int) $_REQUEST['msg'];

		$request = $smcFunc['db_query']('', '
			SELECT id_member, poster_name, poster_email, poster_time, approved
			FROM {db_prefix}messages
			WHERE id_msg = {int:id_msg}
			LIMIT 1',
			array(
				'id_msg' => $_REQUEST['msg'],
			)
		);
		if ($smcFunc['db_num_rows']($request) == 0)
			fatal_lang_error('cant_find_messages', false);
		$row = $smcFunc['db_fetch_assoc']($request);
		$smcFunc['db_free_result']($request);

		if (!empty($topic_info['locked']) && !allowedTo('moderate_board'))
			fatal_lang_error('topic_locked', false);

		if (isset($_POST['lock']))
		{
			// Nothing changes to the lock status.
			if ((empty($_POST['lock']) && empty($topic_info['locked'])) || (!empty($_POST['lock']) && !empty($topic_info['locked'])))
				unset($_POST['lock']);
			// You're simply not allowed to (un)lock this.
			elseif (!allowedTo(array('lock_any', 'lock_own')) || (!allowedTo('lock_any') && $user_info['id'] != $topic_info['id_member_started']))
				unset($_POST['lock']);
			// You're only allowed to lock your own topics.
			elseif (!allowedTo('lock_any'))
			{
				// You're not allowed to break a moderator's lock.
				if ($topic_info['locked'] == 1)
					unset($_POST['lock']);
				// Lock it with a soft lock or unlock it.
				else
					$_POST['lock'] = empty($_POST['lock']) ? 0 : 2;
			}
			// You must be the moderator.
			else
			{
				$_POST['lock'] = empty($_POST['lock']) ? 0 : 1;

				// Did someone (un)lock this while you were posting?
				if (isset($_POST['already_locked']) && $_POST['already_locked'] != $topic_info['locked'])
					$post_errors[] = 'topic_' . (empty($topic_info['locked']) ? 'un' : '') . 'locked';
			}
		}

		// Change the sticky status of this topic?
		if (isset($_POST['sticky']) && (!allowedTo('make_sticky') || $_POST['sticky'] == $topic_info['is_sticky']))
			unset($_POST['sticky']);
		elseif (isset($_POST['sticky']))
		{
			// Did someone (un)sticky this while you were posting?
			if (isset($_POST['already_sticky']) && $_POST['already_sticky'] != $topic_info['is_sticky'])
				$post_errors[] = 'topic_' . (empty($topic_info['locked']) ? 'un' : '') . 'stickied';
		}

		if ($row['id_member'] == $user_info['id'] && !allowedTo('modify_any'))
		{
			if ((!$modSettings['postmod_active'] || $row['approved']) && !empty($modSettings['edit_disable_time']) && $row['poster_time'] + ($modSettings['edit_disable_time'] + 5) * 60 < time())
				fatal_lang_error('modify_post_time_passed', false);
			elseif ($topic_info['id_member_started'] == $user_info['id'] && !allowedTo('modify_own'))
				isAllowedTo('modify_replies');
			else
				isAllowedTo('modify_own');
		}
		elseif ($topic_info['id_member_started'] == $user_info['id'] && !allowedTo('modify_any'))
		{
			isAllowedTo('modify_replies');

			// If you're modifying a reply, I say it better be logged...
			$moderationAction = true;
		}
		else
		{
			isAllowedTo('modify_any');

			// Log it, assuming you're not modifying your own post.
			if ($row['id_member'] != $user_info['id'])
				$moderationAction = true;
		}

		// If drafts are enabled, then lets send this off to save
		if (!empty($modSettings['drafts_post_enabled']) && isset($_POST['save_draft']))
		{
			SaveDraft($post_errors);
			return Post();
		}

		$posterIsGuest = empty($row['id_member']);

		// Can they approve it?
		$can_approve = allowedTo('approve_posts');
		$becomesApproved = $modSettings['postmod_active'] ? ($can_approve && !$row['approved'] ? (!empty($_REQUEST['approve']) ? 1 : 0) : $row['approved']) : 1;
		$approve_has_changed = $row['approved'] != $becomesApproved;

		if (!allowedTo('moderate_forum') || !$posterIsGuest)
		{
			$_POST['guestname'] = $row['poster_name'];
			$_POST['email'] = $row['poster_email'];
		}
	}

<<<<<<< HEAD
	// In case we want to override
	if (allowedTo('approve_posts'))
=======
	// In case we want to override but still respect the unapproved topic rule.
	if (allowedTo('approve_posts') && empty($topicAndMessageBothUnapproved))
>>>>>>> caf72f8d
	{
		$becomesApproved = !isset($_REQUEST['approve']) || !empty($_REQUEST['approve']) ? 1 : 0;
		$approve_has_changed = isset($row['approved']) ? $row['approved'] != $becomesApproved : false;
	}

	// If the poster is a guest evaluate the legality of name and email.
	if ($posterIsGuest)
	{
		$_POST['guestname'] = !isset($_POST['guestname']) ? '' : trim($_POST['guestname']);
		$_POST['email'] = !isset($_POST['email']) ? '' : trim($_POST['email']);

		if ($_POST['guestname'] == '' || $_POST['guestname'] == '_')
			$post_errors[] = 'no_name';
		if ($smcFunc['strlen']($_POST['guestname']) > 25)
			$post_errors[] = 'long_name';

		if (empty($modSettings['guest_post_no_email']))
		{
			// Only check if they changed it!
			if (!isset($row) || $row['poster_email'] != $_POST['email'])
			{
				if (!allowedTo('moderate_forum') && (!isset($_POST['email']) || $_POST['email'] == ''))
					$post_errors[] = 'no_email';
				if (!allowedTo('moderate_forum') && !filter_var($_POST['email'], FILTER_VALIDATE_EMAIL))
					$post_errors[] = 'bad_email';
			}

			// Now make sure this email address is not banned from posting.
			isBannedEmail($_POST['email'], 'cannot_post', sprintf($txt['you_are_post_banned'], $txt['guest_title']));
		}

		// In case they are making multiple posts this visit, help them along by storing their name.
		if (empty($post_errors))
		{
			$_SESSION['guest_name'] = $_POST['guestname'];
			$_SESSION['guest_email'] = $_POST['email'];
		}
	}

	// Coming from the quickReply?
	if(isset($_POST['quickReply']))
		$_POST['message'] = $_POST['quickReply'];

	// Check the subject and message.
	if (!isset($_POST['subject']) || $smcFunc['htmltrim']($smcFunc['htmlspecialchars']($_POST['subject'])) === '')
		$post_errors[] = 'no_subject';
	if (!isset($_POST['message']) || $smcFunc['htmltrim']($smcFunc['htmlspecialchars']($_POST['message']), ENT_QUOTES) === '')
		$post_errors[] = 'no_message';
	elseif (!empty($modSettings['max_messageLength']) && $smcFunc['strlen']($_POST['message']) > $modSettings['max_messageLength'])
		$post_errors[] = array('long_message', array($modSettings['max_messageLength']));
	else
	{
		// Prepare the message a bit for some additional testing.
		$_POST['message'] = $smcFunc['htmlspecialchars']($_POST['message'], ENT_QUOTES);

		// Preparse code. (Zef)
		if ($user_info['is_guest'])
			$user_info['name'] = $_POST['guestname'];
		preparsecode($_POST['message']);

		// Let's see if there's still some content left without the tags.
		if ($smcFunc['htmltrim'](strip_tags(parse_bbc($_POST['message'], false), implode('', $context['allowed_html_tags']))) === '' && (!allowedTo('admin_forum') || strpos($_POST['message'], '[html]') === false))
			$post_errors[] = 'no_message';
	}
	if (isset($_POST['calendar']) && !isset($_REQUEST['deleteevent']) && $smcFunc['htmltrim']($_POST['evtitle']) === '')
		$post_errors[] = 'no_event';
	// You are not!
	if (isset($_POST['message']) && strtolower($_POST['message']) == 'i am the administrator.' && !$user_info['is_admin'])
		fatal_error('Knave! Masquerader! Charlatan!', false);

	// Validate the poll...
	if (isset($_REQUEST['poll']) && $modSettings['pollMode'] == '1')
	{
		if (!empty($topic) && !isset($_REQUEST['msg']))
			fatal_lang_error('no_access', false);

		// This is a new topic... so it's a new poll.
		if (empty($topic))
			isAllowedTo('poll_post');
		// Can you add to your own topics?
		elseif ($user_info['id'] == $topic_info['id_member_started'] && !allowedTo('poll_add_any'))
			isAllowedTo('poll_add_own');
		// Can you add polls to any topic, then?
		else
			isAllowedTo('poll_add_any');

		if (!isset($_POST['question']) || trim($_POST['question']) == '')
			$post_errors[] = 'no_question';

		$_POST['options'] = empty($_POST['options']) ? array() : htmltrim__recursive($_POST['options']);

		// Get rid of empty ones.
		foreach ($_POST['options'] as $k => $option)
			if ($option == '')
				unset($_POST['options'][$k], $_POST['options'][$k]);

		// What are you going to vote between with one choice?!?
		if (count($_POST['options']) < 2)
			$post_errors[] = 'poll_few';
		elseif (count($_POST['options']) > 256)
			$post_errors[] = 'poll_many';
	}

	if ($posterIsGuest)
	{
		// If user is a guest, make sure the chosen name isn't taken.
		require_once($sourcedir . '/Subs-Members.php');
		if (isReservedName($_POST['guestname'], 0, true, false) && (!isset($row['poster_name']) || $_POST['guestname'] != $row['poster_name']))
			$post_errors[] = 'bad_name';
	}
	// If the user isn't a guest, get his or her name and email.
	elseif (!isset($_REQUEST['msg']))
	{
		$_POST['guestname'] = $user_info['username'];
		$_POST['email'] = $user_info['email'];
	}

	// Any mistakes?
	if (!empty($post_errors))
	{
		// Previewing.
		$_REQUEST['preview'] = true;

		return Post($post_errors);
	}

	// Previewing? Go back to start.
	if (isset($_REQUEST['preview']))
	{
		if (checkSession('post', '', false) != '')
		{
			loadLanguage('Errors');
			$post_errors[] = 'session_timeout';
			unset ($_POST['preview'], $_REQUEST['xml']); // just in case
		}
		return Post($post_errors);
	}

	// Make sure the user isn't spamming the board.
	if (!isset($_REQUEST['msg']))
		spamProtection('post');

	// At about this point, we're posting and that's that.
	ignore_user_abort(true);
	@set_time_limit(300);

	// Add special html entities to the subject, name, and email.
	$_POST['subject'] = strtr($smcFunc['htmlspecialchars']($_POST['subject']), array("\r" => '', "\n" => '', "\t" => ''));
	$_POST['guestname'] = $smcFunc['htmlspecialchars']($_POST['guestname']);
	$_POST['email'] = $smcFunc['htmlspecialchars']($_POST['email']);
	$_POST['modify_reason'] = empty($_POST['modify_reason']) ? '' : strtr($smcFunc['htmlspecialchars']($_POST['modify_reason']), array("\r" => '', "\n" => '', "\t" => ''));

	// At this point, we want to make sure the subject isn't too long.
	if ($smcFunc['strlen']($_POST['subject']) > 100)
		$_POST['subject'] = $smcFunc['substr']($_POST['subject'], 0, 100);

	// Same with the "why did you edit this" text.
	if ($smcFunc['strlen']($_POST['modify_reason']) > 100)
		$_POST['modify_reason'] = $smcFunc['substr']($_POST['modify_reason'], 0, 100);

	// Make the poll...
	if (isset($_REQUEST['poll']))
	{
		// Make sure that the user has not entered a ridiculous number of options..
		if (empty($_POST['poll_max_votes']) || $_POST['poll_max_votes'] <= 0)
			$_POST['poll_max_votes'] = 1;
		elseif ($_POST['poll_max_votes'] > count($_POST['options']))
			$_POST['poll_max_votes'] = count($_POST['options']);
		else
			$_POST['poll_max_votes'] = (int) $_POST['poll_max_votes'];

		$_POST['poll_expire'] = (int) $_POST['poll_expire'];
		$_POST['poll_expire'] = $_POST['poll_expire'] > 9999 ? 9999 : ($_POST['poll_expire'] < 0 ? 0 : $_POST['poll_expire']);

		// Just set it to zero if it's not there..
		if (!isset($_POST['poll_hide']))
			$_POST['poll_hide'] = 0;
		else
			$_POST['poll_hide'] = (int) $_POST['poll_hide'];
		$_POST['poll_change_vote'] = isset($_POST['poll_change_vote']) ? 1 : 0;

		$_POST['poll_guest_vote'] = isset($_POST['poll_guest_vote']) ? 1 : 0;
		// Make sure guests are actually allowed to vote generally.
		if ($_POST['poll_guest_vote'])
		{
			require_once($sourcedir . '/Subs-Members.php');
			$allowedVoteGroups = groupsAllowedTo('poll_vote', $board);
			if (!in_array(-1, $allowedVoteGroups['allowed']))
				$_POST['poll_guest_vote'] = 0;
		}

		// If the user tries to set the poll too far in advance, don't let them.
		if (!empty($_POST['poll_expire']) && $_POST['poll_expire'] < 1)
			fatal_lang_error('poll_range_error', false);
		// Don't allow them to select option 2 for hidden results if it's not time limited.
		elseif (empty($_POST['poll_expire']) && $_POST['poll_hide'] == 2)
			$_POST['poll_hide'] = 1;

		// Clean up the question and answers.
		$_POST['question'] = $smcFunc['htmlspecialchars']($_POST['question']);
		$_POST['question'] = $smcFunc['truncate']($_POST['question'], 255);
		$_POST['question'] = preg_replace('~&amp;#(\d{4,5}|[2-9]\d{2,4}|1[2-9]\d);~', '&#$1;', $_POST['question']);
		$_POST['options'] = htmlspecialchars__recursive($_POST['options']);
	}

	// ...or attach a new file...
	if (empty($ignore_temp) && $context['can_post_attachment'] && !empty($_SESSION['temp_attachments']) && empty($_POST['from_qr']))
	{
		$attachIDs = array();
		$attach_errors = array();
		if (!empty($context['we_are_history']))
			$attach_errors[] = '<dd>' . $txt['error_temp_attachments_flushed'] . '<br><br></dd>';

		foreach ($_SESSION['temp_attachments'] as  $attachID => $attachment)
		{
			if ($attachID != 'initial_error' && strpos($attachID, 'post_tmp_' . $user_info['id']) === false)
				continue;

			// If there was an initial error just show that message.
			if ($attachID == 'initial_error')
			{
				$attach_errors[] = '<dt>' . $txt['attach_no_upload'] . '</dt>';
				$attach_errors[] = '<dd>' . (is_array($attachment) ? vsprintf($txt[$attachment[0]], $attachment[1]) : $txt[$attachment]) . '</dd>';

				unset($_SESSION['temp_attachments']);
				break;
			}

			$attachmentOptions = array(
				'post' => isset($_REQUEST['msg']) ? $_REQUEST['msg'] : 0,
				'poster' => $user_info['id'],
				'name' => $attachment['name'],
				'tmp_name' => $attachment['tmp_name'],
				'size' => isset($attachment['size']) ? $attachment['size'] : 0,
				'mime_type' => isset($attachment['type']) ? $attachment['type'] : '',
				'id_folder' => isset($attachment['id_folder']) ? $attachment['id_folder'] : $modSettings['currentAttachmentUploadDir'],
				'approved' => !$modSettings['postmod_active'] || allowedTo('post_attachment'),
				'errors' => $attachment['errors'],
			);

			if (empty($attachment['errors']))
			{
				if (createAttachment($attachmentOptions))
				{
					$attachIDs[] = $attachmentOptions['id'];
					if (!empty($attachmentOptions['thumb']))
						$attachIDs[] = $attachmentOptions['thumb'];
				}
			}
			else
				$attach_errors[] = '<dt>&nbsp;</dt>';

			if (!empty($attachmentOptions['errors']))
			{
				// Sort out the errors for display and delete any associated files.
				$attach_errors[] = '<dt>' . vsprintf($txt['attach_warning'], $attachment['name']) . '</dt>';
				$log_these = array('attachments_no_create', 'attachments_no_write', 'attach_timeout', 'ran_out_of_space', 'cant_access_upload_path', 'attach_0_byte_file');
				foreach ($attachmentOptions['errors'] as $error)
				{
					if (!is_array($error))
					{
						$attach_errors[] = '<dd>' . $txt[$error] . '</dd>';
						if (in_array($error, $log_these))
							log_error($attachment['name'] . ': ' . $txt[$error], 'critical');
					}
					else
						$attach_errors[] = '<dd>' . vsprintf($txt[$error[0]], $error[1]) . '</dd>';
				}
				if (file_exists($attachment['tmp_name']))
					unlink($attachment['tmp_name']);
			}
		}
		unset($_SESSION['temp_attachments']);
	}

	// Make the poll...
	if (isset($_REQUEST['poll']))
	{
		// Create the poll.
		$smcFunc['db_insert']('',
			'{db_prefix}polls',
			array(
				'question' => 'string-255', 'hide_results' => 'int', 'max_votes' => 'int', 'expire_time' => 'int', 'id_member' => 'int',
				'poster_name' => 'string-255', 'change_vote' => 'int', 'guest_vote' => 'int'
			),
			array(
				$_POST['question'], $_POST['poll_hide'], $_POST['poll_max_votes'], (empty($_POST['poll_expire']) ? 0 : time() + $_POST['poll_expire'] * 3600 * 24), $user_info['id'],
				$_POST['guestname'], $_POST['poll_change_vote'], $_POST['poll_guest_vote'],
			),
			array('id_poll')
		);
		$id_poll = $smcFunc['db_insert_id']('{db_prefix}polls', 'id_poll');

		// Create each answer choice.
		$i = 0;
		$pollOptions = array();
		foreach ($_POST['options'] as $option)
		{
			$pollOptions[] = array($id_poll, $i, $option);
			$i++;
		}

		$smcFunc['db_insert']('insert',
			'{db_prefix}poll_choices',
			array('id_poll' => 'int', 'id_choice' => 'int', 'label' => 'string-255'),
			$pollOptions,
			array('id_poll', 'id_choice')
		);

		call_integration_hook('integrate_poll_add_edit', array($id_poll, false));
	}
	else
		$id_poll = 0;

	// Creating a new topic?
	$newTopic = empty($_REQUEST['msg']) && empty($topic);

	$_POST['icon'] = !empty($attachIDs) && $_POST['icon'] == 'xx' ? 'clip' : $_POST['icon'];

	// Collect all parameters for the creation or modification of a post.
	$msgOptions = array(
		'id' => empty($_REQUEST['msg']) ? 0 : (int) $_REQUEST['msg'],
		'subject' => $_POST['subject'],
		'body' => $_POST['message'],
		'icon' => preg_replace('~[\./\\\\*:"\'<>]~', '', $_POST['icon']),
		'smileys_enabled' => !isset($_POST['ns']),
		'attachments' => empty($attachIDs) ? array() : $attachIDs,
		'approved' => $becomesApproved,
	);
	$topicOptions = array(
		'id' => empty($topic) ? 0 : $topic,
		'board' => $board,
		'poll' => isset($_REQUEST['poll']) ? $id_poll : null,
		'lock_mode' => isset($_POST['lock']) ? (int) $_POST['lock'] : null,
		'sticky_mode' => isset($_POST['sticky']) ? (int) $_POST['sticky'] : null,
		'mark_as_read' => true,
		'is_approved' => !$modSettings['postmod_active'] || empty($topic) || !empty($board_info['cur_topic_approved']),
	);
	$posterOptions = array(
		'id' => $user_info['id'],
		'name' => $_POST['guestname'],
		'email' => $_POST['email'],
		'update_post_count' => !$user_info['is_guest'] && !isset($_REQUEST['msg']) && $board_info['posts_count'],
	);

	// This is an already existing message. Edit it.
	if (!empty($_REQUEST['msg']))
	{
		// Have admins allowed people to hide their screwups?
		if (time() - $row['poster_time'] > $modSettings['edit_wait_time'] || $user_info['id'] != $row['id_member'])
		{
			$msgOptions['modify_time'] = time();
			$msgOptions['modify_name'] = $user_info['name'];
			$msgOptions['modify_reason'] = $_POST['modify_reason'];
		}

		// This will save some time...
		if (empty($approve_has_changed))
			unset($msgOptions['approved']);

		modifyPost($msgOptions, $topicOptions, $posterOptions);
	}
	// This is a new topic or an already existing one. Save it.
	else
	{
		createPost($msgOptions, $topicOptions, $posterOptions);

		if (isset($topicOptions['id']))
			$topic = $topicOptions['id'];
	}

	// Assign the previously uploaded attachments to the brand new message.
	if (!empty($msgOptions['id']) && !empty($_SESSION['already_attached']))
	{
		require_once($sourcedir . '/Subs-Attachments.php');
		assignAttachments($_SESSION['already_attached'], $msgOptions['id']);
		unset($_SESSION['already_attached']);
	}

	// If we had a draft for this, its time to remove it since it was just posted
	if (!empty($modSettings['drafts_post_enabled']) && !empty($_POST['id_draft']))
		DeleteDraft($_POST['id_draft']);

	// Editing or posting an event?
	if (isset($_POST['calendar']) && (!isset($_REQUEST['eventid']) || $_REQUEST['eventid'] == -1))
	{
		require_once($sourcedir . '/Subs-Calendar.php');

		// Make sure they can link an event to this post.
		canLinkEvent();

		// Insert the event.
		$eventOptions = array(
			'board' => $board,
			'topic' => $topic,
			'title' => $_POST['evtitle'],
			'member' => $user_info['id'],
			'start_date' => sprintf('%04d-%02d-%02d', $_POST['year'], $_POST['month'], $_POST['day']),
			'span' => isset($_POST['span']) && $_POST['span'] > 0 ? min((int) $modSettings['cal_maxspan'], (int) $_POST['span'] - 1) : 0,
		);
		insertEvent($eventOptions);
	}
	elseif (isset($_POST['calendar']))
	{
		$_REQUEST['eventid'] = (int) $_REQUEST['eventid'];

		// Validate the post...
		require_once($sourcedir . '/Subs-Calendar.php');
		validateEventPost();

		// If you're not allowed to edit any events, you have to be the poster.
		if (!allowedTo('calendar_edit_any'))
		{
			// Get the event's poster.
			$request = $smcFunc['db_query']('', '
				SELECT id_member
				FROM {db_prefix}calendar
				WHERE id_event = {int:id_event}',
				array(
					'id_event' => $_REQUEST['eventid'],
				)
			);
			$row2 = $smcFunc['db_fetch_assoc']($request);
			$smcFunc['db_free_result']($request);

			// Silly hacker, Trix are for kids. ...probably trademarked somewhere, this is FAIR USE! (parody...)
			isAllowedTo('calendar_edit_' . ($row2['id_member'] == $user_info['id'] ? 'own' : 'any'));
		}

		// Delete it?
		if (isset($_REQUEST['deleteevent']))
			$smcFunc['db_query']('', '
				DELETE FROM {db_prefix}calendar
				WHERE id_event = {int:id_event}',
				array(
					'id_event' => $_REQUEST['eventid'],
				)
			);
		// ... or just update it?
		else
		{
			// Set up our options
			$eventOptions = array(
				'board' => $board,
				'topic' => $topic,
				'title' => $_POST['evtitle'],
				'member' => $user_info['id'],
				'start_date' => sprintf('%04d-%02d-%02d', $_POST['year'], $_POST['month'], $_POST['day']),
				'span' => isset($_POST['span']) && $_POST['span'] > 0 ? min((int) $modSettings['cal_maxspan'], (int) $_POST['span'] - 1) : 0,
			);

			modifyEvent($_REQUEST['eventid'], $eventOptions);
		}
	}

	// Marking read should be done even for editing messages....
	// Mark all the parents read.  (since you just posted and they will be unread.)
	if (!$user_info['is_guest'] && !empty($board_info['parent_boards']))
	{
		$smcFunc['db_query']('', '
			UPDATE {db_prefix}log_boards
			SET id_msg = {int:id_msg}
			WHERE id_member = {int:current_member}
				AND id_board IN ({array_int:board_list})',
			array(
				'current_member' => $user_info['id'],
				'board_list' => array_keys($board_info['parent_boards']),
				'id_msg' => $modSettings['maxMsgID'],
			)
		);
	}

	// Turn notification on or off.  (note this just blows smoke if it's already on or off.)
	if (!empty($_POST['notify']) && !$context['user']['is_guest'])
	{
		$smcFunc['db_insert']('ignore',
			'{db_prefix}log_notify',
			array('id_member' => 'int', 'id_topic' => 'int', 'id_board' => 'int'),
			array($user_info['id'], $topic, 0),
			array('id_member', 'id_topic', 'id_board')
		);
	}
	elseif (!$newTopic)
		$smcFunc['db_query']('', '
			DELETE FROM {db_prefix}log_notify
			WHERE id_member = {int:current_member}
				AND id_topic = {int:current_topic}',
			array(
				'current_member' => $user_info['id'],
				'current_topic' => $topic,
			)
		);

	// Log an act of moderation - modifying.
	if (!empty($moderationAction))
		logAction('modify', array('topic' => $topic, 'message' => (int) $_REQUEST['msg'], 'member' => $row['id_member'], 'board' => $board));

	if (isset($_POST['lock']) && $_POST['lock'] != 2)
		logAction(empty($_POST['lock']) ? 'unlock' : 'lock', array('topic' => $topicOptions['id'], 'board' => $topicOptions['board']));

	if (isset($_POST['sticky']))
		logAction(empty($_POST['sticky']) ? 'unsticky' : 'sticky', array('topic' => $topicOptions['id'], 'board' => $topicOptions['board']));

	// Returning to the topic?
	if (!empty($_REQUEST['goback']))
	{
		// Mark the board as read.... because it might get confusing otherwise.
		$smcFunc['db_query']('', '
			UPDATE {db_prefix}log_boards
			SET id_msg = {int:maxMsgID}
			WHERE id_member = {int:current_member}
				AND id_board = {int:current_board}',
			array(
				'current_board' => $board,
				'current_member' => $user_info['id'],
				'maxMsgID' => $modSettings['maxMsgID'],
			)
		);
	}

	if ($board_info['num_topics'] == 0)
		cache_put_data('board-' . $board, null, 120);

	if (!empty($_POST['announce_topic']))
		redirectexit('action=announce;sa=selectgroup;topic=' . $topic . (!empty($_POST['move']) && allowedTo('move_any') ? ';move' : '') . (empty($_REQUEST['goback']) ? '' : ';goback'));

	if (!empty($_POST['move']) && allowedTo('move_any'))
		redirectexit('action=movetopic;topic=' . $topic . '.0' . (empty($_REQUEST['goback']) ? '' : ';goback'));

	// Return to post if the mod is on.
	if (isset($_REQUEST['msg']) && !empty($_REQUEST['goback']))
		redirectexit('topic=' . $topic . '.msg' . $_REQUEST['msg'] . '#msg' . $_REQUEST['msg'], isBrowser('ie'));
	elseif (!empty($_REQUEST['goback']))
		redirectexit('topic=' . $topic . '.new#new', isBrowser('ie'));
	// Dut-dut-duh-duh-DUH-duh-dut-duh-duh!  *dances to the Final Fantasy Fanfare...*
	else
		redirectexit('board=' . $board . '.0');
}

/**
 * Handle the announce topic function (action=announce).
 *
 * checks the topic announcement permissions and loads the announcement template.
 * requires the announce_topic permission.
 * uses the ManageMembers template and Post language file.
 * call the right function based on the sub-action.
 */
function AnnounceTopic()
{
	global $context, $txt, $topic;

	isAllowedTo('announce_topic');

	validateSession();

	if (empty($topic))
		fatal_lang_error('topic_gone', false);

	loadLanguage('Post');
	loadTemplate('Post');

	$subActions = array(
		'selectgroup' => 'AnnouncementSelectMembergroup',
		'send' => 'AnnouncementSend',
	);

	$context['page_title'] = $txt['announce_topic'];

	// Call the function based on the sub-action.
	$call = isset($_REQUEST['sa']) && isset($subActions[$_REQUEST['sa']]) ? $_REQUEST['sa'] : 'selectgroup';
	call_helper($subActions[$call]);
}

/**
 * Allow a user to chose the membergroups to send the announcement to.
 *
 * lets the user select the membergroups that will receive the topic announcement.
 */
function AnnouncementSelectMembergroup()
{
	global $txt, $context, $topic, $board, $board_info, $smcFunc;

	$groups = array_merge($board_info['groups'], array(1));
	foreach ($groups as $id => $group)
		$groups[$id] = (int) $group;

	$context['groups'] = array();
	if (in_array(0, $groups))
	{
		$context['groups'][0] = array(
			'id' => 0,
			'name' => $txt['announce_regular_members'],
			'member_count' => 'n/a',
		);
	}

	// Get all membergroups that have access to the board the announcement was made on.
	$request = $smcFunc['db_query']('', '
		SELECT mg.id_group, COUNT(mem.id_member) AS num_members
		FROM {db_prefix}membergroups AS mg
			LEFT JOIN {db_prefix}members AS mem ON (mem.id_group = mg.id_group OR FIND_IN_SET(mg.id_group, mem.additional_groups) != 0 OR mg.id_group = mem.id_post_group)
		WHERE mg.id_group IN ({array_int:group_list})
		GROUP BY mg.id_group',
		array(
			'group_list' => $groups,
			'newbie_id_group' => 4,
		)
	);
	while ($row = $smcFunc['db_fetch_assoc']($request))
	{
		$context['groups'][$row['id_group']] = array(
			'id' => $row['id_group'],
			'name' => '',
			'member_count' => $row['num_members'],
		);
	}
	$smcFunc['db_free_result']($request);

	// Now get the membergroup names.
	$request = $smcFunc['db_query']('', '
		SELECT id_group, group_name
		FROM {db_prefix}membergroups
		WHERE id_group IN ({array_int:group_list})',
		array(
			'group_list' => $groups,
		)
	);
	while ($row = $smcFunc['db_fetch_assoc']($request))
		$context['groups'][$row['id_group']]['name'] = $row['group_name'];
	$smcFunc['db_free_result']($request);

	// Get the subject of the topic we're about to announce.
	$request = $smcFunc['db_query']('', '
		SELECT m.subject
		FROM {db_prefix}topics AS t
			INNER JOIN {db_prefix}messages AS m ON (m.id_msg = t.id_first_msg)
		WHERE t.id_topic = {int:current_topic}',
		array(
			'current_topic' => $topic,
		)
	);
	list ($context['topic_subject']) = $smcFunc['db_fetch_row']($request);
	$smcFunc['db_free_result']($request);

	censorText($context['announce_topic']['subject']);

	$context['move'] = isset($_REQUEST['move']) ? 1 : 0;
	$context['go_back'] = isset($_REQUEST['goback']) ? 1 : 0;

	$context['sub_template'] = 'announce';
}

/**
 * Send the announcement in chunks.
 *
 * splits the members to be sent a topic announcement into chunks.
 * composes notification messages in all languages needed.
 * does the actual sending of the topic announcements in chunks.
 * calculates a rough estimate of the percentage items sent.
 */
function AnnouncementSend()
{
	global $topic, $board, $board_info, $context, $modSettings;
	global $language, $scripturl, $sourcedir, $smcFunc;

	checkSession();

	$context['start'] = empty($_REQUEST['start']) ? 0 : (int) $_REQUEST['start'];
	$groups = array_merge($board_info['groups'], array(1));

	if (isset($_POST['membergroups']))
		$_POST['who'] = explode(',', $_POST['membergroups']);

	// Check whether at least one membergroup was selected.
	if (empty($_POST['who']))
		fatal_lang_error('no_membergroup_selected');

	// Make sure all membergroups are integers and can access the board of the announcement.
	foreach ($_POST['who'] as $id => $mg)
		$_POST['who'][$id] = in_array((int) $mg, $groups) ? (int) $mg : 0;

	// Get the topic subject and censor it.
	$request = $smcFunc['db_query']('', '
		SELECT m.id_msg, m.subject, m.body
		FROM {db_prefix}topics AS t
			INNER JOIN {db_prefix}messages AS m ON (m.id_msg = t.id_first_msg)
		WHERE t.id_topic = {int:current_topic}',
		array(
			'current_topic' => $topic,
		)
	);
	list ($id_msg, $context['topic_subject'], $message) = $smcFunc['db_fetch_row']($request);
	$smcFunc['db_free_result']($request);

	censorText($context['topic_subject']);
	censorText($message);

	$message = trim(un_htmlspecialchars(strip_tags(strtr(parse_bbc($message, false, $id_msg), array('<br>' => "\n", '</div>' => "\n", '</li>' => "\n", '&#91;' => '[', '&#93;' => ']')))));

	// We need this in order to be able send emails.
	require_once($sourcedir . '/Subs-Post.php');

	// Select the email addresses for this batch.
	$request = $smcFunc['db_query']('', '
		SELECT mem.id_member, mem.email_address, mem.lngfile
		FROM {db_prefix}members AS mem
		WHERE (mem.id_group IN ({array_int:group_list}) OR mem.id_post_group IN ({array_int:group_list}) OR FIND_IN_SET({raw:additional_group_list}, mem.additional_groups) != 0)' . (!empty($modSettings['allow_disableAnnounce']) ? '
			AND mem.notify_announcements = {int:notify_announcements}' : '') . '
			AND mem.is_activated = {int:is_activated}
			AND mem.id_member > {int:start}
		ORDER BY mem.id_member
		LIMIT {int:chunk_size}',
		array(
			'group_list' => $_POST['who'],
			'notify_announcements' => 1,
			'is_activated' => 1,
			'start' => $context['start'],
			'additional_group_list' => implode(', mem.additional_groups) != 0 OR FIND_IN_SET(', $_POST['who']),
			// @todo Might need an interface?
			'chunk_size' => 500,
		)
	);

	// All members have received a mail. Go to the next screen.
	if ($smcFunc['db_num_rows']($request) == 0)
	{
		logAction('announce_topic', array('topic' => $topic), 'user');
		if (!empty($_REQUEST['move']) && allowedTo('move_any'))
			redirectexit('action=movetopic;topic=' . $topic . '.0' . (empty($_REQUEST['goback']) ? '' : ';goback'));
		elseif (!empty($_REQUEST['goback']))
			redirectexit('topic=' . $topic . '.new;boardseen#new', isBrowser('ie'));
		else
			redirectexit('board=' . $board . '.0');
	}

	$announcements = array();
	// Loop through all members that'll receive an announcement in this batch.
	while ($row = $smcFunc['db_fetch_assoc']($request))
	{
		$cur_language = empty($row['lngfile']) || empty($modSettings['userLanguage']) ? $language : $row['lngfile'];

		// If the language wasn't defined yet, load it and compose a notification message.
		if (!isset($announcements[$cur_language]))
		{
			$replacements = array(
				'TOPICSUBJECT' => $context['topic_subject'],
				'MESSAGE' => $message,
				'TOPICLINK' => $scripturl . '?topic=' . $topic . '.0',
			);

			$emaildata = loadEmailTemplate('new_announcement', $replacements, $cur_language);

			$announcements[$cur_language] = array(
				'subject' => $emaildata['subject'],
				'body' => $emaildata['body'],
				'recipients' => array(),
			);
		}

		$announcements[$cur_language]['recipients'][$row['id_member']] = $row['email_address'];
		$context['start'] = $row['id_member'];
	}
	$smcFunc['db_free_result']($request);

	// For each language send a different mail - low priority...
	foreach ($announcements as $lang => $mail)
		sendmail($mail['recipients'], $mail['subject'], $mail['body'], null, 'ann-' . $lang, false, 5);

	$context['percentage_done'] = round(100 * $context['start'] / $modSettings['latestMember'], 1);

	$context['move'] = empty($_REQUEST['move']) ? 0 : 1;
	$context['go_back'] = empty($_REQUEST['goback']) ? 0 : 1;
	$context['membergroups'] = implode(',', $_POST['who']);
	$context['sub_template'] = 'announcement_send';

	// Go back to the correct language for the user ;).
	if (!empty($modSettings['userLanguage']))
		loadLanguage('Post');
}

/**
 * Get the topic for display purposes.
 *
 * gets a summary of the most recent posts in a topic.
 * depends on the topicSummaryPosts setting.
 * if you are editing a post, only shows posts previous to that post.
 */
function getTopic()
{
	global $topic, $modSettings, $context, $smcFunc, $counter, $options;

	if (isset($_REQUEST['xml']))
		$limit = '
		LIMIT ' . (empty($context['new_replies']) ? '0' : $context['new_replies']);
	else
		$limit = empty($modSettings['topicSummaryPosts']) ? '' : '
		LIMIT ' . (int) $modSettings['topicSummaryPosts'];

	// If you're modifying, get only those posts before the current one. (otherwise get all.)
	$request = $smcFunc['db_query']('', '
		SELECT
			IFNULL(mem.real_name, m.poster_name) AS poster_name, m.poster_time,
			m.body, m.smileys_enabled, m.id_msg, m.id_member
		FROM {db_prefix}messages AS m
			LEFT JOIN {db_prefix}members AS mem ON (mem.id_member = m.id_member)
		WHERE m.id_topic = {int:current_topic}' . (isset($_REQUEST['msg']) ? '
			AND m.id_msg < {int:id_msg}' : '') .(!$modSettings['postmod_active'] || allowedTo('approve_posts') ? '' : '
			AND m.approved = {int:approved}') . '
		ORDER BY m.id_msg DESC' . $limit,
		array(
			'current_topic' => $topic,
			'id_msg' => isset($_REQUEST['msg']) ? (int) $_REQUEST['msg'] : 0,
			'approved' => 1,
		)
	);
	$context['previous_posts'] = array();
	while ($row = $smcFunc['db_fetch_assoc']($request))
	{
		// Censor, BBC, ...
		censorText($row['body']);
		$row['body'] = parse_bbc($row['body'], $row['smileys_enabled'], $row['id_msg']);

		// ...and store.
		$context['previous_posts'][] = array(
			'counter' => $counter++,
			'poster' => $row['poster_name'],
			'message' => $row['body'],
			'time' => timeformat($row['poster_time']),
			'timestamp' => forum_time(true, $row['poster_time']),
			'id' => $row['id_msg'],
			'is_new' => !empty($context['new_replies']),
			'is_ignored' => !empty($modSettings['enable_buddylist']) && !empty($options['posts_apply_ignore_list']) && in_array($row['id_member'], $context['user']['ignoreusers']),
		);

		if (!empty($context['new_replies']))
			$context['new_replies']--;
	}
	$smcFunc['db_free_result']($request);
}

/**
 * Loads a post an inserts it into the current editing text box.
 * uses the Post language file.
 * uses special (sadly browser dependent) javascript to parse entities for internationalization reasons.
 * accessed with ?action=quotefast.
 */
function QuoteFast()
{
	global $modSettings, $user_info, $context;
	global $sourcedir, $smcFunc;

	loadLanguage('Post');
	if (!isset($_REQUEST['xml']))
		loadTemplate('Post');

	include_once($sourcedir . '/Subs-Post.php');

	$moderate_boards = boardsAllowedTo('moderate_board');

	// Where we going if we need to?
	$context['post_box_name'] = isset($_GET['pb']) ? $_GET['pb'] : '';

	$request = $smcFunc['db_query']('', '
		SELECT IFNULL(mem.real_name, m.poster_name) AS poster_name, m.poster_time, m.body, m.id_topic, m.subject,
			m.id_board, m.id_member, m.approved
		FROM {db_prefix}messages AS m
			INNER JOIN {db_prefix}topics AS t ON (t.id_topic = m.id_topic)
			INNER JOIN {db_prefix}boards AS b ON (b.id_board = m.id_board AND {query_see_board})
			LEFT JOIN {db_prefix}members AS mem ON (mem.id_member = m.id_member)
		WHERE m.id_msg = {int:id_msg}' . (isset($_REQUEST['modify']) || (!empty($moderate_boards) && $moderate_boards[0] == 0) ? '' : '
			AND (t.locked = {int:not_locked}' . (empty($moderate_boards) ? '' : ' OR b.id_board IN ({array_int:moderation_board_list})') . ')') . '
		LIMIT 1',
		array(
			'current_member' => $user_info['id'],
			'moderation_board_list' => $moderate_boards,
			'id_msg' => (int) $_REQUEST['quote'],
			'not_locked' => 0,
		)
	);
	$context['close_window'] = $smcFunc['db_num_rows']($request) == 0;
	$row = $smcFunc['db_fetch_assoc']($request);
	$smcFunc['db_free_result']($request);

	$context['sub_template'] = 'quotefast';
	if (!empty($row))
		$can_view_post = $row['approved'] || ($row['id_member'] != 0 && $row['id_member'] == $user_info['id']) || allowedTo('approve_posts', $row['id_board']);

	if (!empty($can_view_post))
	{
		// Remove special formatting we don't want anymore.
		$row['body'] = un_preparsecode($row['body']);

		// Censor the message!
		censorText($row['body']);

		$row['body'] = preg_replace('~<br ?/?' . '>~i', "\n", $row['body']);

		// Want to modify a single message by double clicking it?
		if (isset($_REQUEST['modify']))
		{
			censorText($row['subject']);

			$context['sub_template'] = 'modifyfast';
			$context['message'] = array(
				'id' => $_REQUEST['quote'],
				'body' => $row['body'],
				'subject' => addcslashes($row['subject'], '"'),
			);

			return;
		}

		// Remove any nested quotes.
		if (!empty($modSettings['removeNestedQuotes']))
			$row['body'] = preg_replace(array('~\n?\[quote.*?\].+?\[/quote\]\n?~is', '~^\n~', '~\[/quote\]~'), '', $row['body']);

		$lb = "\n";

		// Add a quote string on the front and end.
		$context['quote']['xml'] = '[quote author=' . $row['poster_name'] . ' link=msg=' . (int) $_REQUEST['quote'] . ' date=' . $row['poster_time'] . ']' . $lb . $row['body'] . $lb . '[/quote]';
		$context['quote']['text'] = strtr(un_htmlspecialchars($context['quote']['xml']), array('\'' => '\\\'', '\\' => '\\\\', "\n" => '\\n', '</script>' => '</\' + \'script>'));
		$context['quote']['xml'] = strtr($context['quote']['xml'], array('&nbsp;' => '&#160;', '<' => '&lt;', '>' => '&gt;'));

		$context['quote']['mozilla'] = strtr($smcFunc['htmlspecialchars']($context['quote']['text']), array('&quot;' => '"'));
	}
	//@todo Needs a nicer interface.
	// In case our message has been removed in the meantime.
	elseif (isset($_REQUEST['modify']))
	{
		$context['sub_template'] = 'modifyfast';
		$context['message'] = array(
			'id' => 0,
			'body' => '',
			'subject' => '',
		);
	}
	else
		$context['quote'] = array(
			'xml' => '',
			'mozilla' => '',
			'text' => '',
		);
}

/**
 * Used to edit the body or subject of a message inline
 * called from action=jsmodify from script and topic js
 */
function JavaScriptModify()
{
	global $sourcedir, $modSettings, $board, $topic, $txt;
	global $user_info, $context, $smcFunc, $language, $board_info;

	// We have to have a topic!
	if (empty($topic))
		obExit(false);

	checkSession('get');
	require_once($sourcedir . '/Subs-Post.php');

	// Assume the first message if no message ID was given.
	$request = $smcFunc['db_query']('', '
		SELECT
			t.locked, t.num_replies, t.id_member_started, t.id_first_msg,
			m.id_msg, m.id_member, m.poster_time, m.subject, m.smileys_enabled, m.body, m.icon,
			m.modified_time, m.modified_name, m.modified_reason, m.approved,
			m.poster_name, m.poster_email
		FROM {db_prefix}messages AS m
			INNER JOIN {db_prefix}topics AS t ON (t.id_topic = {int:current_topic})
		WHERE m.id_msg = {raw:id_msg}
			AND m.id_topic = {int:current_topic}' . (allowedTo('modify_any') || allowedTo('approve_posts') ? '' : (!$modSettings['postmod_active'] ? '
			AND (m.id_member != {int:guest_id} AND m.id_member = {int:current_member})' : '
			AND (m.approved = {int:is_approved} OR (m.id_member != {int:guest_id} AND m.id_member = {int:current_member}))')),
		array(
			'current_member' => $user_info['id'],
			'current_topic' => $topic,
			'id_msg' => empty($_REQUEST['msg']) ? 't.id_first_msg' : (int) $_REQUEST['msg'],
			'is_approved' => 1,
			'guest_id' => 0,
		)
	);
	if ($smcFunc['db_num_rows']($request) == 0)
		fatal_lang_error('no_board', false);
	$row = $smcFunc['db_fetch_assoc']($request);
	$smcFunc['db_free_result']($request);

	// Change either body or subject requires permissions to modify messages.
	if (isset($_POST['message']) || isset($_POST['subject']) || isset($_REQUEST['icon']))
	{
		if (!empty($row['locked']))
			isAllowedTo('moderate_board');

		if ($row['id_member'] == $user_info['id'] && !allowedTo('modify_any'))
		{
			if ((!$modSettings['postmod_active'] || $row['approved']) && !empty($modSettings['edit_disable_time']) && $row['poster_time'] + ($modSettings['edit_disable_time'] + 5) * 60 < time())
				fatal_lang_error('modify_post_time_passed', false);
			elseif ($row['id_member_started'] == $user_info['id'] && !allowedTo('modify_own'))
				isAllowedTo('modify_replies');
			else
				isAllowedTo('modify_own');
		}
		// Otherwise, they're locked out; someone who can modify the replies is needed.
		elseif ($row['id_member_started'] == $user_info['id'] && !allowedTo('modify_any'))
			isAllowedTo('modify_replies');
		else
			isAllowedTo('modify_any');

		// Only log this action if it wasn't your message.
		$moderationAction = $row['id_member'] != $user_info['id'];
	}

	$post_errors = array();
	if (isset($_POST['subject']) && $smcFunc['htmltrim']($smcFunc['htmlspecialchars']($_POST['subject'])) !== '')
	{
		$_POST['subject'] = strtr($smcFunc['htmlspecialchars']($_POST['subject']), array("\r" => '', "\n" => '', "\t" => ''));

		// Maximum number of characters.
		if ($smcFunc['strlen']($_POST['subject']) > 100)
			$_POST['subject'] = $smcFunc['substr']($_POST['subject'], 0, 100);
	}
	elseif (isset($_POST['subject']))
	{
		$post_errors[] = 'no_subject';
		unset($_POST['subject']);
	}

	if (isset($_POST['message']))
	{
		if ($smcFunc['htmltrim']($smcFunc['htmlspecialchars']($_POST['message'])) === '')
		{
			$post_errors[] = 'no_message';
			unset($_POST['message']);
		}
		elseif (!empty($modSettings['max_messageLength']) && $smcFunc['strlen']($_POST['message']) > $modSettings['max_messageLength'])
		{
			$post_errors[] = 'long_message';
			unset($_POST['message']);
		}
		else
		{
			$_POST['message'] = $smcFunc['htmlspecialchars']($_POST['message'], ENT_QUOTES);

			preparsecode($_POST['message']);

			if ($smcFunc['htmltrim'](strip_tags(parse_bbc($_POST['message'], false), implode('', $context['allowed_html_tags']))) === '')
			{
				$post_errors[] = 'no_message';
				unset($_POST['message']);
			}
		}
	}

	if (isset($_POST['lock']))
	{
		if (!allowedTo(array('lock_any', 'lock_own')) || (!allowedTo('lock_any') && $user_info['id'] != $row['id_member']))
			unset($_POST['lock']);
		elseif (!allowedTo('lock_any'))
		{
			if ($row['locked'] == 1)
				unset($_POST['lock']);
			else
				$_POST['lock'] = empty($_POST['lock']) ? 0 : 2;
		}
		elseif (!empty($row['locked']) && !empty($_POST['lock']) || $_POST['lock'] == $row['locked'])
			unset($_POST['lock']);
		else
			$_POST['lock'] = empty($_POST['lock']) ? 0 : 1;
	}

	if (isset($_POST['sticky']) && !allowedTo('make_sticky'))
		unset($_POST['sticky']);

	if (isset($_POST['modify_reason']))
	{
		$_POST['modify_reason'] = strtr($smcFunc['htmlspecialchars']($_POST['modify_reason']), array("\r" => '', "\n" => '', "\t" => ''));

		// Maximum number of characters.
		if ($smcFunc['strlen']($_POST['modify_reason']) > 100)
			$_POST['modify_reason'] = $smcFunc['substr']($_POST['modify_reason'], 0, 100);
	}

	if (empty($post_errors))
	{
		$msgOptions = array(
			'id' => $row['id_msg'],
			'subject' => isset($_POST['subject']) ? $_POST['subject'] : null,
			'body' => isset($_POST['message']) ? $_POST['message'] : null,
			'icon' => isset($_REQUEST['icon']) ? preg_replace('~[\./\\\\*\':"<>]~', '', $_REQUEST['icon']) : null,
		);
		$topicOptions = array(
			'id' => $topic,
			'board' => $board,
			'lock_mode' => isset($_POST['lock']) ? (int) $_POST['lock'] : null,
			'sticky_mode' => isset($_POST['sticky']) ? (int) $_POST['sticky'] : null,
			'mark_as_read' => true,
		);
		$posterOptions = array(
			'id' => $user_info['id'],
			'name' => $row['poster_name'],
			'email' => $row['poster_email'],
			'update_post_count' => !$user_info['is_guest'] && !isset($_REQUEST['msg']) && $board_info['posts_count'],
		);

		// Only consider marking as editing if they have edited the subject, message or icon.
		if ((isset($_POST['subject']) && $_POST['subject'] != $row['subject']) || (isset($_POST['message']) && $_POST['message'] != $row['body']) || (isset($_REQUEST['icon']) && $_REQUEST['icon'] != $row['icon']))
		{
			// And even then only if the time has passed...
			if (time() - $row['poster_time'] > $modSettings['edit_wait_time'] || $user_info['id'] != $row['id_member'])
			{
				$msgOptions['modify_time'] = time();
				$msgOptions['modify_name'] = $user_info['name'];
				$msgOptions['modify_reason'] = isset($_POST['modify_reason']) ? $_POST['modify_reason'] : '';
			}
		}
		// If nothing was changed there's no need to add an entry to the moderation log.
		else
			$moderationAction = false;

		modifyPost($msgOptions, $topicOptions, $posterOptions);

		// If we didn't change anything this time but had before put back the old info.
		if (!isset($msgOptions['modify_time']) && !empty($row['modified_time']))
		{
			$msgOptions['modify_time'] = $row['modified_time'];
			$msgOptions['modify_name'] = $row['modified_name'];
			$msgOptions['modify_reason'] = $row['modified_reason'];
		}

		// Changing the first subject updates other subjects to 'Re: new_subject'.
		if (isset($_POST['subject']) && isset($_REQUEST['change_all_subjects']) && $row['id_first_msg'] == $row['id_msg'] && !empty($row['num_replies']) && (allowedTo('modify_any') || ($row['id_member_started'] == $user_info['id'] && allowedTo('modify_replies'))))
		{
			// Get the proper (default language) response prefix first.
			if (!isset($context['response_prefix']) && !($context['response_prefix'] = cache_get_data('response_prefix')))
			{
				if ($language === $user_info['language'])
					$context['response_prefix'] = $txt['response_prefix'];
				else
				{
					loadLanguage('index', $language, false);
					$context['response_prefix'] = $txt['response_prefix'];
					loadLanguage('index');
				}
				cache_put_data('response_prefix', $context['response_prefix'], 600);
			}

			$smcFunc['db_query']('', '
				UPDATE {db_prefix}messages
				SET subject = {string:subject}
				WHERE id_topic = {int:current_topic}
					AND id_msg != {int:id_first_msg}',
				array(
					'current_topic' => $topic,
					'id_first_msg' => $row['id_first_msg'],
					'subject' => $context['response_prefix'] . $_POST['subject'],
				)
			);
		}

		if (!empty($moderationAction))
			logAction('modify', array('topic' => $topic, 'message' => $row['id_msg'], 'member' => $row['id_member'], 'board' => $board));
	}

	if (isset($_REQUEST['xml']))
	{
		$context['sub_template'] = 'modifydone';
		if (empty($post_errors) && isset($msgOptions['subject']) && isset($msgOptions['body']))
		{
			$context['message'] = array(
				'id' => $row['id_msg'],
				'modified' => array(
					'time' => isset($msgOptions['modify_time']) ? timeformat($msgOptions['modify_time']) : '',
					'timestamp' => isset($msgOptions['modify_time']) ? forum_time(true, $msgOptions['modify_time']) : 0,
					'name' => isset($msgOptions['modify_time']) ? $msgOptions['modify_name'] : '',
				),
				'subject' => $msgOptions['subject'],
				'first_in_topic' => $row['id_msg'] == $row['id_first_msg'],
				'body' => strtr($msgOptions['body'], array(']]>' => ']]]]><![CDATA[>')),
			);

			censorText($context['message']['subject']);
			censorText($context['message']['body']);

			$context['message']['body'] = parse_bbc($context['message']['body'], $row['smileys_enabled'], $row['id_msg']);
		}
		// Topic?
		elseif (empty($post_errors))
		{
			$context['sub_template'] = 'modifytopicdone';
			$context['message'] = array(
				'id' => $row['id_msg'],
				'modified' => array(
					'time' => isset($msgOptions['modify_time']) ? timeformat($msgOptions['modify_time']) : '',
					'timestamp' => isset($msgOptions['modify_time']) ? forum_time(true, $msgOptions['modify_time']) : 0,
					'name' => isset($msgOptions['modify_time']) ? $msgOptions['modify_name'] : '',
				),
				'subject' => isset($msgOptions['subject']) ? $msgOptions['subject'] : '',
			);

			censorText($context['message']['subject']);
		}
		else
		{
			$context['message'] = array(
				'id' => $row['id_msg'],
				'errors' => array(),
				'error_in_subject' => in_array('no_subject', $post_errors),
				'error_in_body' => in_array('no_message', $post_errors) || in_array('long_message', $post_errors),
			);

			loadLanguage('Errors');
			foreach ($post_errors as $post_error)
			{
				if ($post_error == 'long_message')
					$context['message']['errors'][] = sprintf($txt['error_' . $post_error], $modSettings['max_messageLength']);
				else
					$context['message']['errors'][] = $txt['error_' . $post_error];
			}
		}
	}
	else
		obExit(false);
}

?><|MERGE_RESOLUTION|>--- conflicted
+++ resolved
@@ -1593,13 +1593,8 @@
 		}
 	}
 
-<<<<<<< HEAD
-	// In case we want to override
-	if (allowedTo('approve_posts'))
-=======
 	// In case we want to override but still respect the unapproved topic rule.
 	if (allowedTo('approve_posts') && empty($topicAndMessageBothUnapproved))
->>>>>>> caf72f8d
 	{
 		$becomesApproved = !isset($_REQUEST['approve']) || !empty($_REQUEST['approve']) ? 1 : 0;
 		$approve_has_changed = isset($row['approved']) ? $row['approved'] != $becomesApproved : false;
