<?php

/**
 * This file has all the main functions in it that relate to the database.
 *
 * Simple Machines Forum (SMF)
 *
 * @package SMF
 * @author Simple Machines http://www.simplemachines.org
 * @copyright 2018 Simple Machines and individual contributors
 * @license http://www.simplemachines.org/about/smf/license.php BSD
 *
 * @version 2.1 Beta 4
 */

if (!defined('SMF'))
	die('No direct access...');

/**
 *  Maps the implementations in this file (smf_db_function_name)
 *  to the $smcFunc['db_function_name'] variable.
 *
 * @param string $db_server The database server
 * @param string $db_name The name of the database
 * @param string $db_user The database username
 * @param string $db_passwd The database password
 * @param string $db_prefix The table prefix
 * @param array $db_options An array of database options
 * @return null|resource Returns null on failure if $db_options['non_fatal'] is true or a MySQL connection resource handle if the connection was successful.
 */
function smf_db_initiate($db_server, $db_name, $db_user, $db_passwd, $db_prefix, $db_options = array())
{
	global $smcFunc;

	// Map some database specific functions, only do this once.
	if (!isset($smcFunc['db_fetch_assoc']))
		$smcFunc += array(
			'db_query'                  => 'smf_db_query',
			'db_quote'                  => 'smf_db_quote',
			'db_fetch_assoc'            => 'mysqli_fetch_assoc',
			'db_fetch_row'              => 'mysqli_fetch_row',
			'db_free_result'            => 'mysqli_free_result',
			'db_insert'                 => 'smf_db_insert',
			'db_insert_id'              => 'smf_db_insert_id',
			'db_num_rows'               => 'mysqli_num_rows',
			'db_data_seek'              => 'mysqli_data_seek',
			'db_num_fields'             => 'mysqli_num_fields',
			'db_escape_string'          => 'smf_db_escape_string',
			'db_unescape_string'        => 'stripslashes',
			'db_server_info'            => 'smf_db_get_server_info',
			'db_affected_rows'          => 'smf_db_affected_rows',
			'db_transaction'            => 'smf_db_transaction',
			'db_error'                  => 'mysqli_error',
			'db_select_db'              => 'smf_db_select',
			'db_title'                  => 'MySQLi',
			'db_sybase'                 => false,
			'db_case_sensitive'         => false,
			'db_escape_wildcard_string' => 'smf_db_escape_wildcard_string',
			'db_is_resource'            => 'smf_is_resource',
			'db_mb4'                    => false,
			'db_ping'                   => 'mysqli_ping',
			'db_fetch_all'              => 'smf_db_fetch_all',
			'db_error_insert'			=> 'smf_db_error_insert',
			'db_custom_order'			=> 'smf_db_custom_order',
			'db_native_replace'			=> 'smf_db_native_replace',
			'db_cte_support'			=> 'smf_db_cte_support',
		);

	if (!empty($db_options['persist']))
		$db_server = 'p:' . $db_server;

	// We are not going to make it very far without these.
	if (!function_exists('mysqli_init') || !function_exists('mysqli_real_connect'))
		display_db_error();

	$connection = mysqli_init();

	$flags = 2; // MYSQLI_CLIENT_FOUND_ROWS = 2

	$success = false;

	if ($connection)
	{
		if (!empty($db_options['port']))
			$success = mysqli_real_connect($connection, $db_server, $db_user, $db_passwd, null, $db_options['port'], null, $flags);
		else
			$success = mysqli_real_connect($connection, $db_server, $db_user, $db_passwd, null, 0, null, $flags);
	}

	// Something's wrong, show an error if its fatal (which we assume it is)
	if ($success === false)
	{
		if (!empty($db_options['non_fatal']))
			return null;
		else
			display_db_error();
	}

	// Select the database, unless told not to
	if (empty($db_options['dont_select_db']) && !@mysqli_select_db($connection, $db_name) && empty($db_options['non_fatal']))
		display_db_error();

	mysqli_query($connection, 'SET SESSION sql_mode = \'ONLY_FULL_GROUP_BY,STRICT_TRANS_TABLES,NO_ZERO_IN_DATE,NO_ZERO_DATE,ERROR_FOR_DIVISION_BY_ZERO,NO_AUTO_CREATE_USER,NO_ENGINE_SUBSTITUTION\'');

	if (!empty($db_options['db_mb4']))
		$smcFunc['db_mb4'] = (bool) $db_options['db_mb4'];

	return $connection;
}

/**
 * Extend the database functionality. It calls the respective file's init
 * to add the implementations in that file to $smcFunc array.
 *
 * @param string $type Indicates which additional file to load. ('extra', 'packages')
 */
function db_extend($type = 'extra')
{
	global $sourcedir;

	// we force the MySQL files as nothing syntactically changes with MySQLi
	require_once($sourcedir . '/Db' . strtoupper($type[0]) . substr($type, 1) . '-mysql.php');
	$initFunc = 'db_' . $type . '_init';
	$initFunc();
}

/**
 * Fix up the prefix so it doesn't require the database to be selected.
 *
 * @param string &$db_prefix The table prefix
 * @param string $db_name The database name
 */
function db_fix_prefix(&$db_prefix, $db_name)
{
	$db_prefix = is_numeric(substr($db_prefix, 0, 1)) ? $db_name . '.' . $db_prefix : '`' . $db_name . '`.' . $db_prefix;
}

/**
 * Wrap mysqli_select_db so the connection does not need to be specified
 *
 * @param string &$database The database
 * @param object $connection The connection object (if null, $db_connection is used)
 * @return bool Whether the database was selected
 */
function smf_db_select($database, $connection = null)
{
	global $db_connection;
	return mysqli_select_db($connection === null ? $db_connection : $connection, $database);
}

/**
 * Wrap mysqli_get_server_info so the connection does not need to be specified
 *
 * @param object $connection The connection to use (if null, $db_connection is used)
 * @return string The server info
 */
function smf_db_get_server_info($connection = null)
{
	global $db_connection;
	return mysqli_get_server_info($connection === null ? $db_connection : $connection);
}

/**
 * Callback for preg_replace_callback on the query.
 * It allows to replace on the fly a few pre-defined strings, for convenience ('query_see_board', 'query_wanna_see_board', etc), with
 * their current values from $user_info.
 * In addition, it performs checks and sanitization on the values sent to the database.
 *
 * @param array $matches The matches from preg_replace_callback
 * @return string The appropriate string depending on $matches[1]
 */
function smf_db_replacement__callback($matches)
{
	global $db_callback, $user_info, $db_prefix, $smcFunc;

	list ($values, $connection) = $db_callback;
	if (!is_object($connection))
		display_db_error();

	if ($matches[1] === 'db_prefix')
		return $db_prefix;

	if (isset($user_info[$matches[1]]) && strpos($matches[1], 'query_') !== false)
		return $user_info[$matches[1]];

	if ($matches[1] === 'empty')
		return '\'\'';

	if (!isset($matches[2]))
		smf_db_error_backtrace('Invalid value inserted or no type specified.', '', E_USER_ERROR, __FILE__, __LINE__);

	if ($matches[1] === 'literal')
		return '\'' . mysqli_real_escape_string($connection, $matches[2]) . '\'';

	if (!isset($values[$matches[2]]))
		smf_db_error_backtrace('The database value you\'re trying to insert does not exist: ' . (isset($smcFunc['htmlspecialchars']) ? $smcFunc['htmlspecialchars']($matches[2]) : htmlspecialchars($matches[2])), '', E_USER_ERROR, __FILE__, __LINE__);

	$replacement = $values[$matches[2]];

	switch ($matches[1])
	{
		case 'int':
			if (!is_numeric($replacement) || (string) $replacement !== (string) (int) $replacement)
				smf_db_error_backtrace('Wrong value type sent to the database. Integer expected. (' . $matches[2] . ')', '', E_USER_ERROR, __FILE__, __LINE__);
			return (string) (int) $replacement;
			break;

		case 'string':
		case 'text':
			return sprintf('\'%1$s\'', mysqli_real_escape_string($connection, $replacement));
			break;

		case 'array_int':
			if (is_array($replacement))
			{
				if (empty($replacement))
					smf_db_error_backtrace('Database error, given array of integer values is empty. (' . $matches[2] . ')', '', E_USER_ERROR, __FILE__, __LINE__);

				foreach ($replacement as $key => $value)
				{
					if (!is_numeric($value) || (string) $value !== (string) (int) $value)
						smf_db_error_backtrace('Wrong value type sent to the database. Array of integers expected. (' . $matches[2] . ')', '', E_USER_ERROR, __FILE__, __LINE__);

					$replacement[$key] = (string) (int) $value;
				}

				return implode(', ', $replacement);
			}
			else
				smf_db_error_backtrace('Wrong value type sent to the database. Array of integers expected. (' . $matches[2] . ')', '', E_USER_ERROR, __FILE__, __LINE__);

			break;

		case 'array_string':
			if (is_array($replacement))
			{
				if (empty($replacement))
					smf_db_error_backtrace('Database error, given array of string values is empty. (' . $matches[2] . ')', '', E_USER_ERROR, __FILE__, __LINE__);

				foreach ($replacement as $key => $value)
					$replacement[$key] = sprintf('\'%1$s\'', mysqli_real_escape_string($connection, $value));

				return implode(', ', $replacement);
			}
			else
				smf_db_error_backtrace('Wrong value type sent to the database. Array of strings expected. (' . $matches[2] . ')', '', E_USER_ERROR, __FILE__, __LINE__);
			break;

		case 'date':
			if (preg_match('~^(\d{4})-([0-1]?\d)-([0-3]?\d)$~', $replacement, $date_matches) === 1)
				return sprintf('\'%04d-%02d-%02d\'', $date_matches[1], $date_matches[2], $date_matches[3]);
			else
				smf_db_error_backtrace('Wrong value type sent to the database. Date expected. (' . $matches[2] . ')', '', E_USER_ERROR, __FILE__, __LINE__);
			break;

		case 'time':
			if (preg_match('~^([0-1]?\d|2[0-3]):([0-5]\d):([0-5]\d)$~', $replacement, $time_matches) === 1)
				return sprintf('\'%02d:%02d:%02d\'', $time_matches[1], $time_matches[2], $time_matches[3]);
			else
				smf_db_error_backtrace('Wrong value type sent to the database. Time expected. (' . $matches[2] . ')', '', E_USER_ERROR, __FILE__, __LINE__);
			break;

		case 'datetime':
			if (preg_match('~^(\d{4})-([0-1]?\d)-([0-3]?\d) ([0-1]?\d|2[0-3]):([0-5]\d):([0-5]\d)$~', $replacement, $datetime_matches) === 1)
				return 'str_to_date(' .
					sprintf('\'%04d-%02d-%02d %02d:%02d:%02d\'', $datetime_matches[1], $datetime_matches[2], $datetime_matches[3], $datetime_matches[4], $datetime_matches[5], $datetime_matches[6]) .
					',\'%Y-%m-%d %h:%i:%s\')';
			else
				smf_db_error_backtrace('Wrong value type sent to the database. Datetime expected. (' . $matches[2] . ')', '', E_USER_ERROR, __FILE__, __LINE__);
			break;

		case 'float':
			if (!is_numeric($replacement))
				smf_db_error_backtrace('Wrong value type sent to the database. Floating point number expected. (' . $matches[2] . ')', '', E_USER_ERROR, __FILE__, __LINE__);
			return (string) (float) $replacement;
			break;

		case 'identifier':
			// Backticks inside identifiers are supported as of MySQL 4.1. We don't need them for SMF.
			return '`' . strtr($replacement, array('`' => '', '.' => '`.`')) . '`';
			break;

		case 'raw':
			return $replacement;
			break;

		case 'inet':
			if ($replacement == 'null' || $replacement == '')
				return 'null';
			if (!isValidIP($replacement))
				smf_db_error_backtrace('Wrong value type sent to the database. IPv4 or IPv6 expected.(' . $matches[2] . ')', '', E_USER_ERROR, __FILE__, __LINE__);
			//we don't use the native support of mysql > 5.6.2
			return sprintf('unhex(\'%1$s\')', bin2hex(inet_pton($replacement)));

		case 'array_inet':
			if (is_array($replacement))
			{
				if (empty($replacement))
					smf_db_error_backtrace('Database error, given array of IPv4 or IPv6 values is empty. (' . $matches[2] . ')', '', E_USER_ERROR, __FILE__, __LINE__);

				foreach ($replacement as $key => $value)
				{
					if ($replacement == 'null' || $replacement == '')
						$replacement[$key] = 'null';
					if (!isValidIP($value))
						smf_db_error_backtrace('Wrong value type sent to the database. IPv4 or IPv6 expected.(' . $matches[2] . ')', '', E_USER_ERROR, __FILE__, __LINE__);
					$replacement[$key] = sprintf('unhex(\'%1$s\')', bin2hex(inet_pton($value)));
				}

				return implode(', ', $replacement);
			}
			else
				smf_db_error_backtrace('Wrong value type sent to the database. Array of IPv4 or IPv6 expected. (' . $matches[2] . ')', '', E_USER_ERROR, __FILE__, __LINE__);
			break;

		default:
			smf_db_error_backtrace('Undefined type used in the database query. (' . $matches[1] . ':' . $matches[2] . ')', '', false, __FILE__, __LINE__);
			break;
	}
}

/**
 * Just like the db_query, escape and quote a string, but not executing the query.
 *
 * @param string $db_string The database string
 * @param array $db_values An array of values to be injected into the string
 * @param resource $connection = null The connection to use (null to use $db_connection)
 * @return string The string with the values inserted
 */
function smf_db_quote($db_string, $db_values, $connection = null)
{
	global $db_callback, $db_connection;

	// Only bother if there's something to replace.
	if (strpos($db_string, '{') !== false)
	{
		// This is needed by the callback function.
		$db_callback = array($db_values, $connection === null ? $db_connection : $connection);

		// Do the quoting and escaping
		$db_string = preg_replace_callback('~{([a-z_]+)(?::([a-zA-Z0-9_-]+))?}~', 'smf_db_replacement__callback', $db_string);

		// Clear this global variable.
		$db_callback = array();
	}

	return $db_string;
}

/**
 * Do a query.  Takes care of errors too.
 *
 * @param string $identifier An identifier. Only used in Postgres when we need to do things differently...
 * @param string $db_string The database string
 * @param array $db_values = array() The values to be inserted into the string
 * @param resource $connection = null The connection to use (null to use $db_connection)
 * @return resource|bool Returns a MySQL result resource (for SELECT queries), true (for UPDATE queries) or false if the query failed
 */
function smf_db_query($identifier, $db_string, $db_values = array(), $connection = null)
{
	global $db_cache, $db_count, $db_connection, $db_show_debug, $time_start;
	global $db_unbuffered, $db_callback, $modSettings;

	// Comments that are allowed in a query are preg_removed.
	static $allowed_comments_from = array(
		'~\s+~s',
		'~/\*!40001 SQL_NO_CACHE \*/~',
		'~/\*!40000 USE INDEX \([A-Za-z\_]+?\) \*/~',
		'~/\*!40100 ON DUPLICATE KEY UPDATE id_msg = \d+ \*/~',
	);
	static $allowed_comments_to = array(
		' ',
		'',
		'',
		'',
	);

	// Decide which connection to use.
	$connection = $connection === null ? $db_connection : $connection;

	// One more query....
	$db_count = !isset($db_count) ? 1 : $db_count + 1;

	if (empty($modSettings['disableQueryCheck']) && strpos($db_string, '\'') !== false && empty($db_values['security_override']))
		smf_db_error_backtrace('Hacking attempt...', 'Illegal character (\') used in query...', true, __FILE__, __LINE__);

	// Use "ORDER BY null" to prevent Mysql doing filesorts for Group By clauses without an Order By
	if (strpos($db_string, 'GROUP BY') !== false && strpos($db_string, 'ORDER BY') === false && preg_match('~^\s+SELECT~i', $db_string))
	{
		// Add before LIMIT
		if ($pos = strpos($db_string, 'LIMIT '))
			$db_string = substr($db_string, 0, $pos) . "\t\t\tORDER BY null\n" . substr($db_string, $pos, strlen($db_string));
		else
			// Append it.
			$db_string .= "\n\t\t\tORDER BY null";
	}

	if (empty($db_values['security_override']) && (!empty($db_values) || strpos($db_string, '{db_prefix}') !== false))
	{
		// Pass some values to the global space for use in the callback function.
		$db_callback = array($db_values, $connection);

		// Inject the values passed to this function.
		$db_string = preg_replace_callback('~{([a-z_]+)(?::([a-zA-Z0-9_-]+))?}~', 'smf_db_replacement__callback', $db_string);

		// This shouldn't be residing in global space any longer.
		$db_callback = array();
	}

	// First, we clean strings out of the query, reduce whitespace, lowercase, and trim - so we can check it over.
	if (empty($modSettings['disableQueryCheck']))
	{
		$clean = '';
		$old_pos = 0;
		$pos = -1;
		// Remove the string escape for better runtime
		$db_string_1 = str_replace('\\\'', '', $db_string);
		while (true)
		{
			$pos = strpos($db_string_1, '\'', $pos + 1);
			if ($pos === false)
				break;
			$clean .= substr($db_string_1, $old_pos, $pos - $old_pos);

			while (true)
			{
				$pos1 = strpos($db_string_1, '\'', $pos + 1);
				$pos2 = strpos($db_string_1, '\\', $pos + 1);
				if ($pos1 === false)
					break;
				elseif ($pos2 === false || $pos2 > $pos1)
				{
					$pos = $pos1;
					break;
				}

				$pos = $pos2 + 1;
			}
			$clean .= ' %s ';

			$old_pos = $pos + 1;
		}
		$clean .= substr($db_string_1, $old_pos);
		$clean = trim(strtolower(preg_replace($allowed_comments_from, $allowed_comments_to, $clean)));

		// Comments?  We don't use comments in our queries, we leave 'em outside!
		if (strpos($clean, '/*') > 2 || strpos($clean, '--') !== false || strpos($clean, ';') !== false)
			$fail = true;
		// Trying to change passwords, slow us down, or something?
		elseif (strpos($clean, 'sleep') !== false && preg_match('~(^|[^a-z])sleep($|[^[_a-z])~s', $clean) != 0)
			$fail = true;
		elseif (strpos($clean, 'benchmark') !== false && preg_match('~(^|[^a-z])benchmark($|[^[a-z])~s', $clean) != 0)
			$fail = true;

		if (!empty($fail) && function_exists('log_error'))
			smf_db_error_backtrace('Hacking attempt...', 'Hacking attempt...' . "\n" . $db_string, E_USER_ERROR, __FILE__, __LINE__);
	}

	// Debugging.
	if (isset($db_show_debug) && $db_show_debug === true)
	{
		// Get the file and line number this function was called.
		list ($file, $line) = smf_db_error_backtrace('', '', 'return', __FILE__, __LINE__);

		// Initialize $db_cache if not already initialized.
		if (!isset($db_cache))
			$db_cache = array();

		if (!empty($_SESSION['debug_redirect']))
		{
			$db_cache = array_merge($_SESSION['debug_redirect'], $db_cache);
			$db_count = count($db_cache) + 1;
			$_SESSION['debug_redirect'] = array();
		}

		// Don't overload it.
		$db_cache[$db_count]['q'] = $db_count < 50 ? $db_string : '...';
		$db_cache[$db_count]['f'] = $file;
		$db_cache[$db_count]['l'] = $line;
		$db_cache[$db_count]['s'] = ($st = microtime(true)) - $time_start;
	}

	if (empty($db_unbuffered))
		$ret = @mysqli_query($connection, $db_string);
	else
		$ret = @mysqli_query($connection, $db_string, MYSQLI_USE_RESULT);

	if ($ret === false && empty($db_values['db_error_skip']))
		$ret = smf_db_error($db_string, $connection);

	// Debugging.
	if (isset($db_show_debug) && $db_show_debug === true)
		$db_cache[$db_count]['t'] = microtime(true) - $st;

	return $ret;
}

/**
 * affected_rows
 *
 * @param resource $connection A connection to use (if null, $db_connection is used)
 * @return int The number of rows affected by the last query
 */
function smf_db_affected_rows($connection = null)
{
	global $db_connection;

	return mysqli_affected_rows($connection === null ? $db_connection : $connection);
}

/**
 * Gets the ID of the most recently inserted row.
 *
 * @param string $table The table (only used for Postgres)
 * @param string $field = null The specific field (not used here)
 * @param resource $connection = null The connection (if null, $db_connection is used)
 * @return int The ID of the most recently inserted row
 */
function smf_db_insert_id($table, $field = null, $connection = null)
{
	global $db_connection;

	// MySQL doesn't need the table or field information.
	return mysqli_insert_id($connection === null ? $db_connection : $connection);
}

/**
 * Do a transaction.
 *
 * @param string $type The step to perform (i.e. 'begin', 'commit', 'rollback')
 * @param resource $connection The connection to use (if null, $db_connection is used)
 * @return bool True if successful, false otherwise
 */
function smf_db_transaction($type = 'commit', $connection = null)
{
	global $db_connection;

	// Decide which connection to use
	$connection = $connection === null ? $db_connection : $connection;

	if ($type == 'begin')
		return @mysqli_query($connection, 'BEGIN');
	elseif ($type == 'rollback')
		return @mysqli_query($connection, 'ROLLBACK');
	elseif ($type == 'commit')
		return @mysqli_query($connection, 'COMMIT');

	return false;
}

/**
 * Database error!
 * Backtrace, log, try to fix.
 *
 * @param string $db_string The DB string
 * @param object $connection The connection to use (if null, $db_connection is used)
 */
function smf_db_error($db_string, $connection = null)
{
	global $txt, $context, $sourcedir, $webmaster_email, $modSettings;
	global $db_connection, $db_last_error, $db_persist;
	global $db_server, $db_user, $db_passwd, $db_name, $db_show_debug, $ssi_db_user, $ssi_db_passwd;
	global $smcFunc;

	// Get the file and line numbers.
	list ($file, $line) = smf_db_error_backtrace('', '', 'return', __FILE__, __LINE__);

	// Decide which connection to use
	$connection = $connection === null ? $db_connection : $connection;

	// This is the error message...
	$query_error = mysqli_error($connection);
	$query_errno = mysqli_errno($connection);

	// Error numbers:
	//    1016: Can't open file '....MYI'
	//    1030: Got error ??? from table handler.
	//    1034: Incorrect key file for table.
	//    1035: Old key file for table.
	//    1205: Lock wait timeout exceeded.
	//    1213: Deadlock found.

	// Log the error.
	if ($query_errno != 1213 && $query_errno != 1205 && function_exists('log_error'))
		log_error($txt['database_error'] . ': ' . $query_error . (!empty($modSettings['enableErrorQueryLogging']) ? "\n\n$db_string" : ''), 'database', $file, $line);

	// Database error auto fixing ;).
	if (function_exists('cache_get_data') && (!isset($modSettings['autoFixDatabase']) || $modSettings['autoFixDatabase'] == '1'))
	{
		// Force caching on, just for the error checking.
		$old_cache = @$modSettings['cache_enable'];
		$modSettings['cache_enable'] = '1';

		if (($temp = cache_get_data('db_last_error', 600)) !== null)
			$db_last_error = max(@$db_last_error, $temp);

		if (@$db_last_error < time() - 3600 * 24 * 3)
		{
			// We know there's a problem... but what?  Try to auto detect.
			if ($query_errno == 1030 && strpos($query_error, ' 127 ') !== false)
			{
				preg_match_all('~(?:[\n\r]|^)[^\']+?(?:FROM|JOIN|UPDATE|TABLE) ((?:[^\n\r(]+?(?:, )?)*)~s', $db_string, $matches);

				$fix_tables = array();
				foreach ($matches[1] as $tables)
				{
					$tables = array_unique(explode(',', $tables));
					foreach ($tables as $table)
					{
						// Now, it's still theoretically possible this could be an injection.  So backtick it!
						if (trim($table) != '')
							$fix_tables[] = '`' . strtr(trim($table), array('`' => '')) . '`';
					}
				}

				$fix_tables = array_unique($fix_tables);
			}
			// Table crashed.  Let's try to fix it.
			elseif ($query_errno == 1016)
			{
				if (preg_match('~\'([^\.\']+)~', $query_error, $match) != 0)
					$fix_tables = array('`' . $match[1] . '`');
			}
			// Indexes crashed.  Should be easy to fix!
			elseif ($query_errno == 1034 || $query_errno == 1035)
			{
				preg_match('~\'([^\']+?)\'~', $query_error, $match);
				$fix_tables = array('`' . $match[1] . '`');
			}
		}

		// Check for errors like 145... only fix it once every three days, and send an email. (can't use empty because it might not be set yet...)
		if (!empty($fix_tables))
		{
			// Subs-Admin.php for updateSettingsFile(), Subs-Post.php for sendmail().
			require_once($sourcedir . '/Subs-Admin.php');
			require_once($sourcedir . '/Subs-Post.php');

			// Make a note of the REPAIR...
			cache_put_data('db_last_error', time(), 600);
			if (($temp = cache_get_data('db_last_error', 600)) === null)
				updateSettingsFile(array('db_last_error' => time()));

			// Attempt to find and repair the broken table.
			foreach ($fix_tables as $table)
				$smcFunc['db_query']('', "
					REPAIR TABLE $table", false, false);

			// And send off an email!
			sendmail($webmaster_email, $txt['database_error'], $txt['tried_to_repair'], null, 'dberror');

			$modSettings['cache_enable'] = $old_cache;

			// Try the query again...?
			$ret = $smcFunc['db_query']('', $db_string, false, false);
			if ($ret !== false)
				return $ret;
		}
		else
			$modSettings['cache_enable'] = $old_cache;

		// Check for the "lost connection" or "deadlock found" errors - and try it just one more time.
		if (in_array($query_errno, array(1205, 1213)))
		{
			if ($db_connection)
			{
				// Try a deadlock more than once more.
				for ($n = 0; $n < 4; $n++)
				{
					$ret = $smcFunc['db_query']('', $db_string, false, false);

					$new_errno = mysqli_errno($db_connection);
					if ($ret !== false || in_array($new_errno, array(1205, 1213)))
						break;
				}

				// If it failed again, shucks to be you... we're not trying it over and over.
				if ($ret !== false)
					return $ret;
			}
		}
		// Are they out of space, perhaps?
		elseif ($query_errno == 1030 && (strpos($query_error, ' -1 ') !== false || strpos($query_error, ' 28 ') !== false || strpos($query_error, ' 12 ') !== false))
		{
			if (!isset($txt))
				$query_error .= ' - check database storage space.';
			else
			{
				if (!isset($txt['mysql_error_space']))
					loadLanguage('Errors');

				$query_error .= !isset($txt['mysql_error_space']) ? ' - check database storage space.' : $txt['mysql_error_space'];
			}
		}
	}

	// Nothing's defined yet... just die with it.
	if (empty($context) || empty($txt))
		die($query_error);

	// Show an error message, if possible.
	$context['error_title'] = $txt['database_error'];
	if (allowedTo('admin_forum'))
		$context['error_message'] = nl2br($query_error) . '<br>' . $txt['file'] . ': ' . $file . '<br>' . $txt['line'] . ': ' . $line;
	else
		$context['error_message'] = $txt['try_again'];

	if (allowedTo('admin_forum') && isset($db_show_debug) && $db_show_debug === true)
	{
		$context['error_message'] .= '<br><br>' . nl2br($db_string);
	}

	// It's already been logged... don't log it again.
	fatal_error($context['error_message'], false);
}

/**
 * Inserts data into a table
 *
 * @param string $method The insert method - can be 'replace', 'ignore' or 'insert'
 * @param string $table The table we're inserting the data into
 * @param array $columns An array of the columns we're inserting the data into. Should contain 'column' => 'datatype' pairs
 * @param array $data The data to insert
 * @param array $keys The keys for the table
 * @param int returnmode 0 = nothing(default), 1 = last row id, 2 = all rows id as array
 * @param object $connection The connection to use (if null, $db_connection is used)
 * @return mixed value of the first key, behavior based on returnmode. null if no data.
 */
function smf_db_insert($method = 'replace', $table, $columns, $data, $keys, $returnmode = 0, $connection = null)
{
	global $smcFunc, $db_connection, $db_prefix;

	$connection = $connection === null ? $db_connection : $connection;

	$return_var = null;

	// With nothing to insert, simply return.
	if (empty($data))
		return;

	// Replace the prefix holder with the actual prefix.
	$table = str_replace('{db_prefix}', $db_prefix, $table);

	$with_returning = false;

	if (!empty($keys) && (count($keys) > 0) && $returnmode > 0)
	{
		$with_returning = true;
		if ($returnmode == 2)
			$return_var = array();
	}

	// Inserting data as a single row can be done as a single array.
	if (!is_array($data[array_rand($data)]))
		$data = array($data);

	// Create the mold for a single row insert.
	$insertData = '(';
	foreach ($columns as $columnName => $type)
	{
		// Are we restricting the length?
		if (strpos($type, 'string-') !== false)
			$insertData .= sprintf('SUBSTRING({string:%1$s}, 1, ' . substr($type, 7) . '), ', $columnName);
		else
			$insertData .= sprintf('{%1$s:%2$s}, ', $type, $columnName);
	}
	$insertData = substr($insertData, 0, -2) . ')';

	// Create an array consisting of only the columns.
	$indexed_columns = array_keys($columns);

	// Here's where the variables are injected to the query.
	$insertRows = array();
	foreach ($data as $dataRow)
		$insertRows[] = smf_db_quote($insertData, array_combine($indexed_columns, $dataRow), $connection);

	// Determine the method of insertion.
	$queryTitle = $method == 'replace' ? 'REPLACE' : ($method == 'ignore' ? 'INSERT IGNORE' : 'INSERT');

	// Sanity check for replace is key part of the columns array
	if ($method == 'replace' && count(array_intersect_key($columns, array_flip($keys))) !== count($keys))
		smf_db_error_backtrace('Primary Key field missing in insert call',
			'Change the method of db insert to insert or add the pk field to the columns array', E_USER_ERROR, __FILE__, __LINE__);

	if (!$with_returning || $method != 'ingore')
	{
		// Do the insert.
		$smcFunc['db_query']('', '
			' . $queryTitle . ' INTO ' . $table . '(`' . implode('`, `', $indexed_columns) . '`)
			VALUES
				' . implode(',
				', $insertRows),
			array(
				'security_override' => true,
				'db_error_skip' => $table === $db_prefix . 'log_errors',
			),
			$connection
		);
	}
	// Special way for ignore method with returning
	else
	{
		$count = count($insertRows);
		$ai = 0;
		for ($i = 0; $i < $count; $i++)
		{
			$old_id = $smcFunc['db_insert_id']();

			$smcFunc['db_query']('', '
				' . $queryTitle . ' INTO ' . $table . '(`' . implode('`, `', $indexed_columns) . '`)
				VALUES
					' . $insertRows[$i],
				array(
					'security_override' => true,
					'db_error_skip' => $table === $db_prefix . 'log_errors',
				),
				$connection
			);
			$new_id = $smcFunc['db_insert_id']();

<<<<<<< HEAD
			if ($old_id != $new_id) //the inserted value was new
=======
			// the inserted value was new
			if ($last_id != $new_id)
>>>>>>> c31f68de
			{
				$ai = $new_id;
			}
			// the inserted value already exists we need to find the pk
			else
			{
				$where_string = '';
				$count2 = count($indexed_columns);
				for ($x = 0; $x < $count2; $x++)
				{
					$where_string += key($indexed_columns[$x]) . ' = ' . $insertRows[$i][$x];
					if (($x + 1) < $count2)
						$where_string += ' AND ';
				}

				$request = $smcFunc['db_query']('', '
					SELECT `' . $keys[0] . '` FROM ' . $table . '
					WHERE ' . $where_string . ' LIMIT 1',
					array()
				);

				if ($request !== false && $smcFunc['db_num_rows']($request) == 1)
				{
					$row = $smcFunc['db_fetch_assoc']($request);
					$ai = $row[$keys[0]];
				}
			}

			if ($returnmode == 1)
				$return_var = $ai;
			elseif ($returnmode == 2)
				$return_var[] = $ai;
		}
	}

	if ($with_returning)
	{
		if ($returnmode == 1 && empty($return_var))
			$return_var = smf_db_insert_id($table, $keys[0]) + count($insertRows) - 1;
		elseif ($returnmode == 2 && empty($return_var))
		{
			$return_var = array();
			$count = count($insertRows);
			$start = smf_db_insert_id($table, $keys[0]);
			for ($i = 0; $i < $count; $i++)
				$return_var[] = $start + $i;
		}
		return $return_var;
	}
}

/**
 * This function tries to work out additional error information from a back trace.
 *
 * @param string $error_message The error message
 * @param string $log_message The message to log
 * @param string|bool $error_type What type of error this is
 * @param string $file The file the error occurred in
 * @param int $line What line of $file the code which generated the error is on
 * @return void|array Returns an array with the file and line if $error_type is 'return'
 */
function smf_db_error_backtrace($error_message, $log_message = '', $error_type = false, $file = null, $line = null)
{
	if (empty($log_message))
		$log_message = $error_message;

	foreach (debug_backtrace() as $step)
	{
		// Found it?
		if (strpos($step['function'], 'query') === false && !in_array(substr($step['function'], 0, 7), array('smf_db_', 'preg_re', 'db_erro', 'call_us')) && strpos($step['function'], '__') !== 0)
		{
			$log_message .= '<br>Function: ' . $step['function'];
			break;
		}

		if (isset($step['line']))
		{
			$file = $step['file'];
			$line = $step['line'];
		}
	}

	// A special case - we want the file and line numbers for debugging.
	if ($error_type == 'return')
		return array($file, $line);

	// Is always a critical error.
	if (function_exists('log_error'))
		log_error($log_message, 'critical', $file, $line);

	if (function_exists('fatal_error'))
	{
		fatal_error($error_message, false);

		// Cannot continue...
		exit;
	}
	elseif ($error_type)
		trigger_error($error_message . ($line !== null ? '<em>(' . basename($file) . '-' . $line . ')</em>' : ''), $error_type);
	else
		trigger_error($error_message . ($line !== null ? '<em>(' . basename($file) . '-' . $line . ')</em>' : ''));
}

/**
 * Escape the LIKE wildcards so that they match the character and not the wildcard.
 *
 * @param string $string The string to escape
 * @param bool $translate_human_wildcards If true, turns human readable wildcards into SQL wildcards.
 * @return string The escaped string
 */
function smf_db_escape_wildcard_string($string, $translate_human_wildcards = false)
{
	$replacements = array(
		'%' => '\%',
		'_' => '\_',
		'\\' => '\\\\',
	);

	if ($translate_human_wildcards)
		$replacements += array(
			'*' => '%',
		);

	return strtr($string, $replacements);
}

/**
 * Validates whether the resource is a valid mysqli instance.
 * Mysqli uses objects rather than resource. https://bugs.php.net/bug.php?id=42797
 *
 * @param mixed $result The string to test
 * @return bool True if it is, false otherwise
 */
function smf_is_resource($result)
{
	if ($result instanceof mysqli_result)
		return true;

	return false;
}

/**
 * Fetches all rows from a result as an array
 *
 * @param resource $request A MySQL result resource
 * @return array An array that contains all rows (records) in the result resource
 */
function smf_db_fetch_all($request)
{
	// Return the right row.
	return mysqli_fetch_all($request);
}

/**
 * Function to save errors in database in a safe way
 *
 * @param array with keys in this order id_member, log_time, ip, url, message, session, error_type, file, line
 * @return void
 */
function smf_db_error_insert($error_array)
{
	global $db_prefix, $db_connection;
	static $mysql_error_data_prep;

	// without database we can't do anything
	if (empty($db_connection))
		return;

	if (empty($mysql_error_data_prep))
		$mysql_error_data_prep = mysqli_prepare($db_connection,
			'INSERT INTO ' . $db_prefix . 'log_errors
				(id_member, log_time, ip, url, message, session, error_type, file, line, backtrace)
			VALUES( ?, ?, unhex(?), ?, ?, ?, ?, ?, ?, ?)'
		);

	if (filter_var($error_array[2], FILTER_VALIDATE_IP) !== false)
		$error_array[2] = bin2hex(inet_pton($error_array[2]));
	else
		$error_array[2] = null;
	mysqli_stmt_bind_param($mysql_error_data_prep, 'iissssssis',
		$error_array[0], $error_array[1], $error_array[2], $error_array[3], $error_array[4], $error_array[5], $error_array[6],
		$error_array[7], $error_array[8], $error_array[9]);
	mysqli_stmt_execute($mysql_error_data_prep);
}

/**
 * Function which constructs an optimize custom order string
 * as an improved alternative to find_in_set()
 *
 * @param string $field name
 * @param array $array_values Field values sequenced in array via order priority. Must cast to int.
 * @param boolean $desc default false
 * @return string case field when ... then ... end
 */
function smf_db_custom_order($field, $array_values, $desc = false)
{
	$return = 'CASE ' . $field . ' ';
	$count = count($array_values);
	$then = ($desc ? ' THEN -' : ' THEN ');

	for ($i = 0; $i < $count; $i++)
		$return .= 'WHEN ' . (int) $array_values[$i] . $then . $i . ' ';

	$return .= 'END';
	return $return;
}

/**
 * Function which return the information if the database supports native replace inserts
 *
 * @return boolean true or false
 */
function smf_db_native_replace()
{
	return true;
}

/**
 * Function which return the information if the database supports cte with recursive
 *
 * @return boolean true or false
 */
function smf_db_cte_support()
{
	global $smcFunc;
	static $return;

	if (isset($return))
		return $return;

	db_extend('extra');

	$version = $smcFunc['db_get_version']();

	if (strpos(strtolower($version), 'mariadb') !== false)
		$return = version_compare($version, '10.2.2', '>=');
	else //mysql
		$return = version_compare($version, '8.0.1', '>=');

	return $return;
}

/**
 * Function which return the escaped string
 *
 * @param string the unescaped text
 * @param resource $connection = null The connection to use (null to use $db_connection)
 * @return string escaped string
 */
function smf_db_escape_string($string, $connection = null)
{
	global $db_connection;

	return mysqli_real_escape_string($connection === null ? $db_connection : $connection, $string);
}

?><|MERGE_RESOLUTION|>--- conflicted
+++ resolved
@@ -818,12 +818,8 @@
 			);
 			$new_id = $smcFunc['db_insert_id']();
 
-<<<<<<< HEAD
-			if ($old_id != $new_id) //the inserted value was new
-=======
 			// the inserted value was new
 			if ($last_id != $new_id)
->>>>>>> c31f68de
 			{
 				$ai = $new_id;
 			}
