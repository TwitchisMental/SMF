<?php

/**
 * This file has the primary job of showing and editing people's profiles.
 * 	It also allows the user to change some of their or another's preferences,
 * 	and such things
 *
 * Simple Machines Forum (SMF)
 *
 * @package SMF
 * @author Simple Machines http://www.simplemachines.org
 * @copyright 2014 Simple Machines and individual contributors
 * @license http://www.simplemachines.org/about/smf/license.php BSD
 *
 * @version 2.1 Alpha 1
 */

if (!defined('SMF'))
	die('No direct access...');

/**
 * This defines every profile field known to man.
 *
 * @param bool $force_reload = false
 */
function loadProfileFields($force_reload = false)
{
	global $context, $profile_fields, $txt, $scripturl, $modSettings, $user_info, $old_profile, $smcFunc, $cur_profile, $language;
	global $sourcedir, $profile_vars;

	// Don't load this twice!
	if (!empty($profile_fields) && !$force_reload)
		return;

	/* This horrific array defines all the profile fields in the whole world!
		In general each "field" has one array - the key of which is the database column name associated with said field. Each item
		can have the following attributes:

				string $type:			The type of field this is - valid types are:
					- callback:		This is a field which has its own callback mechanism for templating.
					- check:		A simple checkbox.
					- hidden:		This doesn't have any visual aspects but may have some validity.
					- password:		A password box.
					- select:		A select box.
					- text:			A string of some description.

				string $label:			The label for this item - default will be $txt[$key] if this isn't set.
				string $subtext:		The subtext (Small label) for this item.
				int $size:			Optional size for a text area.
				array $input_attr:		An array of text strings to be added to the input box for this item.
				string $value:			The value of the item. If not set $cur_profile[$key] is assumed.
				string $permission:		Permission required for this item (Excluded _any/_own subfix which is applied automatically).
				function $input_validate:	A runtime function which validates the element before going to the database. It is passed
								the relevant $_POST element if it exists and should be treated like a reference.

								Return types:
					- true:			Element can be stored.
					- false:		Skip this element.
					- a text string:	An error occured - this is the error message.

				function $preload:		A function that is used to load data required for this element to be displayed. Must return
								true to be displayed at all.

				string $cast_type:		If set casts the element to a certain type. Valid types (bool, int, float).
				string $save_key:		If the index of this element isn't the database column name it can be overriden
								with this string.
				bool $is_dummy:			If set then nothing is acted upon for this element.
				bool $enabled:			A test to determine whether this is even available - if not is unset.
				string $link_with:		Key which links this field to an overall set.

		Note that all elements that have a custom input_validate must ensure they set the value of $cur_profile correct to enable
		the changes to be displayed correctly on submit of the form.

	*/

	$profile_fields = array(
		'avatar_choice' => array(
			'type' => 'callback',
			'callback_func' => 'avatar_select',
			// This handles the permissions too.
			'preload' => 'profileLoadAvatarData',
			'input_validate' => 'profileSaveAvatarData',
			'save_key' => 'avatar',
		),
		'bday1' => array(
			'type' => 'callback',
			'callback_func' => 'birthdate',
			'permission' => 'profile_extra',
			'preload' => function () use ($cur_profile, &$context)
			{
				// Split up the birthdate....
				list ($uyear, $umonth, $uday) = explode('-', empty($cur_profile['birthdate']) || $cur_profile['birthdate'] == '0001-01-01' ? '0000-00-00' : $cur_profile['birthdate']);
				$context['member']['birth_date'] = array(
					'year' => $uyear == '0004' ? '0000' : $uyear,
					'month' => $umonth,
					'day' => $uday,
				);

				return true;
			},
			'input_validate' => function (&$value) use (&$cur_profile, &$profile_vars)
			{
				if (isset($_POST['bday2'], $_POST['bday3']) && $value > 0 && $_POST['bday2'] > 0)
				{
					// Set to blank?
					if ((int) $_POST['bday3'] == 1 && (int) $_POST['bday2'] == 1 && (int) $value == 1)
						$value = '0001-01-01';
					else
						$value = checkdate($value, $_POST['bday2'], $_POST['bday3'] < 4 ? 4 : $_POST['bday3']) ? sprintf('%04d-%02d-%02d', $_POST['bday3'] < 4 ? 4 : $_POST['bday3'], $_POST['bday1'], $_POST['bday2']) : '0001-01-01';
				}
				else
					$value = '0001-01-01';

				$profile_vars['birthdate'] = $value;
				$cur_profile['birthdate'] = $value;
				return false;
			},
		),
		// Setting the birthdate the old style way?
		'birthdate' => array(
			'type' => 'hidden',
			'permission' => 'profile_extra',
			'input_validate' => function (&$value) use ($cur_profile)
			{
				// @todo Should we check for this year and tell them they made a mistake :P? (based on coppa at least?)
				if (preg_match('/(\d{4})[\-\., ](\d{2})[\-\., ](\d{2})/', $value, $dates) === 1)
				{
					$value = checkdate($dates[2], $dates[3], $dates[1] < 4 ? 4 : $dates[1]) ? sprintf('%04d-%02d-%02d', $dates[1] < 4 ? 4 : $dates[1], $dates[2], $dates[3]) : '0001-01-01';
					return true;
				}
				else
				{
					$value = empty($cur_profile['birthdate']) ? '0001-01-01' : $cur_profile['birthdate'];
					return false;
				}
			},
		),
		'date_registered' => array(
			'type' => 'date',
			'value' => empty($cur_profile['date_registered']) ? $txt['not_applicable'] : strftime('%Y-%m-%d', $cur_profile['date_registered'] + ($user_info['time_offset'] + $modSettings['time_offset']) * 3600),
			'label' => $txt['date_registered'],
			'log_change' => true,
			'permission' => 'moderate_forum',
			'input_validate' => function (&$value) use ($txt, $user_info, $modSettings, $cur_profile, $context)
			{
				// Bad date!  Go try again - please?
				if (($value = strtotime($value)) === -1)
				{
					$value = $cur_profile['date_registered'];
					return $txt['invalid_registration'] . ' ' . strftime('%d %b %Y ' . (strpos($user_info['time_format'], '%H') !== false ? '%I:%M:%S %p' : '%H:%M:%S'), forum_time(false));
				}
				// As long as it doesn't equal "N/A"...
				elseif ($value != $txt['not_applicable'] && $value != strtotime(strftime('%Y-%m-%d', $cur_profile['date_registered'] + ($user_info['time_offset'] + $modSettings['time_offset']) * 3600)))
					$value = $value - ($user_info['time_offset'] + $modSettings['time_offset']) * 3600;
				else
					$value = $cur_profile['date_registered'];

				return true;
			},
		),
		'email_address' => array(
			'type' => 'email',
			'label' => $txt['user_email_address'],
			'subtext' => $txt['valid_email'],
			'log_change' => true,
			'permission' => 'profile_password',
			'js_submit' => !empty($modSettings['send_validation_onChange']) ? '
	form_handle.addEventListener(\'submit\', function(event)
	{
		if (this.email_address.value != "'. $cur_profile['email_address'] .'")
		{
			alert('. JavaScriptEscape($txt['email_change_logout']) .');
			return true;
		}
	}, false);' : '',
			'input_validate' => function (&$value)
			{
				global $context, $old_profile, $profile_vars, $sourcedir, $modSettings;

				if (strtolower($value) == strtolower($old_profile['email_address']))
					return false;

				$isValid = profileValidateEmail($value, $context['id_member']);

				// Do they need to revalidate? If so schedule the function!
				if ($isValid === true && !empty($modSettings['send_validation_onChange']) && !allowedTo('moderate_forum'))
				{
					require_once($sourcedir . '/Subs-Members.php');
					$profile_vars['validation_code'] = generateValidationCode();
					$profile_vars['is_activated'] = 2;
					$context['profile_execute_on_save'][] = 'profileSendActivation';
					unset($context['profile_execute_on_save']['reload_user']);
				}

				return $isValid;
			},
		),
		// Selecting group membership is a complicated one so we treat it separate!
		'id_group' => array(
			'type' => 'callback',
			'callback_func' => 'group_manage',
			'permission' => 'manage_membergroups',
			'preload' => 'profileLoadGroups',
			'log_change' => true,
			'input_validate' => 'profileSaveGroups',
		),
		'id_theme' => array(
			'type' => 'callback',
			'callback_func' => 'theme_pick',
			'permission' => 'profile_extra',
			'enabled' => $modSettings['theme_allow'] || allowedTo('admin_forum'),
			'preload' => function () use ($smcFunc, &$context, $cur_profile, $txt)
			{
				$request = $smcFunc['db_query']('', '
					SELECT value
					FROM {db_prefix}themes
					WHERE id_theme = {int:id_theme}
						AND variable = {string:variable}
					LIMIT 1', array(
						'id_theme' => $cur_profile['id_theme'],
						'variable' => 'name',
					)
				);
				list ($name) = $smcFunc['db_fetch_row']($request);
				$smcFunc['db_free_result']($request);

				$context['member']['theme'] = array(
					'id' => $cur_profile['id_theme'],
					'name' => empty($cur_profile['id_theme']) ? $txt['theme_forum_default'] : $name
				);
				return true;
			},
			'input_validate' => function (&$value)
			{
				$value = (int) $value;
				return true;
			},
		),
<<<<<<< HEAD
=======
		'karma_good' => array(
			'type' => 'callback',
			'callback_func' => 'karma_modify',
			'permission' => 'admin_forum',
			// Set karma_bad too!
			'input_validate' => function (&$value) use (&$profile_vars, &$cur_profile)
			{
				$value = (int) $value;
				if (isset($_POST['karma_bad']))
				{
					$profile_vars['karma_bad'] = $_POST['karma_bad'] != '' ? (int) $_POST['karma_bad'] : 0;
					$cur_profile['karma_bad'] = $_POST['karma_bad'] != '' ? (int) $_POST['karma_bad'] : 0;
				}
				return true;
			},
			'preload' => function () use (&$context, $cur_profile)
			{
				$context['member']['karma']['good'] = $cur_profile['karma_good'];
				$context['member']['karma']['bad'] = $cur_profile['karma_bad'];

				return true;
			},
			'enabled' => !empty($modSettings['karmaMode']),
		),
>>>>>>> 887290a5
		'lngfile' => array(
			'type' => 'select',
			'options' => 'return $context[\'profile_languages\'];',
			'label' => $txt['preferred_language'],
			'permission' => 'profile_identity',
			'preload' => 'profileLoadLanguages',
			'enabled' => !empty($modSettings['userLanguage']),
			'value' => empty($cur_profile['lngfile']) ? $language : $cur_profile['lngfile'],
			'input_validate' => function (&$value) use ($context, $cur_profile)
			{
				// Load the languages.
				profileLoadLanguages();

				if (isset($context['profile_languages'][$value]))
				{
					if ($context['user']['is_owner'] && empty($context['password_auth_failed']))
						$_SESSION['language'] = $value;
					return true;
				}
				else
				{
					$value = $cur_profile['lngfile'];
					return false;
				}
			},
		),
		// The username is not always editable - so adjust it as such.
		'member_name' => array(
			'type' => allowedTo('admin_forum') && isset($_GET['changeusername']) ? 'text' : 'label',
			'label' => $txt['username'],
			'subtext' => allowedTo('admin_forum') && !isset($_GET['changeusername']) ? '[<a href="' . $scripturl . '?action=profile;u=' . $context['id_member'] . ';area=account;changeusername" style="font-style: italic;">' . $txt['username_change'] . '</a>]' : '',
			'log_change' => true,
			'permission' => 'profile_identity',
			'prehtml' => allowedTo('admin_forum') && isset($_GET['changeusername']) ? '<div class="alert">' . $txt['username_warning'] . '</div>' : '',
			'input_validate' => function (&$value) use ($sourcedir, $context, $user_info, $cur_profile)
			{
				if (allowedTo('admin_forum'))
				{
					// We'll need this...
					require_once($sourcedir . '/Subs-Auth.php');

					// Maybe they are trying to change their password as well?
					$resetPassword = true;
					if (isset($_POST['passwrd1']) && $_POST['passwrd1'] != '' && isset($_POST['passwrd2']) && $_POST['passwrd1'] == $_POST['passwrd2'] && validatePassword($_POST['passwrd1'], $value, array($cur_profile['real_name'], $user_info['username'], $user_info['name'], $user_info['email'])) == null)
						$resetPassword = false;

					// Do the reset... this will send them an email too.
					if ($resetPassword)
						resetPassword($context['id_member'], $value);
					elseif ($value !== null)
					{
						validateUsername($context['id_member'], trim(preg_replace('~[\t\n\r \x0B\0' . ($context['utf8'] ? '\x{A0}\x{AD}\x{2000}-\x{200F}\x{201F}\x{202F}\x{3000}\x{FEFF}' : '\x00-\x08\x0B\x0C\x0E-\x19\xA0') . ']+~' . ($context['utf8'] ? 'u' : ''), ' ', $value)));
						updateMemberData($context['id_member'], array('member_name' => $value));
					}
				}
				return false;
			},
		),
		'passwrd1' => array(
			'type' => 'password',
			'label' => ucwords($txt['choose_pass']),
			'subtext' => $txt['password_strength'],
			'size' => 20,
			'value' => '',
			'enabled' => empty($cur_profile['openid_uri']),
			'permission' => 'profile_password',
			'save_key' => 'passwd',
			// Note this will only work if passwrd2 also exists!
			'input_validate' => function (&$value) use ($sourcedir, $user_info, $smcFunc, $cur_profile)
			{
				// If we didn't try it then ignore it!
				if ($value == '')
					return false;

				// Do the two entries for the password even match?
				if (!isset($_POST['passwrd2']) || $value != $_POST['passwrd2'])
					return 'bad_new_password';

				// Let's get the validation function into play...
				require_once($sourcedir . '/Subs-Auth.php');
				$passwordErrors = validatePassword($value, $cur_profile['member_name'], array($cur_profile['real_name'], $user_info['username'], $user_info['name'], $user_info['email']));

				// Were there errors?
				if ($passwordErrors != null)
					return 'password_' . $passwordErrors;

				// Set up the new password variable... ready for storage.
				$value = hash_password($cur_profile['member_name'], un_htmlspecialchars($value));

				return true;
			},
		),
		'passwrd2' => array(
			'type' => 'password',
			'label' => ucwords($txt['verify_pass']),
			'enabled' => empty($cur_profile['openid_uri']),
			'size' => 20,
			'value' => '',
			'permission' => 'profile_password',
			'is_dummy' => true,
		),
		'personal_text' => array(
			'type' => 'text',
			'label' => $txt['personal_text'],
			'log_change' => true,
			'input_attr' => array('maxlength="50"'),
			'size' => 50,
			'permission' => 'profile_blurb',
			'input_validate' => function (&$value) use ($smcFunc)
			{
				if ($smcFunc['strlen']($value) > 50)
					return 'personal_text_too_long';

				return true;
			},
		),
		// This does ALL the pm settings
		'pm_prefs' => array(
			'type' => 'callback',
			'callback_func' => 'pm_settings',
			'permission' => 'pm_read',
			'preload' => function () use (&$context, $cur_profile)
			{
				$context['display_mode'] = $cur_profile['pm_prefs'] & 3;
				$context['send_email'] = $cur_profile['pm_email_notify'];
				$context['receive_from'] = !empty($cur_profile['pm_receive_from']) ? $cur_profile['pm_receive_from'] : 0;

				return true;
			},
			'input_validate' => function (&$value) use (&$cur_profile, &$profile_vars)
			{
				// Simple validate and apply the two "sub settings"
				$value = max(min($value, 2), 0);

				$cur_profile['pm_email_notify'] = $profile_vars['pm_email_notify'] = max(min((int) $_POST['pm_email_notify'], 2), 0);
				$cur_profile['pm_receive_from'] = $profile_vars['pm_receive_from'] = max(min((int) $_POST['pm_receive_from'], 4), 0);

				return true;
			},
		),
		'posts' => array(
			'type' => 'int',
			'label' => $txt['profile_posts'],
			'log_change' => true,
			'size' => 7,
			'permission' => 'moderate_forum',
			'input_validate' => function (&$value)
			{
				if (!is_numeric($value))
					return 'digits_only';
				else
					$value = $value != '' ? strtr($value, array(',' => '', '.' => '', ' ' => '')) : 0;
				return true;
			},
		),
		'real_name' => array(
			'type' => allowedTo('profile_displayed_name_own') || allowedTo('profile_displayed_name_any') || allowedTo('moderate_forum') ? 'text' : 'label',
			'label' => $txt['name'],
			'subtext' => $txt['display_name_desc'],
			'log_change' => true,
			'input_attr' => array('maxlength="60"'),
			'permission' => 'profile_displayed_name',
			'enabled' => allowedTo('profile_displayed_name_own') || allowedTo('profile_displayed_name_any') || allowedTo('moderate_forum'),
			'input_validate' => function (&$value) use ($context, $smcFunc, $sourcedir, $cur_profile)
			{
				$value = trim(preg_replace('~[\t\n\r \x0B\0' . ($context['utf8'] ? '\x{A0}\x{AD}\x{2000}-\x{200F}\x{201F}\x{202F}\x{3000}\x{FEFF}' : '\x00-\x08\x0B\x0C\x0E-\x19\xA0') . ']+~' . ($context['utf8'] ? 'u' : ''), ' ', $value));

				if (trim($value) == '')
					return 'no_name';
				elseif ($smcFunc['strlen']($value) > 60)
					return 'name_too_long';
				elseif ($cur_profile['real_name'] != $value)
				{
					require_once($sourcedir . '/Subs-Members.php');
					if (isReservedName($value, $context['id_member']))
						return 'name_taken';
				}
				return true;
			},
		),
		'secret_question' => array(
			'type' => 'text',
			'label' => $txt['secret_question'],
			'subtext' => $txt['secret_desc'],
			'size' => 50,
			'permission' => 'profile_password',
		),
		'secret_answer' => array(
			'type' => 'text',
			'label' => $txt['secret_answer'],
			'subtext' => $txt['secret_desc2'],
			'size' => 20,
			'postinput' => '<span class="smalltext" style="margin-left: 4ex;">[<a href="' . $scripturl . '?action=helpadmin;help=secret_why_blank" onclick="return reqOverlayDiv(this.href);">' . $txt['secret_why_blank'] . '</a>]</span>',
			'value' => '',
			'permission' => 'profile_password',
			'input_validate' => function (&$value)
			{
				$value = $value != '' ? md5($value) : '';
				return true;
			},
		),
		'signature' => array(
			'type' => 'callback',
			'callback_func' => 'signature_modify',
			'permission' => 'profile_signature',
			'enabled' => substr($modSettings['signature_settings'], 0, 1) == 1,
			'preload' => 'profileLoadSignatureData',
			'input_validate' => 'profileValidateSignature',
		),
		'show_online' => array(
			'type' => 'check',
			'label' => $txt['show_online'],
			'permission' => 'profile_identity',
			'enabled' => !empty($modSettings['allow_hideOnline']) || allowedTo('moderate_forum'),
		),
		'smiley_set' => array(
			'type' => 'callback',
			'callback_func' => 'smiley_pick',
			'enabled' => !empty($modSettings['smiley_sets_enable']),
			'permission' => 'profile_extra',
			'preload' => function () use ($modSettings, &$context, $txt, $cur_profile, $smcFunc)
			{
				$context['member']['smiley_set']['id'] = empty($cur_profile['smiley_set']) ? '' : $cur_profile['smiley_set'];
				$context['smiley_sets'] = explode(',', 'none,,' . $modSettings['smiley_sets_known']);
				$set_names = explode("\n", $txt['smileys_none'] . "\n" . $txt['smileys_forum_board_default'] . "\n" . $modSettings['smiley_sets_names']);
				foreach ($context['smiley_sets'] as $i => $set)
				{
					$context['smiley_sets'][$i] = array(
						'id' => $smcFunc['htmlspecialchars']($set),
						'name' => $smcFunc['htmlspecialchars']($set_names[$i]),
						'selected' => $set == $context['member']['smiley_set']['id']
					);

					if ($context['smiley_sets'][$i]['selected'])
						$context['member']['smiley_set']['name'] = $set_names[$i];
				}
				return true;
			},
			'input_validate' => function (&$value)
			{
				global $modSettings;

				$smiley_sets = explode(',', $modSettings['smiley_sets_known']);
				if (!in_array($value, $smiley_sets) && $value != 'none')
					$value = '';
				return true;
			},
		),
		// Pretty much a dummy entry - it populates all the theme settings.
		'theme_settings' => array(
			'type' => 'callback',
			'callback_func' => 'theme_settings',
			'permission' => 'profile_extra',
			'is_dummy' => true,
			'preload' => function () use (&$context, $user_info, $modSettings)
			{
				loadLanguage('Settings');

				$context['allow_no_censored'] = false;
				if ($user_info['is_admin'] || $context['user']['is_owner'])
					$context['allow_no_censored'] = !empty($modSettings['allow_no_censored']);

				return true;
			},
		),
		'time_format' => array(
			'type' => 'callback',
			'callback_func' => 'timeformat_modify',
			'permission' => 'profile_extra',
			'preload' => function () use ($context, $user_info, $txt, $cur_profile, $modSettings)
			{
				$context['easy_timeformats'] = array(
					array('format' => '', 'title' => $txt['timeformat_default']),
					array('format' => '%B %d, %Y, %I:%M:%S %p', 'title' => $txt['timeformat_easy1']),
					array('format' => '%B %d, %Y, %H:%M:%S', 'title' => $txt['timeformat_easy2']),
					array('format' => '%Y-%m-%d, %H:%M:%S', 'title' => $txt['timeformat_easy3']),
					array('format' => '%d %B %Y, %H:%M:%S', 'title' => $txt['timeformat_easy4']),
					array('format' => '%d-%m-%Y, %H:%M:%S', 'title' => $txt['timeformat_easy5'])
				);

				$context['member']['time_format'] = $cur_profile['time_format'];
				$context['current_forum_time'] = timeformat(time() - $user_info['time_offset'] * 3600, false);
				$context['current_forum_time_js'] = strftime('%Y,' . ((int) strftime('%m', time() + $modSettings['time_offset'] * 3600) - 1) . ',%d,%H,%M,%S', time() + $modSettings['time_offset'] * 3600);
				$context['current_forum_time_hour'] = (int) strftime('%H', forum_time(false));
				return true;
			},
		),
		'time_offset' => array(
			'type' => 'callback',
			'callback_func' => 'timeoffset_modify',
			'permission' => 'profile_extra',
			'preload' => function () use (&$context, $cur_profile)
			{
				$context['member']['time_offset'] = $cur_profile['time_offset'];
				return true;
			},
			'input_validate' => function (&$value)
			{
				// Validate the time_offset...
				$value = (float) strtr($value, ',', '.');

				if ($value < -23.5 || $value > 23.5)
					return 'bad_offset';

				return true;
			},
		),
		'usertitle' => array(
			'type' => 'text',
			'label' => $txt['custom_title'],
			'log_change' => true,
			'input_attr' => array('maxlength="50"'),
			'size' => 50,
			'permission' => 'profile_other',
			'enabled' => !empty($modSettings['titlesEnable']),
			'input_validate' => function (&$value) use ($smcFunc)
			{
				if ($smcFunc['strlen']($value) > 50)
					return 'user_title_too_long';

				return true;
			},
		),
		'website_title' => array(
			'type' => 'text',
			'label' => $txt['website_title'],
			'subtext' => $txt['include_website_url'],
			'size' => 50,
			'permission' => 'profile_other',
			'link_with' => 'website',
		),
		'website_url' => array(
			'type' => 'url',
			'label' => $txt['website_url'],
			'subtext' => $txt['complete_url'],
			'size' => 50,
			'permission' => 'profile_other',
			// Fix the URL...
			'input_validate' => function (&$value)
			{
				if (strlen(trim($value)) > 0 && strpos($value, '://') === false)
					$value = 'http://' . $value;
				if (strlen($value) < 8 || (substr($value, 0, 7) !== 'http://' && substr($value, 0, 8) !== 'https://'))
					$value = '';
				return true;
			},
			'link_with' => 'website',
		),
	);

	call_integration_hook('integrate_load_profile_fields', array(&$profile_fields));

	$disabled_fields = !empty($modSettings['disabled_profile_fields']) ? explode(',', $modSettings['disabled_profile_fields']) : array();
	// For each of the above let's take out the bits which don't apply - to save memory and security!
	foreach ($profile_fields as $key => $field)
	{
		// Do we have permission to do this?
		if (isset($field['permission']) && !allowedTo(($context['user']['is_owner'] ? array($field['permission'] . '_own', $field['permission'] . '_any') : $field['permission'] . '_any')) && !allowedTo($field['permission']))
			unset($profile_fields[$key]);

		// Is it enabled?
		if (isset($field['enabled']) && !$field['enabled'])
			unset($profile_fields[$key]);

		// Is it specifically disabled?
		if (in_array($key, $disabled_fields) || (isset($field['link_with']) && in_array($field['link_with'], $disabled_fields)))
			unset($profile_fields[$key]);
	}
}

/**
 * Setup the context for a page load!
 *
 * @param array $fields
 */
function setupProfileContext($fields)
{
	global $profile_fields, $context, $cur_profile, $smcFunc, $txt;

	// Make sure we have this!
	loadProfileFields(true);

	// First check for any linked sets.
	foreach ($profile_fields as $key => $field)
		if (isset($field['link_with']) && in_array($field['link_with'], $fields))
			$fields[] = $key;

	// Some default bits.
	$context['profile_prehtml'] = '';
	$context['profile_posthtml'] = '';
	$context['profile_javascript'] = '';
	$context['profile_onsubmit_javascript'] = '';

	$i = 0;
	$last_type = '';
	foreach ($fields as $key => $field)
	{
		if (isset($profile_fields[$field]))
		{
			// Shortcut.
			$cur_field = &$profile_fields[$field];

			// Does it have a preload and does that preload succeed?
			if (isset($cur_field['preload']) && !$cur_field['preload']())
				continue;

			// If this is anything but complex we need to do more cleaning!
			if ($cur_field['type'] != 'callback' && $cur_field['type'] != 'hidden')
			{
				if (!isset($cur_field['label']))
					$cur_field['label'] = isset($txt[$field]) ? $txt[$field] : $field;

				// Everything has a value!
				if (!isset($cur_field['value']))
				{
					$cur_field['value'] = isset($cur_profile[$field]) ? $cur_profile[$field] : '';
				}

				// Any input attributes?
				$cur_field['input_attr'] = !empty($cur_field['input_attr']) ? implode(',', $cur_field['input_attr']) : '';
			}

			// Was there an error with this field on posting?
			if (isset($context['profile_errors'][$field]))
				$cur_field['is_error'] = true;

			// Any javascript stuff?
			if (!empty($cur_field['js_submit']))
				$context['profile_onsubmit_javascript'] .= $cur_field['js_submit'];
			if (!empty($cur_field['js']))
				$context['profile_javascript'] .= $cur_field['js'];

			// Any template stuff?
			if (!empty($cur_field['prehtml']))
				$context['profile_prehtml'] .= $cur_field['prehtml'];
			if (!empty($cur_field['posthtml']))
				$context['profile_posthtml'] .= $cur_field['posthtml'];

			// Finally put it into context?
			if ($cur_field['type'] != 'hidden')
			{
				$last_type = $cur_field['type'];
				$context['profile_fields'][$field] = &$profile_fields[$field];
			}
		}
		// Bodge in a line break - without doing two in a row ;)
		elseif ($field == 'hr' && $last_type != 'hr' && $last_type != '')
		{
			$last_type = 'hr';
			$context['profile_fields'][$i++]['type'] = 'hr';
		}
	}

	// Some spicy JS.
	addInlineJavascript('
	var form_handle = document.forms.creator;
	createEventListener(form_handle);
	'. (!empty($context['require_password']) ? '
	form_handle.addEventListener(\'submit\', function(event)
	{
		if (this.oldpasswrd.value == "")
		{
			event.preventDefault();
			alert('. (JavaScriptEscape($txt['required_security_reasons'])) .');
			return false;
		}
	}, false);' : ''), true);

	// Any onsubmit javascript?
	if (!empty($context['profile_onsubmit_javascript']))
		addInlineJavascript($context['profile_onsubmit_javascript'], true);

	// Any totally custom stuff?
	if (!empty($context['profile_javascript']))
		addInlineJavascript($context['profile_javascript'], true);

	// Free up some memory.
	unset($profile_fields);
}

/**
 * Save the profile changes.
 */
function saveProfileFields()
{
	global $profile_fields, $profile_vars, $context, $old_profile, $post_errors, $sourcedir, $cur_profile, $smcFunc;

	// Load them up.
	loadProfileFields();

	// This makes things easier...
	$old_profile = $cur_profile;

	// This allows variables to call activities when they save - by default just to reload their settings
	$context['profile_execute_on_save'] = array();
	if ($context['user']['is_owner'])
		$context['profile_execute_on_save']['reload_user'] = 'profileReloadUser';

	// Assume we log nothing.
	$context['log_changes'] = array();

	// Cycle through the profile fields working out what to do!
	foreach ($profile_fields as $key => $field)
	{
		if (!isset($_POST[$key]) || !empty($field['is_dummy']) || (isset($_POST['preview_signature']) && $key == 'signature'))
			continue;

		// What gets updated?
		$db_key = isset($field['save_key']) ? $field['save_key'] : $key;

		// Right - we have something that is enabled, we can act upon and has a value posted to it. Does it have a validation function?
		if (isset($field['input_validate']))
		{
			$is_valid = $field['input_validate']($_POST[$key]);
			// An error occurred - set it as such!
			if ($is_valid !== true)
			{
				// Is this an actual error?
				if ($is_valid !== false)
				{
					$post_errors[$key] = $is_valid;
					$profile_fields[$key]['is_error'] = $is_valid;
				}
				// Retain the old value.
				$cur_profile[$key] = $_POST[$key];
				continue;
			}
		}

		// Are we doing a cast?
		$field['cast_type'] = empty($field['cast_type']) ? $field['type'] : $field['cast_type'];

		// Finally, clean up certain types.
		if ($field['cast_type'] == 'int')
			$_POST[$key] = (int) $_POST[$key];
		elseif ($field['cast_type'] == 'float')
			$_POST[$key] = (float) $_POST[$key];
		elseif ($field['cast_type'] == 'check')
			$_POST[$key] = !empty($_POST[$key]) ? 1 : 0;

		// If we got here we're doing OK.
		if ($field['type'] != 'hidden' && (!isset($old_profile[$key]) || $_POST[$key] != $old_profile[$key]))
		{
			// Set the save variable.
			$profile_vars[$db_key] = $_POST[$key];
			// And update the user profile.
			$cur_profile[$key] = $_POST[$key];

			// Are we logging it?
			if (!empty($field['log_change']) && isset($old_profile[$key]))
				$context['log_changes'][$key] = array(
					'previous' => $old_profile[$key],
					'new' => $_POST[$key],
				);
		}

		// Logging group changes are a bit different...
		if ($key == 'id_group' && $field['log_change'])
		{
			profileLoadGroups();

			// Any changes to primary group?
			if ($_POST['id_group'] != $old_profile['id_group'])
			{
				$context['log_changes']['id_group'] = array(
					'previous' => !empty($old_profile[$key]) && isset($context['member_groups'][$old_profile[$key]]) ? $context['member_groups'][$old_profile[$key]]['name'] : '',
					'new' => !empty($_POST[$key]) && isset($context['member_groups'][$_POST[$key]]) ? $context['member_groups'][$_POST[$key]]['name'] : '',
				);
			}

			// Prepare additional groups for comparison.
			$additional_groups = array(
				'previous' => !empty($old_profile['additional_groups']) ? explode(',', $old_profile['additional_groups']) : array(),
				'new' => !empty($_POST['additional_groups']) ? array_diff($_POST['additional_groups'], array(0)) : array(),
			);

			sort($additional_groups['previous']);
			sort($additional_groups['new']);

			// What about additional groups?
			if ($additional_groups['previous'] != $additional_groups['new'])
			{
				foreach ($additional_groups as $type => $groups)
				{
					foreach ($groups as $id => $group)
					{
						if (isset($context['member_groups'][$group]))
							$additional_groups[$type][$id] = $context['member_groups'][$group]['name'];
						else
							unset($additional_groups[$type][$id]);
					}
					$additional_groups[$type] = implode(', ', $additional_groups[$type]);
				}

				$context['log_changes']['additional_groups'] = $additional_groups;
			}
		}
	}

	// @todo Temporary
	if ($context['user']['is_owner'])
		$changeOther = allowedTo(array('profile_extra_any', 'profile_extra_own'));
	else
		$changeOther = allowedTo('profile_extra_any');
	if ($changeOther && empty($post_errors))
	{
		makeThemeChanges($context['id_member'], isset($_POST['id_theme']) ? (int) $_POST['id_theme'] : $old_profile['id_theme']);
		if (!empty($_REQUEST['sa']))
		{
			$custom_fields_errors = makeCustomFieldChanges($context['id_member'], $_REQUEST['sa'], true, true);

			if (!empty($custom_fields_errors))
				$post_errors = array_merge($post_errors, $custom_fields_errors);
		}
	}

	// Free memory!
	unset($profile_fields);
}

/**
 * Save the profile changes
 *
 * @param array &$profile_variables
 * @param array &$post_errors
 * @param int $memID id_member
 */
function saveProfileChanges(&$profile_vars, &$post_errors, $memID)
{
	global $txt, $user_profile;
	global $context, $sourcedir;
	global $smcFunc;

	// These make life easier....
	$old_profile = &$user_profile[$memID];

	// Permissions...
	if ($context['user']['is_owner'])
	{
		$changeIdentity = allowedTo(array('profile_identity_any', 'profile_identity_own', 'profile_password_any', 'profile_password_own'));
		$changeOther = allowedTo(array('profile_extra_any', 'profile_extra_own', 'profile_other_any', 'profile_other_own', 'profile_signature_any', 'profile_signature_own'));
	}
	else
	{
		$changeIdentity = allowedTo('profile_identity_any', 'profile_signature_any');
		$changeOther = allowedTo('profile_extra_any', 'profile_other_any', 'profile_signature_any');
	}

	// Arrays of all the changes - makes things easier.
	$profile_bools = array(
		'notify_announcements', 'notify_send_body',
	);
	$profile_ints = array(
		'notify_regularity',
		'notify_types',
	);
	$profile_floats = array(
	);
	$profile_strings = array(
		'buddy_list',
		'ignore_boards',
	);

	if (isset($_POST['sa']) && $_POST['sa'] == 'ignoreboards' && empty($_POST['ignore_brd']))
			$_POST['ignore_brd'] = array();

	unset($_POST['ignore_boards']); // Whatever it is set to is a dirty fithy thing.  Kinda like our minds.
	if (isset($_POST['ignore_brd']))
	{
		if (!is_array($_POST['ignore_brd']))
			$_POST['ignore_brd'] = array ($_POST['ignore_brd']);

		foreach ($_POST['ignore_brd'] as $k => $d)
		{
			$d = (int) $d;
			if ($d != 0)
				$_POST['ignore_brd'][$k] = $d;
			else
				unset($_POST['ignore_brd'][$k]);
		}
		$_POST['ignore_boards'] = implode(',', $_POST['ignore_brd']);
		unset($_POST['ignore_brd']);

	}

	// Here's where we sort out all the 'other' values...
	if ($changeOther)
	{
		makeThemeChanges($memID, isset($_POST['id_theme']) ? (int) $_POST['id_theme'] : $old_profile['id_theme']);
		//makeAvatarChanges($memID, $post_errors);

		if (!empty($_REQUEST['sa']))
			makeCustomFieldChanges($memID, $_REQUEST['sa'], false);

		foreach ($profile_bools as $var)
			if (isset($_POST[$var]))
				$profile_vars[$var] = empty($_POST[$var]) ? '0' : '1';
		foreach ($profile_ints as $var)
			if (isset($_POST[$var]))
				$profile_vars[$var] = $_POST[$var] != '' ? (int) $_POST[$var] : '';
		foreach ($profile_floats as $var)
			if (isset($_POST[$var]))
				$profile_vars[$var] = (float) $_POST[$var];
		foreach ($profile_strings as $var)
			if (isset($_POST[$var]))
				$profile_vars[$var] = $_POST[$var];
	}
}

/**
 * Make any theme changes that are sent with the profile.
 *
 * @param int $memID
 * @param int $id_theme
 */
function makeThemeChanges($memID, $id_theme)
{
	global $modSettings, $smcFunc, $context, $user_info;

	$reservedVars = array(
		'actual_theme_url',
		'actual_images_url',
		'base_theme_dir',
		'base_theme_url',
		'default_images_url',
		'default_theme_dir',
		'default_theme_url',
		'default_template',
		'images_url',
		'number_recent_posts',
		'smiley_sets_default',
		'theme_dir',
		'theme_id',
		'theme_layers',
		'theme_templates',
		'theme_url',
	);

	// Can't change reserved vars.
	if ((isset($_POST['options']) && count(array_intersect(array_keys($_POST['options']), $reservedVars)) != 0) || (isset($_POST['default_options']) && count(array_intersect(array_keys($_POST['default_options']), $reservedVars)) != 0))
		fatal_lang_error('no_access', false);

	// Don't allow any overriding of custom fields with default or non-default options.
	$request = $smcFunc['db_query']('', '
		SELECT col_name
		FROM {db_prefix}custom_fields
		WHERE active = {int:is_active}',
		array(
			'is_active' => 1,
		)
	);
	$custom_fields = array();
	while ($row = $smcFunc['db_fetch_assoc']($request))
		$custom_fields[] = $row['col_name'];
	$smcFunc['db_free_result']($request);

	// These are the theme changes...
	$themeSetArray = array();
	if (isset($_POST['options']) && is_array($_POST['options']))
	{
		foreach ($_POST['options'] as $opt => $val)
		{
			if (in_array($opt, $custom_fields))
				continue;

			// These need to be controlled.
			if ($opt == 'topics_per_page' || $opt == 'messages_per_page')
				$val = max(0, min($val, 50));
			// We don't set this per theme anymore.
			elseif ($opt == 'allow_no_censored')
				continue;

			$themeSetArray[] = array($memID, $id_theme, $opt, is_array($val) ? implode(',', $val) : $val);
		}
	}

	$erase_options = array();
	if (isset($_POST['default_options']) && is_array($_POST['default_options']))
		foreach ($_POST['default_options'] as $opt => $val)
		{
			if (in_array($opt, $custom_fields))
				continue;

			// These need to be controlled.
			if ($opt == 'topics_per_page' || $opt == 'messages_per_page')
				$val = max(0, min($val, 50));
			// Only let admins and owners change the censor.
			elseif ($opt == 'allow_no_censored' && !$user_info['is_admin'] && !$context['user']['is_owner'])
					continue;

			$themeSetArray[] = array($memID, 1, $opt, is_array($val) ? implode(',', $val) : $val);
			$erase_options[] = $opt;
		}

	// If themeSetArray isn't still empty, send it to the database.
	if (empty($context['password_auth_failed']))
	{
		if (!empty($themeSetArray))
		{
			$smcFunc['db_insert']('replace',
				'{db_prefix}themes',
				array('id_member' => 'int', 'id_theme' => 'int', 'variable' => 'string-255', 'value' => 'string-65534'),
				$themeSetArray,
				array('id_member', 'id_theme', 'variable')
			);
		}

		if (!empty($erase_options))
		{
			$smcFunc['db_query']('', '
				DELETE FROM {db_prefix}themes
				WHERE id_theme != {int:id_theme}
					AND variable IN ({array_string:erase_variables})
					AND id_member = {int:id_member}',
				array(
					'id_theme' => 1,
					'id_member' => $memID,
					'erase_variables' => $erase_options
				)
			);
		}

		// Admins can choose any theme, even if it's not enabled...
		$themes = allowedTo('admin_forum') ? explode(',', $modSettings['knownThemes']) : explode(',', $modSettings['enableThemes']);
		foreach ($themes as $t)
			cache_put_data('theme_settings-' . $t . ':' . $memID, null, 60);
	}
}

/**
 * Make any notification changes that need to be made.
 *
 * @param int $memID id_member
 */
function makeNotificationChanges($memID)
{
	global $smcFunc;

	// Update the boards they are being notified on.
	if (isset($_POST['edit_notify_boards']) && !empty($_POST['notify_boards']))
	{
		// Make sure only integers are deleted.
		foreach ($_POST['notify_boards'] as $index => $id)
			$_POST['notify_boards'][$index] = (int) $id;

		// id_board = 0 is reserved for topic notifications.
		$_POST['notify_boards'] = array_diff($_POST['notify_boards'], array(0));

		$smcFunc['db_query']('', '
			DELETE FROM {db_prefix}log_notify
			WHERE id_board IN ({array_int:board_list})
				AND id_member = {int:selected_member}',
			array(
				'board_list' => $_POST['notify_boards'],
				'selected_member' => $memID,
			)
		);
	}

	// We are editing topic notifications......
	elseif (isset($_POST['edit_notify_topics']) && !empty($_POST['notify_topics']))
	{
		foreach ($_POST['notify_topics'] as $index => $id)
			$_POST['notify_topics'][$index] = (int) $id;

		// Make sure there are no zeros left.
		$_POST['notify_topics'] = array_diff($_POST['notify_topics'], array(0));

		$smcFunc['db_query']('', '
			DELETE FROM {db_prefix}log_notify
			WHERE id_topic IN ({array_int:topic_list})
				AND id_member = {int:selected_member}',
			array(
				'topic_list' => $_POST['notify_topics'],
				'selected_member' => $memID,
			)
		);
	}
}

/**
 * Save any changes to the custom profile fields
 *
 * @param int $memID
 * @param string $area
 * @param bool $sanitize = true
 */
function makeCustomFieldChanges($memID, $area, $sanitize = true, $returnErrors = false)
{
	global $context, $smcFunc, $user_profile, $user_info, $modSettings;
	global $sourcedir;

	$errors = array();

	if ($sanitize && isset($_POST['customfield']))
		$_POST['customfield'] = htmlspecialchars__recursive($_POST['customfield']);

	$where = $area == 'register' ? 'show_reg != 0' : 'show_profile = {string:area}';

	// Load the fields we are saving too - make sure we save valid data (etc).
	$request = $smcFunc['db_query']('', '
		SELECT col_name, field_name, field_desc, field_type, field_length, field_options, default_value, show_reg, mask, private
		FROM {db_prefix}custom_fields
		WHERE ' . $where . '
			AND active = {int:is_active}',
		array(
			'is_active' => 1,
			'area' => $area,
		)
	);
	$changes = array();
	$log_changes = array();
	while ($row = $smcFunc['db_fetch_assoc']($request))
	{
		/* This means don't save if:
			- The user is NOT an admin.
			- The data is not freely viewable and editable by users.
			- The data is not invisible to users but editable by the owner (or if it is the user is not the owner)
			- The area isn't registration, and if it is that the field is not suppossed to be shown there.
		*/
		if ($row['private'] != 0 && !allowedTo('admin_forum') && ($memID != $user_info['id'] || $row['private'] != 2) && ($area != 'register' || $row['show_reg'] == 0))
			continue;

		// Validate the user data.
		if ($row['field_type'] == 'check')
			$value = isset($_POST['customfield'][$row['col_name']]) ? 1 : 0;
		elseif ($row['field_type'] == 'select' || $row['field_type'] == 'radio')
		{
			$value = $row['default_value'];
			foreach (explode(',', $row['field_options']) as $k => $v)
				if (isset($_POST['customfield'][$row['col_name']]) && $_POST['customfield'][$row['col_name']] == $k)
					$value = $v;
		}
		// Otherwise some form of text!
		else
		{
			$value = isset($_POST['customfield'][$row['col_name']]) ? $_POST['customfield'][$row['col_name']] : '';
			if ($row['field_length'])
				$value = $smcFunc['substr']($value, 0, $row['field_length']);

			// Any masks?
			if ($row['field_type'] == 'text' && !empty($row['mask']) && $row['mask'] != 'none')
			{
				// Check it against its regex
				if ($row['mask'] == 'email' && (preg_match('~^[0-9A-Za-z=_+\-/][0-9A-Za-z=_\'+\-/\.]*@[\w\-]+(\.[\w\-]+)*(\.[\w]{2,6})$~', $value) === 0 || strlen($value) > 255))
				{
					if ($returnErrors)
						$errors[] = 'custom_field_mail_fail';

					else
						$value = '';
				}
				elseif ($row['mask'] == 'number')
				{
					$value = (int) $value;
				}
				elseif (substr($row['mask'], 0, 5) == 'regex' && trim($value) != '' && preg_match(substr($row['mask'], 5), $value) === 0)
				{
					if ($returnErrors)
						$errors[] = 'custom_field_regex_fail';

					else
						$value = '';
				}
			}
		}

		// Did it change?
		if (!isset($user_profile[$memID]['options'][$row['col_name']]) || $user_profile[$memID]['options'][$row['col_name']] != $value)
		{
			$log_changes[] = array(
				'action' => 'customfield_' . $row['col_name'],
				'log_type' => 'user',
				'extra' => array(
					'previous' => !empty($user_profile[$memID]['options'][$row['col_name']]) ? $user_profile[$memID]['options'][$row['col_name']] : '',
					'new' => $value,
					'applicator' => $user_info['id'],
					'member_affected' => $memID,
				),
			);
			$changes[] = array(1, $row['col_name'], $value, $memID);
			$user_profile[$memID]['options'][$row['col_name']] = $value;
		}
	}
	$smcFunc['db_free_result']($request);

	$hook_errors = array();
	$hook_errors = call_integration_hook('integrate_save_custom_profile_fields', array(&$changes, &$log_changes, &$errors, $returnErrors, $memID, $area, $sanitize));

	if (!empty($hook_errors) && is_array($hook_errors))
		$errors = array_merge($errors, $hook_errors);

	// Make those changes!
	if (!empty($changes) && empty($context['password_auth_failed']) && empty($errors))
	{
		$smcFunc['db_insert']('replace',
			'{db_prefix}themes',
			array('id_theme' => 'int', 'variable' => 'string-255', 'value' => 'string-65534', 'id_member' => 'int'),
			$changes,
			array('id_theme', 'variable', 'id_member')
		);
		if (!empty($log_changes) && !empty($modSettings['modlog_enabled']))
		{
			require_once($sourcedir . '/Logging.php');
			logActions($log_changes);
		}
	}

	if ($returnErrors)
		return $errors;
}

/**
 * Show all the users buddies, as well as a add/delete interface.
 *
 * @param int $memID id_member
 */
function editBuddyIgnoreLists($memID)
{
	global $sourcedir, $context, $txt, $scripturl, $modSettings, $user_profile;

	// Do a quick check to ensure people aren't getting here illegally!
	if (!$context['user']['is_owner'] || empty($modSettings['enable_buddylist']))
		fatal_lang_error('no_access', false);

	// Can we email the user direct?
	$context['can_moderate_forum'] = allowedTo('moderate_forum');
	$context['can_send_email'] = allowedTo('moderate_forum');

	$subActions = array(
		'buddies' => array('editBuddies', $txt['editBuddies']),
		'ignore' => array('editIgnoreList', $txt['editIgnoreList']),
	);

	$context['list_area'] = isset($_GET['sa']) && isset($subActions[$_GET['sa']]) ? $_GET['sa'] : 'buddies';

	// Create the tabs for the template.
	$context[$context['profile_menu_name']]['tab_data'] = array(
		'title' => $txt['editBuddyIgnoreLists'],
		'description' => $txt['buddy_ignore_desc'],
		'icon' => 'profile_hd.png',
		'tabs' => array(
			'buddies' => array(),
			'ignore' => array(),
		),
	);

	loadJavascriptFile('suggest.js', array('default_theme' => true, 'defer' => false), 'smf_suggest');

	// Pass on to the actual function.
	$context['sub_template'] = $subActions[$context['list_area']][0];
	$subActions[$context['list_area']][0]($memID);
}

/**
 * Show all the users buddies, as well as a add/delete interface.
 *
 * @param int $memID id_member
 */
function editBuddies($memID)
{
	global $txt, $scripturl, $settings;
	global $context, $user_profile, $memberContext, $smcFunc;

	// For making changes!
	$buddiesArray = explode(',', $user_profile[$memID]['buddy_list']);
	foreach ($buddiesArray as $k => $dummy)
		if ($dummy == '')
			unset($buddiesArray[$k]);

	// Removing a buddy?
	if (isset($_GET['remove']))
	{
		checkSession('get');

		call_integration_hook('integrate_remove_buddy', array($memID));

		$_SESSION['prf-save'] = $txt['could_not_remove_person'];

		// Heh, I'm lazy, do it the easy way...
		foreach ($buddiesArray as $key => $buddy)
			if ($buddy == (int) $_GET['remove'])
			{
				unset($buddiesArray[$key]);
				$_SESSION['prf-save'] = true;
			}

		// Make the changes.
		$user_profile[$memID]['buddy_list'] = implode(',', $buddiesArray);
		updateMemberData($memID, array('buddy_list' => $user_profile[$memID]['buddy_list']));

		// Redirect off the page because we don't like all this ugly query stuff to stick in the history.
		redirectexit('action=profile;area=lists;sa=buddies;u=' . $memID);
	}
	elseif (isset($_POST['new_buddy']))
	{
		checkSession();

		// Prepare the string for extraction...
		$_POST['new_buddy'] = strtr($smcFunc['htmlspecialchars']($_POST['new_buddy'], ENT_QUOTES), array('&quot;' => '"'));
		preg_match_all('~"([^"]+)"~', $_POST['new_buddy'], $matches);
		$new_buddies = array_unique(array_merge($matches[1], explode(',', preg_replace('~"[^"]+"~', '', $_POST['new_buddy']))));

		foreach ($new_buddies as $k => $dummy)
		{
			$new_buddies[$k] = strtr(trim($new_buddies[$k]), array('\'' => '&#039;'));

			if (strlen($new_buddies[$k]) == 0 || in_array($new_buddies[$k], array($user_profile[$memID]['member_name'], $user_profile[$memID]['real_name'])))
				unset($new_buddies[$k]);
		}

		call_integration_hook('integrate_add_buddies', array($memID, &$new_buddies));

		$_SESSION['prf-save'] = $txt['could_not_add_person'];
		if (!empty($new_buddies))
		{
			// Now find out the id_member of the buddy.
			$request = $smcFunc['db_query']('', '
				SELECT id_member
				FROM {db_prefix}members
				WHERE member_name IN ({array_string:new_buddies}) OR real_name IN ({array_string:new_buddies})
				LIMIT {int:count_new_buddies}',
				array(
					'new_buddies' => $new_buddies,
					'count_new_buddies' => count($new_buddies),
				)
			);

			if ($smcFunc['db_num_rows']($request) != 0)
				$_SESSION['prf-save'] = true;

			// Add the new member to the buddies array.
			while ($row = $smcFunc['db_fetch_assoc']($request))
				$buddiesArray[] = (int) $row['id_member'];
			$smcFunc['db_free_result']($request);

			// Now update the current users buddy list.
			$user_profile[$memID]['buddy_list'] = implode(',', $buddiesArray);
			updateMemberData($memID, array('buddy_list' => $user_profile[$memID]['buddy_list']));
		}

		// Back to the buddy list!
		redirectexit('action=profile;area=lists;sa=buddies;u=' . $memID);
	}

	// Get all the users "buddies"...
	$buddies = array();

	// Gotta load the custom profile fields names.
	$request = $smcFunc['db_query']('', '
		SELECT col_name, field_name, field_desc, field_type, bbc, enclose
		FROM {db_prefix}custom_fields
		WHERE active = {int:active}
			AND private < {int:private_level}',
		array(
			'active' => 1,
			'private_level' => 2,
		)
	);

	$context['custom_pf'] = array();
	$disabled_fields = isset($modSettings['disabled_profile_fields']) ? array_flip(explode(',', $modSettings['disabled_profile_fields'])) : array();
	while ($row = $smcFunc['db_fetch_assoc']($request))
		if (!isset($disabled_fields[$row['col_name']]))
			$context['custom_pf'][$row['col_name']] = array(
				'label' => $row['field_name'],
				'type' => $row['field_type'],
				'bbc' => !empty($row['bbc']),
				'enclose' => $row['enclose'],
			);

	$smcFunc['db_free_result']($request);

	if (!empty($buddiesArray))
	{
		$result = $smcFunc['db_query']('', '
			SELECT id_member
			FROM {db_prefix}members
			WHERE id_member IN ({array_int:buddy_list})
			ORDER BY real_name
			LIMIT {int:buddy_list_count}',
			array(
				'buddy_list' => $buddiesArray,
				'buddy_list_count' => substr_count($user_profile[$memID]['buddy_list'], ',') + 1,
			)
		);
		while ($row = $smcFunc['db_fetch_assoc']($result))
			$buddies[] = $row['id_member'];
		$smcFunc['db_free_result']($result);
	}

	$context['buddy_count'] = count($buddies);

	// Load all the members up.
	loadMemberData($buddies, false, 'profile');

	// Setup the context for each buddy.
	$context['buddies'] = array();
	foreach ($buddies as $buddy)
	{
		loadMemberContext($buddy);
		$context['buddies'][$buddy] = $memberContext[$buddy];

		// Make sure to load the appropriate fields for each user
		if (!empty($context['custom_pf']))
		{
			foreach ($context['custom_pf'] as $key => $column)
			{
				// Don't show anything if there isn't anything to show.
				if (!isset($context['buddies'][$buddy]['options'][$key]))
				{
					$context['buddies'][$buddy]['options'][$key] = '';
					continue;
				}

				if ($column['bbc'] && !empty($context['buddies'][$buddy]['options'][$key]))
					$context['buddies'][$buddy]['options'][$key] = strip_tags(parse_bbc($context['buddies'][$buddy]['options'][$key]));

				elseif ($column['type'] == 'check')
					$context['buddies'][$buddy]['options'][$key] = $context['buddies'][$buddy]['options'][$key] == 0 ? $txt['no'] : $txt['yes'];

				// Enclosing the user input within some other text?
				if (!empty($column['enclose']) && !empty($context['buddies'][$buddy]['options'][$key]))
					$context['buddies'][$buddy]['options'][$key] = strtr($column['enclose'], array(
						'{SCRIPTURL}' => $scripturl,
						'{IMAGES_URL}' => $settings['images_url'],
						'{DEFAULT_IMAGES_URL}' => $settings['default_images_url'],
						'{INPUT}' => $context['buddies'][$buddy]['options'][$key],
					));
			}
		}
	}

	if (isset($_SESSION['prf-save']))
	{
		if ($_SESSION['prf-save'] === true)
			$context['saved_successful'] = true;
		else
			$context['saved_failed'] = $_SESSION['prf-save'];

		unset($_SESSION['prf-save']);
	}

	call_integration_hook('integrate_view_buddies', array($memID));
}

/**
 * Allows the user to view their ignore list, as well as the option to manage members on it.
 *
 * @param int $memID id_member
 */
function editIgnoreList($memID)
{
	global $txt, $scripturl;
	global $context, $user_profile, $memberContext, $smcFunc;

	// For making changes!
	$ignoreArray = explode(',', $user_profile[$memID]['pm_ignore_list']);
	foreach ($ignoreArray as $k => $dummy)
		if ($dummy == '')
			unset($ignoreArray[$k]);

	// Removing a member from the ignore list?
	if (isset($_GET['remove']))
	{
		checkSession('get');

		$_SESSION['prf-save'] = $txt['could_not_remove_person'];

		// Heh, I'm lazy, do it the easy way...
		foreach ($ignoreArray as $key => $id_remove)
			if ($id_remove == (int) $_GET['remove'])
			{
				unset($ignoreArray[$key]);
				$_SESSION['prf-save'] = true;
			}

		// Make the changes.
		$user_profile[$memID]['pm_ignore_list'] = implode(',', $ignoreArray);
		updateMemberData($memID, array('pm_ignore_list' => $user_profile[$memID]['pm_ignore_list']));

		// Redirect off the page because we don't like all this ugly query stuff to stick in the history.
		redirectexit('action=profile;area=lists;sa=ignore;u=' . $memID);
	}
	elseif (isset($_POST['new_ignore']))
	{
		checkSession();
		// Prepare the string for extraction...
		$_POST['new_ignore'] = strtr($smcFunc['htmlspecialchars']($_POST['new_ignore'], ENT_QUOTES), array('&quot;' => '"'));
		preg_match_all('~"([^"]+)"~', $_POST['new_ignore'], $matches);
		$new_entries = array_unique(array_merge($matches[1], explode(',', preg_replace('~"[^"]+"~', '', $_POST['new_ignore']))));

		foreach ($new_entries as $k => $dummy)
		{
			$new_entries[$k] = strtr(trim($new_entries[$k]), array('\'' => '&#039;'));

			if (strlen($new_entries[$k]) == 0 || in_array($new_entries[$k], array($user_profile[$memID]['member_name'], $user_profile[$memID]['real_name'])))
				unset($new_entries[$k]);
		}

		$_SESSION['prf-save'] = $txt['could_not_add_person'];
		if (!empty($new_entries))
		{
			// Now find out the id_member for the members in question.
			$request = $smcFunc['db_query']('', '
				SELECT id_member
				FROM {db_prefix}members
				WHERE member_name IN ({array_string:new_entries}) OR real_name IN ({array_string:new_entries})
				LIMIT {int:count_new_entries}',
				array(
					'new_entries' => $new_entries,
					'count_new_entries' => count($new_entries),
				)
			);

			if ($smcFunc['db_num_rows']($request) != 0)
				$_SESSION['prf-save'] = true;

			// Add the new member to the buddies array.
			while ($row = $smcFunc['db_fetch_assoc']($request))
				$ignoreArray[] = (int) $row['id_member'];
			$smcFunc['db_free_result']($request);

			// Now update the current users buddy list.
			$user_profile[$memID]['pm_ignore_list'] = implode(',', $ignoreArray);
			updateMemberData($memID, array('pm_ignore_list' => $user_profile[$memID]['pm_ignore_list']));
		}

		// Back to the list of pityful people!
		redirectexit('action=profile;area=lists;sa=ignore;u=' . $memID);
	}

	// Initialise the list of members we're ignoring.
	$ignored = array();

	if (!empty($ignoreArray))
	{
		$result = $smcFunc['db_query']('', '
			SELECT id_member
			FROM {db_prefix}members
			WHERE id_member IN ({array_int:ignore_list})
			ORDER BY real_name
			LIMIT {int:ignore_list_count}',
			array(
				'ignore_list' => $ignoreArray,
				'ignore_list_count' => substr_count($user_profile[$memID]['pm_ignore_list'], ',') + 1,
			)
		);
		while ($row = $smcFunc['db_fetch_assoc']($result))
			$ignored[] = $row['id_member'];
		$smcFunc['db_free_result']($result);
	}

	$context['ignore_count'] = count($ignored);

	// Load all the members up.
	loadMemberData($ignored, false, 'profile');

	// Setup the context for each buddy.
	$context['ignore_list'] = array();
	foreach ($ignored as $ignore_member)
	{
		loadMemberContext($ignore_member);
		$context['ignore_list'][$ignore_member] = $memberContext[$ignore_member];
	}

	if (isset($_SESSION['prf-save']))
	{
		if ($_SESSION['prf-save'] === true)
			$context['saved_successful'] = true;
		else
			$context['saved_failed'] = $_SESSION['prf-save'];

		unset($_SESSION['prf-save']);
	}
}

/**
 * @todo Needs a description
 *
 * @param int $memID id_member
 */
function account($memID)
{
	global $context, $txt;

	loadThemeOptions($memID);
	if (allowedTo(array('profile_identity_own', 'profile_identity_any', 'profile_password_own', 'profile_password_any')))
		loadCustomFields($memID, 'account');

	$context['sub_template'] = 'edit_options';
	$context['page_desc'] = $txt['account_info'];

	setupProfileContext(
		array(
			'member_name', 'real_name', 'date_registered', 'posts', 'lngfile', 'hr',
			'id_group', 'hr',
			'email_address', 'show_online', 'hr',
			'passwrd1', 'passwrd2', 'hr',
			'secret_question', 'secret_answer',
		)
	);
}

/**
 * @todo Needs a description
 *
 * @param int $memID id_member
 */
function forumProfile($memID)
{
	global $context, $txt;

	loadThemeOptions($memID);
	if (allowedTo(array('profile_forum_own', 'profile_forum_any')))
		loadCustomFields($memID, 'forumprofile');

	$context['sub_template'] = 'edit_options';
	$context['page_desc'] = $txt['forumProfile_info'];
	$context['show_preview_button'] = true;

	setupProfileContext(
		array(
			'avatar_choice', 'hr', 'personal_text', 'hr',
			'bday1', 'usertitle', 'signature', 'hr',
			'website_title', 'website_url',
		)
	);
}

/**
 * Recursive function to retrieve server-stored avatar files
 *
 * @param string $directory
 * @param int $level
 * @return array
 */
function getAvatars($directory, $level)
{
	global $context, $txt, $modSettings, $smcFunc;

	$result = array();

	// Open the directory..
	$dir = dir($modSettings['avatar_directory'] . (!empty($directory) ? '/' : '') . $directory);
	$dirs = array();
	$files = array();

	if (!$dir)
		return array();

	while ($line = $dir->read())
	{
		if (in_array($line, array('.', '..', 'blank.png', 'index.php')))
			continue;

		if (is_dir($modSettings['avatar_directory'] . '/' . $directory . (!empty($directory) ? '/' : '') . $line))
			$dirs[] = $line;
		else
			$files[] = $line;
	}
	$dir->close();

	// Sort the results...
	natcasesort($dirs);
	natcasesort($files);

	if ($level == 0)
	{
		$result[] = array(
			'filename' => 'blank.png',
			'checked' => in_array($context['member']['avatar']['server_pic'], array('', 'blank.png')),
			'name' => $txt['no_pic'],
			'is_dir' => false
		);
	}

	foreach ($dirs as $line)
	{
		$tmp = getAvatars($directory . (!empty($directory) ? '/' : '') . $line, $level + 1);
		if (!empty($tmp))
			$result[] = array(
				'filename' => $smcFunc['htmlspecialchars']($line),
				'checked' => strpos($context['member']['avatar']['server_pic'], $line . '/') !== false,
				'name' => '[' . $smcFunc['htmlspecialchars'](str_replace('_', ' ', $line)) . ']',
				'is_dir' => true,
				'files' => $tmp
		);
		unset($tmp);
	}

	foreach ($files as $line)
	{
		$filename = substr($line, 0, (strlen($line) - strlen(strrchr($line, '.'))));
		$extension = substr(strrchr($line, '.'), 1);

		// Make sure it is an image.
		if (strcasecmp($extension, 'gif') != 0 && strcasecmp($extension, 'jpg') != 0 && strcasecmp($extension, 'jpeg') != 0 && strcasecmp($extension, 'png') != 0 && strcasecmp($extension, 'bmp') != 0)
			continue;

		$result[] = array(
			'filename' => $smcFunc['htmlspecialchars']($line),
			'checked' => $line == $context['member']['avatar']['server_pic'],
			'name' => $smcFunc['htmlspecialchars'](str_replace('_', ' ', $filename)),
			'is_dir' => false
		);
		if ($level == 1)
			$context['avatar_list'][] = $directory . '/' . $line;
	}

	return $result;
}

/**
 * @todo needs a description
 *
 * @param int $memID id_member
 */
function theme($memID)
{
	global $txt, $context, $user_profile, $smcFunc;

	loadThemeOptions($memID);
	if (allowedTo(array('profile_extra_own', 'profile_extra_any')))
		loadCustomFields($memID, 'theme');

	$context['sub_template'] = 'edit_options';
	$context['page_desc'] = $txt['theme_info'];

	setupProfileContext(
		array(
			'id_theme', 'smiley_set', 'hr',
			'time_format', 'time_offset', 'hr',
			'theme_settings',
		)
	);
}

/**
 * Changing authentication method? Only appropriate for people using OpenID.
 *
 * @param int $memID id_member
 * @param bool $saving = false
 */
function authentication($memID, $saving = false)
{
	global $context, $cur_profile, $sourcedir, $txt, $post_errors, $modSettings;

	loadLanguage('Login');

	// We are saving?
	if ($saving)
	{
		// Moving to password passed authentication?
		if ($_POST['authenticate'] == 'passwd')
		{
			// Didn't enter anything?
			if ($_POST['passwrd1'] == '')
				$post_errors[] = 'no_password';
			// Do the two entries for the password even match?
			elseif (!isset($_POST['passwrd2']) || $_POST['passwrd1'] != $_POST['passwrd2'])
				$post_errors[] = 'bad_new_password';
			// Is it valid?
			else
			{
				require_once($sourcedir . '/Subs-Auth.php');
				$passwordErrors = validatePassword($_POST['passwrd1'], $cur_profile['member_name'], array($cur_profile['real_name'], $cur_profile['email_address']));

				// Were there errors?
				if ($passwordErrors != null)
					$post_errors[] = 'password_' . $passwordErrors;
			}

			if (empty($post_errors))
			{
				// Integration?
				call_integration_hook('integrate_reset_pass', array($cur_profile['member_name'], $cur_profile['member_name'], $_POST['passwrd1']));

				// Go then.
				$passwd = hash_password($cur_profile['member_name'], un_htmlspecialchars($_POST['passwrd1']));

				// Do the important bits.
				updateMemberData($memID, array('openid_uri' => '', 'passwd' => $passwd));
				$cur_profile['passwd'] = $passwd;

				if ($context['user']['is_owner'])
				{
					setLoginCookie(60 * $modSettings['cookieTime'], $memID, hash_salt($passwd, $cur_profile['password_salt']));
					redirectexit('action=profile;area=authentication;updated');
				}
				else
					redirectexit('action=profile;u=' . $memID);
			}

			return true;
		}
		// Not right yet!
		elseif ($_POST['authenticate'] == 'openid' && !empty($_POST['openid_identifier']))
		{
			require_once($sourcedir . '/Subs-OpenID.php');
			$_POST['openid_identifier'] = smf_openID_canonize($_POST['openid_identifier']);

			if (smf_openid_member_exists($_POST['openid_identifier']))
				$post_errors[] = 'openid_in_use';
			elseif (empty($post_errors))
			{
				// Authenticate using the new OpenID URI first to make sure they didn't make a mistake.
				if ($context['user']['is_owner'])
				{
					$_SESSION['new_openid_uri'] = $_POST['openid_identifier'];

					smf_openID_validate($_POST['openid_identifier'], false, null, 'change_uri');
				}
				else
					updateMemberData($memID, array('openid_uri' => $_POST['openid_identifier']));
			}
		}
	}

	// Some stuff.
	$context['member']['openid_uri'] = $cur_profile['openid_uri'];
	$context['auth_method'] = empty($cur_profile['openid_uri']) ? 'password' : 'openid';
	$context['sub_template'] = 'authentication_method';
	loadJavascriptFile('register.js', array('default_theme' => true, 'defer' => false), 'smf_register');
}

/**
 * Display the notifications and settings for changes.
 *
 * @param int $memID id_member
 */
function notification($memID)
{
	global $txt, $scripturl, $user_profile, $context, $smcFunc, $sourcedir;

	// Going to want this for consistency.
	loadCSSFile('admin.css', array(), 'admin');

	// This is just a bootstrap for everything else.
	$sa = array(
		'alerts' => 'alert_configuration',
		'markread' => 'alert_markread',
		'topics' => 'alert_notifications_topics',
		'boards' => 'alert_notifications_boards',
	);

	$subAction = !empty($_GET['sa']) && isset($sa[$_GET['sa']]) ? $_GET['sa'] : 'alerts';

	$context['sub_template'] = $sa[$subAction];
	$context[$context['profile_menu_name']]['tab_data'] = array(
		'title' => $txt['notification'],
		'help' => '',
		'description' => $txt['notification_info'],
	);
	$sa[$subAction]($memID);
}

function alert_configuration($memID)
{
	global $txt, $scripturl, $user_profile, $context, $modSettings, $smcFunc, $sourcedir;

	$context['token_check'] = 'profile-nt' . $memID;
	is_not_guest();
	if (!$context['user']['is_owner'])
		isAllowedTo('profile_extra_any');

	// What options are set?
	$context['member'] += array(
		'notify_announcements' => $user_profile[$memID]['notify_announcements'],
		'notify_send_body' => $user_profile[$memID]['notify_send_body'],
		'notify_types' => $user_profile[$memID]['notify_types'],
		'notify_regularity' => $user_profile[$memID]['notify_regularity'],
	);

	loadThemeOptions($memID);

	// Now load all the values for this user.
	require_once($sourcedir . '/Subs-Notify.php');
	$prefs = getNotifyPrefs($memID);
	// And we might as well now perform the splicing of default values.
	if (!empty($prefs[0]))
		foreach ($prefs[0] as $this_pref => $value)
			if (!isset($prefs[$memID][$this_pref]))
				$prefs[$memID][$this_pref] = $value;

	$context['alert_prefs'] = !empty($prefs[$memID]) ? $prefs[$memID] : array();

	// Now for the exciting stuff.
	// We have groups of items, each item has both an alert and an email key as well as an optional help string.
	// Valid values for these keys are 'always', 'yes', 'never'; if using always or never you should add a help string.
	$alert_types = array(
		'msg' => array(
			'topic_notify' => array('alert' => 'yes', 'email' => 'yes'),
			'board_notify' => array('alert' => 'yes', 'email' => 'yes'),
			'msg_mention' => array('alert' => 'yes', 'email' => 'yes'),
			'msg_quote' => array('alert' => 'yes', 'email' => 'yes'),
			'msg_like' => array('alert' => 'yes', 'email' => 'never'),
		),
		'pm' => array(
			'pm_new' => array('alert' => 'always', 'email' => 'yes', 'help' => 'alert_pm_new', 'permission' => array('name' => 'pm_read', 'is_board' => false)),
			'pm_reply' => array('alert' => 'always', 'email' => 'yes', 'help' => 'alert_pm_new', 'permission' => array('name' => 'pm_send', 'is_board' => false)),
		),
		'moderation' => array(
			'msg_report' => array('alert' => 'yes', 'email' => 'yes', 'permission' => array('name' => 'moderate_board', 'is_board' => true)),
			'msg_report_reply' => array('alert' => 'yes', 'email' => 'yes', 'permission' => array('name' => 'moderate_board', 'is_board' => true)),
			'member_report' => array('alert' => 'yes', 'email' => 'yes', 'permission' => array('name' => 'moderate_forum', 'is_board' => false)),
			'member_report_reply' => array('alert' => 'yes', 'email' => 'yes', 'permission' => array('name' => 'moderate_forum', 'is_board' => false)),
		),
		'members' => array(
			'member_register' => array('alert' => 'yes', 'email' => 'yes', 'permission' => array('name' => 'moderate_forum', 'is_board' => false)),
			'request_group' => array('alert' => 'yes', 'email' => 'yes'),
			'warn_any' => array('alert' => 'yes', 'email' => 'yes', 'permission' => array('name' => 'issue_warning', 'is_board' => false)),
		),
		'calendar' => array(
			'event_new' => array('alert' => 'yes', 'email' => 'yes', 'help' => 'alert_event_new'),
		),
	);
	$group_options = array(
		'msg' => array(
			array('check', 'msg_auto_notify', 'label' => 'after'),
			array('select', 'msg_notify_pref', 'label' => 'before', 'opts' => array(
				0 => $txt['alert_opt_msg_notify_pref_nothing'],
				1 => $txt['alert_opt_msg_notify_pref_instant'],
				2 => $txt['alert_opt_msg_notify_pref_first'],
				3 => $txt['alert_opt_msg_notify_pref_daily'],
				4 => $txt['alert_opt_msg_notify_pref_weekly'],
			)),
		),
	);
	$disabled_options = array();
	// There are certain things that are disabled at the group level.
	if (empty($modSettings['cal_enabled']))
	{
		foreach ($alert_types['calendar'] as $k => $v)
			$disabled_options[] = $k;
		unset ($alert_types['calendar']);
	}

	// Now, now, we could pass this through global but we should really get into the habit of
	// passing content to hooks, not expecting hooks to splatter everything everywhere.
	call_integration_hook('integrate_alert_types', array(&$alert_types, &$group_options, &$disabled_options));

	// Now we have to do some permissions testing.
	require_once($sourcedir . '/Subs-Members.php');
	$perms_cache = array();
	foreach ($alert_types as $group => $items)
	{
		foreach ($items as $alert_key => $alert_value)
		{
			if (!isset($alert_value['permission']))
				continue;
			if (!isset($perms_cache[$alert_value['permission']['name']]))
			{
				$in_board = !empty($alert_value['permission']['is_board']) ? 0 : null;
				$members = membersAllowedTo($alert_value['permission']['name'], $in_board);
				$perms_cache[$alert_value['permission']['name']] = in_array($memID, $members);
			}

			if (!$perms_cache[$alert_value['permission']['name']])
			{
				$disabled_options[] = $alert_key;
				unset ($alert_types[$group][$alert_key]);
			}
		}

		if (empty($alert_types[$group]))
			unset ($alert_types[$group]);
	}

	// Slightly different for group requests
	$request = $smcFunc['db_query']('', '
		SELECT COUNT(*)
		FROM {db_prefix}group_moderators
		WHERE id_member = {int:memID}',
		array(
			'memID' => $memID,
		)
	);

	list($can_mod) = $smcFunc['db_fetch_row']($request);

	if (!isset($perms_cache['manage_membergroups']))
	{
		$members = membersAllowedTo('manage_membergroups');
		$perms_cache['manage_membergroups'] = in_array($memID, $members);
	}

	if (!($perms_cache['manage_membergroups'] || $can_mod != 0))
		unset($alert_types['members']['request_group']);

	// And finally, exporting it to be useful later.
	$context['alert_types'] = $alert_types;
	$context['alert_group_options'] = $group_options;
	$context['disabled_alerts'] = $disabled_options;

	$context['alert_bits'] = array(
		'alert' => 0x01,
		'email' => 0x02,
	);

	if (isset($_POST['notify_submit']))
	{
		checkSession();
		validateToken($context['token_check'], 'post');

		// We need to step through the list of valid settings and figure out what the user has set.
		$update_prefs = array();

		// Now the group level options
		foreach ($context['alert_group_options'] as $opt_group => $group)
		{
			foreach ($group as $this_option)
			{
				switch ($this_option[0])
				{
					case 'check':
						$update_prefs[$this_option[1]] = !empty($_POST['opt_' . $this_option[1]]) ? 1 : 0;
						break;
					case 'select':
						if (isset($_POST['opt_' . $this_option[1]], $this_option['opts'][$_POST['opt_' . $this_option[1]]]))
							$update_prefs[$this_option[1]] = $_POST['opt_' . $this_option[1]];
						else
						{
							// We didn't have a sane value. Let's grab the first item from the possibles.
							$keys = array_keys($this_option['opts']);
							$first = array_shift($keys);
							$update_prefs[$this_option[1]] = $first;
						}
						break;
				}
			}
		}

		// Now the individual options
		foreach ($context['alert_types'] as $alert_group => $items)
		{
			foreach ($items as $item_key => $this_options)
			{
				$this_value = 0;
				foreach ($context['alert_bits'] as $type => $bitvalue)
				{
					if ($this_options[$type] == 'yes' && !empty($_POST[$type . '_' . $item_key]))
						$this_value |= $bitvalue;
				}
				$update_prefs[$item_key] = $this_value;
			}
		}

		setNotifyPrefs($memID, $update_prefs);
		foreach ($update_prefs as $pref => $value)
			$context['alert_prefs'][$pref] = $value;

		makeNotificationChanges($memID);
		$context['profile_updated'] = $txt['profile_updated_own'];
	}

	createToken($context['token_check'], 'post');
}

function alert_markread($memID)
{
	global $context, $db_show_debug, $smcFunc;

	// We do not want to output debug information here.
	$db_show_debug = false;

	// We only want to output our little layer here.
	$context['template_layers'] = array();
	$context['sub_template'] = 'alerts_all_read';

	loadLanguage('Alerts');

	// Now we're all set up.
	is_not_guest();
	if (!$context['user']['is_owner'])
		fatal_error('no_access');

	checkSession('get');

	// Assuming we're here, mark everything as read and head back.
	// We only spit back the little layer because this should be called AJAXively.
	$smcFunc['db_query']('', '
		UPDATE {db_prefix}user_alerts
		SET is_read = {int:now}
		WHERE id_member = {int:current_member}
			AND is_read = 0',
		array(
			'now' => time(),
			'current_member' => $memID,
		)
	);

	updateMemberData($memID, array('alerts' => 0));
}

function alert_notifications_topics($memID)
{
	global $txt, $scripturl, $user_profile, $context, $modSettings, $smcFunc, $sourcedir;

	// Because of the way this stuff works, we want to do this ourselves.
	if (isset($_POST['edit_notify_topics']))
	{
		checkSession();
		validateToken(str_replace('%u', $memID, 'profile-nt%u'), 'post');

		makeNotificationChanges($memID);
		$context['profile_updated'] = $txt['profile_updated_own'];
	}

	// Now set up for the token check.
	$context['token_check'] = str_replace('%u', $memID, 'profile-nt%u');
	createToken($context['token_check'], 'post');

	// Gonna want this for the list.
	require_once($sourcedir . '/Subs-List.php');

	// Do the topic notifications.
	$listOptions = array(
		'id' => 'topic_notification_list',
		'width' => '100%',
		'items_per_page' => $modSettings['defaultMaxMessages'],
		'no_items_label' => $txt['notifications_topics_none'] . '<br><br>' . $txt['notifications_topics_howto'],
		'no_items_align' => 'left',
		'base_href' => $scripturl . '?action=profile;u=' . $memID . ';area=notification;sa=topics',
		'default_sort_col' => 'last_post',
		'get_items' => array(
			'function' => 'list_getTopicNotifications',
			'params' => array(
				$memID,
			),
		),
		'get_count' => array(
			'function' => 'list_getTopicNotificationCount',
			'params' => array(
				$memID,
			),
		),
		'columns' => array(
			'subject' => array(
				'header' => array(
					'value' => $txt['notifications_topics'],
					'class' => 'lefttext first_th',
				),
				'data' => array(
					'function' => function ($topic) use ($txt)
					{
						$link = $topic['link'];

						if ($topic['new'])
							$link .= ' <a href="' . $topic['new_href'] . '"><span class="new_posts">' . $txt['new'] . '</span></a>';

						$link .= '<br><span class="smalltext"><em>' . $txt['in'] . ' ' . $topic['board_link'] . '</em></span>';

						return $link;
					},
				),
				'sort' => array(
					'default' => 'ms.subject',
					'reverse' => 'ms.subject DESC',
				),
			),
			'started_by' => array(
				'header' => array(
					'value' => $txt['started_by'],
					'class' => 'lefttext',
				),
				'data' => array(
					'db' => 'poster_link',
				),
				'sort' => array(
					'default' => 'real_name_col',
					'reverse' => 'real_name_col DESC',
				),
			),
			'last_post' => array(
				'header' => array(
					'value' => $txt['last_post'],
						'class' => 'lefttext',
				),
				'data' => array(
					'sprintf' => array(
						'format' => '<span class="smalltext">%1$s<br>' . $txt['by'] . ' %2$s</span>',
						'params' => array(
							'updated' => false,
							'poster_updated_link' => false,
						),
					),
				),
				'sort' => array(
					'default' => 'ml.id_msg DESC',
					'reverse' => 'ml.id_msg',
				),
			),
			'delete' => array(
				'header' => array(
					'value' => '<input type="checkbox" class="input_check" onclick="invertAll(this, this.form);">',
					'style' => 'width: 4%;',
					'class' => 'centercol',
				),
				'data' => array(
					'sprintf' => array(
						'format' => '<input type="checkbox" name="notify_topics[]" value="%1$d" class="input_check">',
						'params' => array(
							'id' => false,
						),
					),
					'class' => 'centercol',
				),
			),
		),
		'form' => array(
			'href' => $scripturl . '?action=profile;area=notification;sa=topics',
			'include_sort' => true,
			'include_start' => true,
			'hidden_fields' => array(
				'u' => $memID,
				'sa' => $context['menu_item_selected'],
				$context['session_var'] => $context['session_id'],
			),
			'token' => $context['token_check'],
		),
		'additional_rows' => array(
			array(
				'position' => 'bottom_of_list',
				'value' => '<input type="submit" name="edit_notify_topics" value="' . $txt['notifications_update'] . '" class="button_submit">',
				'align' => 'right',
			),
		),
	);

	// Create the notification list.
	createList($listOptions);
}

function alert_notifications_boards($memID)
{
	global $txt, $scripturl, $user_profile, $context, $smcFunc, $sourcedir;

	// Because of the way this stuff works, we want to do this ourselves.
	if (isset($_POST['edit_notify_boards']))
	{
		checkSession();
		validateToken(str_replace('%u', $memID, 'profile-nt%u'), 'post');

		makeNotificationChanges($memID);
		$context['profile_updated'] = $txt['profile_updated_own'];
	}

	// Now set up for the token check.
	$context['token_check'] = str_replace('%u', $memID, 'profile-nt%u');
	createToken($context['token_check'], 'post');

	// Gonna want this for the list.
	require_once($sourcedir . '/Subs-List.php');

	// Fine, start with the board list.
	$listOptions = array(
		'id' => 'board_notification_list',
		'width' => '100%',
		'no_items_label' => $txt['notifications_boards_none'] . '<br><br>' . $txt['notifications_boards_howto'],
		'no_items_align' => 'left',
		'base_href' => $scripturl . '?action=profile;u=' . $memID . ';area=notification;sa=boards',
		'default_sort_col' => 'board_name',
		'get_items' => array(
			'function' => 'list_getBoardNotifications',
			'params' => array(
				$memID,
			),
		),
		'columns' => array(
			'board_name' => array(
				'header' => array(
					'value' => $txt['notifications_boards'],
					'class' => 'lefttext first_th',
				),
				'data' => array(
					'function' => function ($board) use ($txt)
					{
						$link = $board['link'];

						if ($board['new'])
							$link .= ' <a href="' . $board['href'] . '"><span class="new_posts">' . $txt['new'] . '</span></a>';

						return $link;
					},
				),
				'sort' => array(
					'default' => 'name',
					'reverse' => 'name DESC',
				),
			),
			'delete' => array(
				'header' => array(
					'value' => '<input type="checkbox" class="input_check" onclick="invertAll(this, this.form);">',
					'style' => 'width: 4%;',
					'class' => 'centercol',
				),
				'data' => array(
					'sprintf' => array(
						'format' => '<input type="checkbox" name="notify_boards[]" value="%1$d" class="input_check">',
						'params' => array(
							'id' => false,
						),
					),
					'class' => 'centercol',
				),
			),
		),
		'form' => array(
			'href' => $scripturl . '?action=profile;area=notification;sa=boards',
			'include_sort' => true,
			'include_start' => true,
			'hidden_fields' => array(
				'u' => $memID,
				'sa' => $context['menu_item_selected'],
				$context['session_var'] => $context['session_id'],
			),
			'token' => $context['token_check'],
		),
		'additional_rows' => array(
			array(
				'position' => 'bottom_of_list',
				'value' => '<input type="submit" name="edit_notify_boards" value="' . $txt['notifications_update'] . '" class="button_submit">',
				'align' => 'right',
			),
		),
	);

	// Create the board notification list.
	createList($listOptions);
}

/**
 * @todo needs a description
 *
 * @param int $memID id_member
 * @return string
 */
function list_getTopicNotificationCount($memID)
{
	global $smcFunc, $user_info, $context, $modSettings;

	$request = $smcFunc['db_query']('', '
		SELECT COUNT(*)
		FROM {db_prefix}log_notify AS ln' . (!$modSettings['postmod_active'] && $user_info['query_see_board'] === '1=1' ? '' : '
			INNER JOIN {db_prefix}topics AS t ON (t.id_topic = ln.id_topic)') . ($user_info['query_see_board'] === '1=1' ? '' : '
			INNER JOIN {db_prefix}boards AS b ON (b.id_board = t.id_board)') . '
		WHERE ln.id_member = {int:selected_member}' . ($user_info['query_see_board'] === '1=1' ? '' : '
			AND {query_see_board}') . ($modSettings['postmod_active'] ? '
			AND t.approved = {int:is_approved}' : ''),
		array(
			'selected_member' => $memID,
			'is_approved' => 1,
		)
	);
	list ($totalNotifications) = $smcFunc['db_fetch_row']($request);
	$smcFunc['db_free_result']($request);

	// @todo make this an integer before it gets returned
	return $totalNotifications;
}

/**
 * @todo Needs a description
 *
 * @param int $start
 * @param int $items_per_page
 * @param string $sort
 * @param int $memID id_member
 * @return array $notification_topics
 */
function list_getTopicNotifications($start, $items_per_page, $sort, $memID)
{
	global $smcFunc, $txt, $scripturl, $user_info, $context, $modSettings;

	// All the topics with notification on...
	$request = $smcFunc['db_query']('', '
		SELECT
			IFNULL(lt.id_msg, IFNULL(lmr.id_msg, -1)) + 1 AS new_from, b.id_board, b.name,
			t.id_topic, ms.subject, ms.id_member, IFNULL(mem.real_name, ms.poster_name) AS real_name_col,
			ml.id_msg_modified, ml.poster_time, ml.id_member AS id_member_updated,
			IFNULL(mem2.real_name, ml.poster_name) AS last_real_name
		FROM {db_prefix}log_notify AS ln
			INNER JOIN {db_prefix}topics AS t ON (t.id_topic = ln.id_topic' . ($modSettings['postmod_active'] ? ' AND t.approved = {int:is_approved}' : '') . ')
			INNER JOIN {db_prefix}boards AS b ON (b.id_board = t.id_board AND {query_see_board})
			INNER JOIN {db_prefix}messages AS ms ON (ms.id_msg = t.id_first_msg)
			INNER JOIN {db_prefix}messages AS ml ON (ml.id_msg = t.id_last_msg)
			LEFT JOIN {db_prefix}members AS mem ON (mem.id_member = ms.id_member)
			LEFT JOIN {db_prefix}members AS mem2 ON (mem2.id_member = ml.id_member)
			LEFT JOIN {db_prefix}log_topics AS lt ON (lt.id_topic = t.id_topic AND lt.id_member = {int:current_member})
			LEFT JOIN {db_prefix}log_mark_read AS lmr ON (lmr.id_board = b.id_board AND lmr.id_member = {int:current_member})
		WHERE ln.id_member = {int:selected_member}
		ORDER BY {raw:sort}
		LIMIT {int:offset}, {int:items_per_page}',
		array(
			'current_member' => $user_info['id'],
			'is_approved' => 1,
			'selected_member' => $memID,
			'sort' => $sort,
			'offset' => $start,
			'items_per_page' => $items_per_page,
		)
	);
	$notification_topics = array();
	while ($row = $smcFunc['db_fetch_assoc']($request))
	{
		censorText($row['subject']);

		$notification_topics[] = array(
			'id' => $row['id_topic'],
			'poster_link' => empty($row['id_member']) ? $row['real_name_col'] : '<a href="' . $scripturl . '?action=profile;u=' . $row['id_member'] . '">' . $row['real_name_col'] . '</a>',
			'poster_updated_link' => empty($row['id_member_updated']) ? $row['last_real_name'] : '<a href="' . $scripturl . '?action=profile;u=' . $row['id_member_updated'] . '">' . $row['last_real_name'] . '</a>',
			'subject' => $row['subject'],
			'href' => $scripturl . '?topic=' . $row['id_topic'] . '.0',
			'link' => '<a href="' . $scripturl . '?topic=' . $row['id_topic'] . '.0">' . $row['subject'] . '</a>',
			'new' => $row['new_from'] <= $row['id_msg_modified'],
			'new_from' => $row['new_from'],
			'updated' => timeformat($row['poster_time']),
			'new_href' => $scripturl . '?topic=' . $row['id_topic'] . '.msg' . $row['new_from'] . '#new',
			'new_link' => '<a href="' . $scripturl . '?topic=' . $row['id_topic'] . '.msg' . $row['new_from'] . '#new">' . $row['subject'] . '</a>',
			'board_link' => '<a href="' . $scripturl . '?board=' . $row['id_board'] . '.0">' . $row['name'] . '</a>',
		);
	}
	$smcFunc['db_free_result']($request);

	return $notification_topics;
}

/**
 * @todo needs a description
 *
 * @param int $start
 * @param int $items_per_page
 * @param string $sort
 * @param int $memID id_member
 * @return array
 */
function list_getBoardNotifications($start, $items_per_page, $sort, $memID)
{
	global $smcFunc, $txt, $scripturl, $user_info;

	$request = $smcFunc['db_query']('', '
		SELECT b.id_board, b.name, IFNULL(lb.id_msg, 0) AS board_read, b.id_msg_updated
		FROM {db_prefix}log_notify AS ln
			INNER JOIN {db_prefix}boards AS b ON (b.id_board = ln.id_board)
			LEFT JOIN {db_prefix}log_boards AS lb ON (lb.id_board = b.id_board AND lb.id_member = {int:current_member})
		WHERE ln.id_member = {int:selected_member}
			AND {query_see_board}
		ORDER BY ' . $sort,
		array(
			'current_member' => $user_info['id'],
			'selected_member' => $memID,
		)
	);
	$notification_boards = array();
	while ($row = $smcFunc['db_fetch_assoc']($request))
		$notification_boards[] = array(
			'id' => $row['id_board'],
			'name' => $row['name'],
			'href' => $scripturl . '?board=' . $row['id_board'] . '.0',
			'link' => '<a href="' . $scripturl . '?board=' . $row['id_board'] . '.0">' . $row['name'] . '</a>',
			'new' => $row['board_read'] < $row['id_msg_updated']
		);
	$smcFunc['db_free_result']($request);

	return $notification_boards;
}

/**
 * @todo needs a description
 *
 * @param int $memID id_member
 */
function loadThemeOptions($memID)
{
	global $context, $options, $cur_profile, $smcFunc;

	if (isset($_POST['default_options']))
		$_POST['options'] = isset($_POST['options']) ? $_POST['options'] + $_POST['default_options'] : $_POST['default_options'];

	if ($context['user']['is_owner'])
	{
		$context['member']['options'] = $options;
		if (isset($_POST['options']) && is_array($_POST['options']))
			foreach ($_POST['options'] as $k => $v)
				$context['member']['options'][$k] = $v;
	}
	else
	{
		$request = $smcFunc['db_query']('', '
			SELECT id_member, variable, value
			FROM {db_prefix}themes
			WHERE id_theme IN (1, {int:member_theme})
				AND id_member IN (-1, {int:selected_member})',
			array(
				'member_theme' => (int) $cur_profile['id_theme'],
				'selected_member' => $memID,
			)
		);
		$temp = array();
		while ($row = $smcFunc['db_fetch_assoc']($request))
		{
			if ($row['id_member'] == -1)
			{
				$temp[$row['variable']] = $row['value'];
				continue;
			}

			if (isset($_POST['options'][$row['variable']]))
				$row['value'] = $_POST['options'][$row['variable']];
			$context['member']['options'][$row['variable']] = $row['value'];
		}
		$smcFunc['db_free_result']($request);

		// Load up the default theme options for any missing.
		foreach ($temp as $k => $v)
		{
			if (!isset($context['member']['options'][$k]))
				$context['member']['options'][$k] = $v;
		}
	}
}

/**
 * @todo needs a description
 *
 * @param int $memID id_member
 */
function ignoreboards($memID)
{
	global $txt, $context, $modSettings, $smcFunc, $cur_profile, $sourcedir;

	// Have the admins enabled this option?
	if (empty($modSettings['allow_ignore_boards']))
		fatal_lang_error('ignoreboards_disallowed', 'user');

	// Find all the boards this user is allowed to see.
	$request = $smcFunc['db_query']('order_by_board_order', '
		SELECT b.id_cat, c.name AS cat_name, b.id_board, b.name, b.child_level,
			'. (!empty($cur_profile['ignore_boards']) ? 'b.id_board IN ({array_int:ignore_boards})' : '0') . ' AS is_ignored
		FROM {db_prefix}boards AS b
			LEFT JOIN {db_prefix}categories AS c ON (c.id_cat = b.id_cat)
		WHERE {query_see_board}
			AND redirect = {string:empty_string}',
		array(
			'ignore_boards' => !empty($cur_profile['ignore_boards']) ? explode(',', $cur_profile['ignore_boards']) : array(),
			'empty_string' => '',
		)
	);
	$context['num_boards'] = $smcFunc['db_num_rows']($request);
	$context['categories'] = array();
	while ($row = $smcFunc['db_fetch_assoc']($request))
	{
		// This category hasn't been set up yet..
		if (!isset($context['categories'][$row['id_cat']]))
			$context['categories'][$row['id_cat']] = array(
				'id' => $row['id_cat'],
				'name' => $row['cat_name'],
				'boards' => array()
			);

		// Set this board up, and let the template know when it's a child.  (indent them..)
		$context['categories'][$row['id_cat']]['boards'][$row['id_board']] = array(
			'id' => $row['id_board'],
			'name' => $row['name'],
			'child_level' => $row['child_level'],
			'selected' => $row['is_ignored'],
		);
	}
	$smcFunc['db_free_result']($request);

	require_once($sourcedir . '/Subs-Boards.php');
	sortCategories($context['categories']);

	// Now, let's sort the list of categories into the boards for templates that like that.
	$temp_boards = array();
	foreach ($context['categories'] as $category)
	{
		// Include a list of boards per category for easy toggling.
		$context['categories'][$category['id']]['child_ids'] = array_keys($category['boards']);

		$temp_boards[] = array(
			'name' => $category['name'],
			'child_ids' => array_keys($category['boards'])
		);
		$temp_boards = array_merge($temp_boards, array_values($category['boards']));
	}

	$max_boards = ceil(count($temp_boards) / 2);
	if ($max_boards == 1)
		$max_boards = 2;

	// Now, alternate them so they can be shown left and right ;).
	$context['board_columns'] = array();
	for ($i = 0; $i < $max_boards; $i++)
	{
		$context['board_columns'][] = $temp_boards[$i];
		if (isset($temp_boards[$i + $max_boards]))
			$context['board_columns'][] = $temp_boards[$i + $max_boards];
		else
			$context['board_columns'][] = array();
	}

	loadThemeOptions($memID);
}

/**
 * Load all the languages for the profile.
 * @return boolean
 */
function profileLoadLanguages()
{
	global $context, $cur_profile, $language, $smcFunc;

	$context['profile_languages'] = array();

	// Get our languages!
	getLanguages(true, true);

	// Setup our languages.
	foreach ($context['languages'] as $lang)
	{
		$context['profile_languages'][$lang['filename']] = strtr($lang['name'], array('-utf8' => ''));
	}
	ksort($context['profile_languages']);

	// Return whether we should proceed with this.
	return count($context['profile_languages']) > 1 ? true : false;
}

/**
 * @todo needs description
 *
 * @return true
 */
function profileLoadGroups()
{
	global $cur_profile, $txt, $context, $smcFunc, $user_settings;

	$context['member_groups'] = array(
		0 => array(
			'id' => 0,
			'name' => $txt['no_primary_membergroup'],
			'is_primary' => $cur_profile['id_group'] == 0,
			'can_be_additional' => false,
			'can_be_primary' => true,
		)
	);
	$curGroups = explode(',', $cur_profile['additional_groups']);

	// Load membergroups, but only those groups the user can assign.
	$request = $smcFunc['db_query']('', '
		SELECT group_name, id_group, hidden
		FROM {db_prefix}membergroups
		WHERE id_group != {int:moderator_group}
			AND min_posts = {int:min_posts}' . (allowedTo('admin_forum') ? '' : '
			AND group_type != {int:is_protected}') . '
		ORDER BY min_posts, CASE WHEN id_group < {int:newbie_group} THEN id_group ELSE 4 END, group_name',
		array(
			'moderator_group' => 3,
			'min_posts' => -1,
			'is_protected' => 1,
			'newbie_group' => 4,
		)
	);
	while ($row = $smcFunc['db_fetch_assoc']($request))
	{
		// We should skip the administrator group if they don't have the admin_forum permission!
		if ($row['id_group'] == 1 && !allowedTo('admin_forum'))
			continue;

		$context['member_groups'][$row['id_group']] = array(
			'id' => $row['id_group'],
			'name' => $row['group_name'],
			'is_primary' => $cur_profile['id_group'] == $row['id_group'],
			'is_additional' => in_array($row['id_group'], $curGroups),
			'can_be_additional' => true,
			'can_be_primary' => $row['hidden'] != 2,
		);
	}
	$smcFunc['db_free_result']($request);

	$context['member']['group_id'] = $user_settings['id_group'];

	return true;
}

/**
 * Load key signature context data.
 *
 * @return true
 */
function profileLoadSignatureData()
{
	global $modSettings, $context, $txt, $cur_profile, $smcFunc, $memberContext;

	// Signature limits.
	list ($sig_limits, $sig_bbc) = explode(':', $modSettings['signature_settings']);
	$sig_limits = explode(',', $sig_limits);

	$context['signature_enabled'] = isset($sig_limits[0]) ? $sig_limits[0] : 0;
	$context['signature_limits'] = array(
		'max_length' => isset($sig_limits[1]) ? $sig_limits[1] : 0,
		'max_lines' => isset($sig_limits[2]) ? $sig_limits[2] : 0,
		'max_images' => isset($sig_limits[3]) ? $sig_limits[3] : 0,
		'max_smileys' => isset($sig_limits[4]) ? $sig_limits[4] : 0,
		'max_image_width' => isset($sig_limits[5]) ? $sig_limits[5] : 0,
		'max_image_height' => isset($sig_limits[6]) ? $sig_limits[6] : 0,
		'max_font_size' => isset($sig_limits[7]) ? $sig_limits[7] : 0,
		'bbc' => !empty($sig_bbc) ? explode(',', $sig_bbc) : array(),
	);
	// Kept this line in for backwards compatibility!
	$context['max_signature_length'] = $context['signature_limits']['max_length'];
	// Warning message for signature image limits?
	$context['signature_warning'] = '';
	if ($context['signature_limits']['max_image_width'] && $context['signature_limits']['max_image_height'])
		$context['signature_warning'] = sprintf($txt['profile_error_signature_max_image_size'], $context['signature_limits']['max_image_width'], $context['signature_limits']['max_image_height']);
	elseif ($context['signature_limits']['max_image_width'] || $context['signature_limits']['max_image_height'])
		$context['signature_warning'] = sprintf($txt['profile_error_signature_max_image_' . ($context['signature_limits']['max_image_width'] ? 'width' : 'height')], $context['signature_limits'][$context['signature_limits']['max_image_width'] ? 'max_image_width' : 'max_image_height']);

	$context['show_spellchecking'] = !empty($modSettings['enableSpellChecking']) && (function_exists('pspell_new') || (function_exists('enchant_broker_init') && ($txt['lang_charset'] == 'UTF-8' || function_exists('iconv'))));

	if (empty($context['do_preview']))
		$context['member']['signature'] = empty($cur_profile['signature']) ? '' : str_replace(array('<br>', '<', '>', '"', '\''), array("\n", '&lt;', '&gt;', '&quot;', '&#039;'), $cur_profile['signature']);
	else
	{
		$signature = !empty($_POST['signature']) ? $_POST['signature'] : '';
		$validation = profileValidateSignature($signature);
		if (empty($context['post_errors']))
		{
			loadLanguage('Errors');
			$context['post_errors'] = array();
		}
		$context['post_errors'][] = 'signature_not_yet_saved';
		if ($validation !== true && $validation !== false)
			$context['post_errors'][] = $validation;

		censorText($context['member']['signature']);
		$context['member']['current_signature'] = $context['member']['signature'];
		censorText($signature);
		$context['member']['signature_preview'] = parse_bbc($signature, true, 'sig' . $memberContext[$context['id_member']]);
		$context['member']['signature'] = $_POST['signature'];
	}

	// Load the spell checker?
	if ($context['show_spellchecking'])
		loadJavascriptFile('spellcheck.js', array('default_theme' => true, 'defer' => false), 'smf_spellcheck');

	return true;
}

/**
 * Load avatar context data.
 *
 * @return true
 */
function profileLoadAvatarData()
{
	global $context, $cur_profile, $modSettings, $scripturl;

	$context['avatar_url'] = $modSettings['avatar_url'];

	// Default context.
	$context['member']['avatar'] += array(
		'custom' => stristr($cur_profile['avatar'], 'http://') || stristr($cur_profile['avatar'], 'https://') ? $cur_profile['avatar'] : 'http://',
		'selection' => $cur_profile['avatar'] == '' || (stristr($cur_profile['avatar'], 'http://') || stristr($cur_profile['avatar'], 'https://')) ? '' : $cur_profile['avatar'],
		'id_attach' => $cur_profile['id_attach'],
		'filename' => $cur_profile['filename'],
		'allow_server_stored' => allowedTo('profile_server_avatar') || (!$context['user']['is_owner'] && allowedTo('profile_extra_any')),
		'allow_upload' => allowedTo('profile_upload_avatar') || (!$context['user']['is_owner'] && allowedTo('profile_extra_any')),
		'allow_external' => allowedTo('profile_remote_avatar') || (!$context['user']['is_owner'] && allowedTo('profile_extra_any')),
	);

	if ($cur_profile['avatar'] == '' && $cur_profile['id_attach'] > 0 && $context['member']['avatar']['allow_upload'])
	{
		$context['member']['avatar'] += array(
			'choice' => 'upload',
			'server_pic' => 'blank.png',
			'external' => 'http://'
		);
		$context['member']['avatar']['href'] = empty($cur_profile['attachment_type']) ? $scripturl . '?action=dlattach;attach=' . $cur_profile['id_attach'] . ';type=avatar' : $modSettings['custom_avatar_url'] . '/' . $cur_profile['filename'];
	}
	elseif ((stristr($cur_profile['avatar'], 'http://') || stristr($cur_profile['avatar'], 'https://')) && $context['member']['avatar']['allow_external'])
		$context['member']['avatar'] += array(
			'choice' => 'external',
			'server_pic' => 'blank.png',
			'external' => $cur_profile['avatar']
		);
	elseif ($cur_profile['avatar'] != '' && file_exists($modSettings['avatar_directory'] . '/' . $cur_profile['avatar']) && $context['member']['avatar']['allow_server_stored'])
		$context['member']['avatar'] += array(
			'choice' => 'server_stored',
			'server_pic' => $cur_profile['avatar'] == '' ? 'blank.png' : $cur_profile['avatar'],
			'external' => 'http://'
		);
	else
		$context['member']['avatar'] += array(
			'choice' => 'none',
			'server_pic' => 'blank.png',
			'external' => 'http://'
		);

	// Get a list of all the avatars.
	if ($context['member']['avatar']['allow_server_stored'])
	{
		$context['avatar_list'] = array();
		$context['avatars'] = is_dir($modSettings['avatar_directory']) ? getAvatars('', 0) : array();
	}
	else
		$context['avatars'] = array();

	// Second level selected avatar...
	$context['avatar_selected'] = substr(strrchr($context['member']['avatar']['server_pic'], '/'), 1);
	return !empty($context['member']['avatar']['allow_server_stored']) || !empty($context['member']['avatar']['allow_external']) || !empty($context['member']['avatar']['allow_upload']);
}

/**
 * Save a members group.
 *
 * @param int &$value
 * @return true
 */
function profileSaveGroups(&$value)
{
	global $profile_vars, $old_profile, $context, $smcFunc, $cur_profile;

	// Do we need to protect some groups?
	if (!allowedTo('admin_forum'))
	{
		$request = $smcFunc['db_query']('', '
			SELECT id_group
			FROM {db_prefix}membergroups
			WHERE group_type = {int:is_protected}',
			array(
				'is_protected' => 1,
			)
		);
		$protected_groups = array(1);
		while ($row = $smcFunc['db_fetch_assoc']($request))
			$protected_groups[] = $row['id_group'];
		$smcFunc['db_free_result']($request);

		$protected_groups = array_unique($protected_groups);
	}

	// The account page allows the change of your id_group - but not to a protected group!
	if (empty($protected_groups) || count(array_intersect(array((int) $value, $old_profile['id_group']), $protected_groups)) == 0)
		$value = (int) $value;
	// ... otherwise it's the old group sir.
	else
		$value = $old_profile['id_group'];

	// Find the additional membergroups (if any)
	if (isset($_POST['additional_groups']) && is_array($_POST['additional_groups']))
	{
		$additional_groups = array();
		foreach ($_POST['additional_groups'] as $group_id)
		{
			$group_id = (int) $group_id;
			if (!empty($group_id) && (empty($protected_groups) || !in_array($group_id, $protected_groups)))
				$additional_groups[] = $group_id;
		}

		// Put the protected groups back in there if you don't have permission to take them away.
		$old_additional_groups = explode(',', $old_profile['additional_groups']);
		foreach ($old_additional_groups as $group_id)
		{
			if (!empty($protected_groups) && in_array($group_id, $protected_groups))
				$additional_groups[] = $group_id;
		}

		if (implode(',', $additional_groups) !== $old_profile['additional_groups'])
		{
			$profile_vars['additional_groups'] = implode(',', $additional_groups);
			$cur_profile['additional_groups'] = implode(',', $additional_groups);
		}
	}

	// Too often, people remove delete their own account, or something.
	if (in_array(1, explode(',', $old_profile['additional_groups'])) || $old_profile['id_group'] == 1)
	{
		$stillAdmin = $value == 1 || (isset($additional_groups) && in_array(1, $additional_groups));

		// If they would no longer be an admin, look for any other...
		if (!$stillAdmin)
		{
			$request = $smcFunc['db_query']('', '
				SELECT id_member
				FROM {db_prefix}members
				WHERE (id_group = {int:admin_group} OR FIND_IN_SET({int:admin_group}, additional_groups) != 0)
					AND id_member != {int:selected_member}
				LIMIT 1',
				array(
					'admin_group' => 1,
					'selected_member' => $context['id_member'],
				)
			);
			list ($another) = $smcFunc['db_fetch_row']($request);
			$smcFunc['db_free_result']($request);

			if (empty($another))
				fatal_lang_error('at_least_one_admin', 'critical');
		}
	}

	// If we are changing group status, update permission cache as necessary.
	if ($value != $old_profile['id_group'] || isset($profile_vars['additional_groups']))
	{
		if ($context['user']['is_owner'])
			$_SESSION['mc']['time'] = 0;
		else
			updateSettings(array('settings_updated' => time()));
	}

	return true;
}

/**
 * The avatar is incredibly complicated, what with the options... and what not.
 * @todo argh, the avatar here. Take this out of here!
 *
 * @param array &$value
 * @return mixed
 */
function profileSaveAvatarData(&$value)
{
	global $modSettings, $sourcedir, $smcFunc, $profile_vars, $cur_profile, $context;

	$memID = $context['id_member'];
	if (empty($memID) && !empty($context['password_auth_failed']))
		return false;

	require_once($sourcedir . '/ManageAttachments.php');

	// We're going to put this on a nice custom dir.
	$uploadDir = $modSettings['custom_avatar_dir'];
	$id_folder = 1;

	$downloadedExternalAvatar = false;
	if ($value == 'external' && allowedTo('profile_remote_avatar') && (stripos($_POST['userpicpersonal'], 'http://') === 0 || stripos($_POST['userpicpersonal'], 'https://') === 0) && strlen($_POST['userpicpersonal']) > 7 && !empty($modSettings['avatar_download_external']))
	{
		if (!is_writable($uploadDir))
			fatal_lang_error('attachments_no_write', 'critical');

		require_once($sourcedir . '/Subs-Package.php');

		$url = parse_url($_POST['userpicpersonal']);
		$contents = fetch_web_data($url['scheme'] . '://' . $url['host'] . (empty($url['port']) ? '' : ':' . $url['port']) . str_replace(' ', '%20', trim($url['path'])));

		$new_filename = $uploadDir . '/' . getAttachmentFilename('avatar_tmp_' . $memID, false, null, true);
		if ($contents != false && $tmpAvatar = fopen($new_filename, 'wb'))
		{
			fwrite($tmpAvatar, $contents);
			fclose($tmpAvatar);

			$downloadedExternalAvatar = true;
			$_FILES['attachment']['tmp_name'] = $new_filename;
		}
	}

	// Removes whatever attachment there was before updating
	if ($value == 'none')
	{
		$profile_vars['avatar'] = '';

		// Reset the attach ID.
		$cur_profile['id_attach'] = 0;
		$cur_profile['attachment_type'] = 0;
		$cur_profile['filename'] = '';

		removeAttachments(array('id_member' => $memID));
	}

	// An avatar from the server-stored galleries.
	elseif ($value == 'server_stored' && allowedTo('profile_server_avatar'))
	{
		$profile_vars['avatar'] = strtr(empty($_POST['file']) ? (empty($_POST['cat']) ? '' : $_POST['cat']) : $_POST['file'], array('&amp;' => '&'));
		$profile_vars['avatar'] = preg_match('~^([\w _!@%*=\-#()\[\]&.,]+/)?[\w _!@%*=\-#()\[\]&.,]+$~', $profile_vars['avatar']) != 0 && preg_match('/\.\./', $profile_vars['avatar']) == 0 && file_exists($modSettings['avatar_directory'] . '/' . $profile_vars['avatar']) ? ($profile_vars['avatar'] == 'blank.png' ? '' : $profile_vars['avatar']) : '';

		// Clear current profile...
		$cur_profile['id_attach'] = 0;
		$cur_profile['attachment_type'] = 0;
		$cur_profile['filename'] = '';

		// Get rid of their old avatar. (if uploaded.)
		removeAttachments(array('id_member' => $memID));
	}
	elseif ($value == 'external' && allowedTo('profile_remote_avatar') && (stripos($_POST['userpicpersonal'], 'http://') === 0 || stripos($_POST['userpicpersonal'], 'https://') === 0) && empty($modSettings['avatar_download_external']))
	{
		// We need these clean...
		$cur_profile['id_attach'] = 0;
		$cur_profile['attachment_type'] = 0;
		$cur_profile['filename'] = '';

		// Remove any attached avatar...
		removeAttachments(array('id_member' => $memID));

		$profile_vars['avatar'] = str_replace(' ', '%20', preg_replace('~action(?:=|%3d)(?!dlattach)~i', 'action-', $_POST['userpicpersonal']));

		if ($profile_vars['avatar'] == 'http://' || $profile_vars['avatar'] == 'http:///')
			$profile_vars['avatar'] = '';
		// Trying to make us do something we'll regret?
		elseif (substr($profile_vars['avatar'], 0, 7) != 'http://' && substr($profile_vars['avatar'], 0, 8) != 'https://')
			return 'bad_avatar_invalid_url';
		// Should we check dimensions?
		elseif (!empty($modSettings['avatar_max_height_external']) || !empty($modSettings['avatar_max_width_external']))
		{
			// Now let's validate the avatar.
			$sizes = url_image_size($profile_vars['avatar']);

			if (is_array($sizes) && (($sizes[0] > $modSettings['avatar_max_width_external'] && !empty($modSettings['avatar_max_width_external'])) || ($sizes[1] > $modSettings['avatar_max_height_external'] && !empty($modSettings['avatar_max_height_external']))))
			{
				// Houston, we have a problem. The avatar is too large!!
				if ($modSettings['avatar_action_too_large'] == 'option_refuse')
					return 'bad_avatar_too_large';
				elseif ($modSettings['avatar_action_too_large'] == 'option_download_and_resize')
				{
					// @todo remove this if appropriate
					require_once($sourcedir . '/Subs-Graphics.php');
					if (downloadAvatar($profile_vars['avatar'], $memID, $modSettings['avatar_max_width_external'], $modSettings['avatar_max_height_external']))
					{
						$profile_vars['avatar'] = '';
						$cur_profile['id_attach'] = $modSettings['new_avatar_data']['id'];
						$cur_profile['filename'] = $modSettings['new_avatar_data']['filename'];
						$cur_profile['attachment_type'] = $modSettings['new_avatar_data']['type'];
					}
					else
						return 'bad_avatar';
				}
			}
		}
	}
	elseif (($value == 'upload' && allowedTo('profile_upload_avatar')) || $downloadedExternalAvatar)
	{
		if ((isset($_FILES['attachment']['name']) && $_FILES['attachment']['name'] != '') || $downloadedExternalAvatar)
		{
			// Get the dimensions of the image.
			if (!$downloadedExternalAvatar)
			{
				if (!is_writable($uploadDir))
					fatal_lang_error('attachments_no_write', 'critical');

				$new_filename = $uploadDir . '/' . getAttachmentFilename('avatar_tmp_' . $memID, false, null, true);
				if (!move_uploaded_file($_FILES['attachment']['tmp_name'], $new_filename))
					fatal_lang_error('attach_timeout', 'critical');

				$_FILES['attachment']['tmp_name'] = $new_filename;
			}

			$sizes = @getimagesize($_FILES['attachment']['tmp_name']);

			// No size, then it's probably not a valid pic.
			if ($sizes === false)
			{
				@unlink($_FILES['attachment']['tmp_name']);
				return 'bad_avatar';
			}
			// Check whether the image is too large.
			elseif ((!empty($modSettings['avatar_max_width_upload']) && $sizes[0] > $modSettings['avatar_max_width_upload']) || (!empty($modSettings['avatar_max_height_upload']) && $sizes[1] > $modSettings['avatar_max_height_upload']))
			{
				if (!empty($modSettings['avatar_resize_upload']))
				{
					// Attempt to chmod it.
					@chmod($_FILES['attachment']['tmp_name'], 0644);

					// @todo remove this require when appropriate
					require_once($sourcedir . '/Subs-Graphics.php');
					if (!downloadAvatar($_FILES['attachment']['tmp_name'], $memID, $modSettings['avatar_max_width_upload'], $modSettings['avatar_max_height_upload']))
					{
						@unlink($_FILES['attachment']['tmp_name']);
						return 'bad_avatar';
					}

					// Reset attachment avatar data.
					$cur_profile['id_attach'] = $modSettings['new_avatar_data']['id'];
					$cur_profile['filename'] = $modSettings['new_avatar_data']['filename'];
					$cur_profile['attachment_type'] = $modSettings['new_avatar_data']['type'];
				}

				// Admin doesn't want to resize large avatars, can't do much about it but to tell you to use a different one :(
				else
				{
					@unlink($_FILES['attachment']['tmp_name']);
					return 'bad_avatar_too_large';
				}
			}

			// So far, so good, checks lies ahead!
			elseif (is_array($sizes))
			{
				// Now try to find an infection.
				require_once($sourcedir . '/Subs-Graphics.php');
				if (!checkImageContents($_FILES['attachment']['tmp_name'], !empty($modSettings['avatar_paranoid'])))
				{
					// It's bad. Try to re-encode the contents?
					if (empty($modSettings['avatar_reencode']) || (!reencodeImage($_FILES['attachment']['tmp_name'], $sizes[2])))
					{
						@unlink($_FILES['attachment']['tmp_name']);
						return 'bad_avatar_fail_reencode';
					}
					// We were successful. However, at what price?
					$sizes = @getimagesize($_FILES['attachment']['tmp_name']);
					// Hard to believe this would happen, but can you bet?
					if ($sizes === false)
					{
						@unlink($_FILES['attachment']['tmp_name']);
						return 'bad_avatar';
					}
				}

				$extensions = array(
					'1' => 'gif',
					'2' => 'jpg',
					'3' => 'png',
					'6' => 'bmp'
				);

				$extension = isset($extensions[$sizes[2]]) ? $extensions[$sizes[2]] : 'bmp';
				$mime_type = 'image/' . ($extension === 'jpg' ? 'jpeg' : ($extension === 'bmp' ? 'x-ms-bmp' : $extension));
				$destName = 'avatar_' . $memID . '_' . time() . '.' . $extension;
				list ($width, $height) = getimagesize($_FILES['attachment']['tmp_name']);
				$file_hash = '';

				// Remove previous attachments this member might have had.
				removeAttachments(array('id_member' => $memID));

				$smcFunc['db_insert']('',
					'{db_prefix}attachments',
					array(
						'id_member' => 'int', 'attachment_type' => 'int', 'filename' => 'string', 'file_hash' => 'string', 'fileext' => 'string', 'size' => 'int',
						'width' => 'int', 'height' => 'int', 'mime_type' => 'string', 'id_folder' => 'int',
					),
					array(
						$memID, 1, $destName, $file_hash, $extension, filesize($_FILES['attachment']['tmp_name']),
						(int) $width, (int) $height, $mime_type, $id_folder,
					),
					array('id_attach')
				);

				$cur_profile['id_attach'] = $smcFunc['db_insert_id']('{db_prefix}attachments', 'id_attach');
				$cur_profile['filename'] = $destName;
				$cur_profile['attachment_type'] = 1;

				$destinationPath = $uploadDir . '/' . (empty($file_hash) ? $destName : $cur_profile['id_attach'] . '_' . $file_hash . '.dat');
				if (!rename($_FILES['attachment']['tmp_name'], $destinationPath))
				{
					// I guess a man can try.
					removeAttachments(array('id_member' => $memID));
					fatal_lang_error('attach_timeout', 'critical');
				}

				// Attempt to chmod it.
				@chmod($uploadDir . '/' . $destinationPath, 0644);
			}
			$profile_vars['avatar'] = '';

			// Delete any temporary file.
			if (file_exists($_FILES['attachment']['tmp_name']))
				@unlink($_FILES['attachment']['tmp_name']);
		}
		// Selected the upload avatar option and had one already uploaded before or didn't upload one.
		else
			$profile_vars['avatar'] = '';
	}
	else
		$profile_vars['avatar'] = '';

	// Setup the profile variables so it shows things right on display!
	$cur_profile['avatar'] = $profile_vars['avatar'];

	return false;
}

/**
 * Validate the signature
 *
 * @param mixed &$value
 * @return boolean|string
 */
function profileValidateSignature(&$value)
{
	global $sourcedir, $modSettings, $smcFunc, $txt;

	require_once($sourcedir . '/Subs-Post.php');

	// Admins can do whatever they hell they want!
	if (!allowedTo('admin_forum'))
	{
		// Load all the signature limits.
		list ($sig_limits, $sig_bbc) = explode(':', $modSettings['signature_settings']);
		$sig_limits = explode(',', $sig_limits);
		$disabledTags = !empty($sig_bbc) ? explode(',', $sig_bbc) : array();

		$unparsed_signature = strtr(un_htmlspecialchars($value), array("\r" => '', '&#039' => '\''));

		// Too many lines?
		if (!empty($sig_limits[2]) && substr_count($unparsed_signature, "\n") >= $sig_limits[2])
		{
			$txt['profile_error_signature_max_lines'] = sprintf($txt['profile_error_signature_max_lines'], $sig_limits[2]);
			return 'signature_max_lines';
		}

		// Too many images?!
		if (!empty($sig_limits[3]) && (substr_count(strtolower($unparsed_signature), '[img') + substr_count(strtolower($unparsed_signature), '<img')) > $sig_limits[3])
		{
			$txt['profile_error_signature_max_image_count'] = sprintf($txt['profile_error_signature_max_image_count'], $sig_limits[3]);
			return 'signature_max_image_count';
		}

		// What about too many smileys!
		$smiley_parsed = $unparsed_signature;
		parsesmileys($smiley_parsed);
		$smiley_count = substr_count(strtolower($smiley_parsed), '<img') - substr_count(strtolower($unparsed_signature), '<img');
		if (!empty($sig_limits[4]) && $sig_limits[4] == -1 && $smiley_count > 0)
			return 'signature_allow_smileys';
		elseif (!empty($sig_limits[4]) && $sig_limits[4] > 0 && $smiley_count > $sig_limits[4])
		{
			$txt['profile_error_signature_max_smileys'] = sprintf($txt['profile_error_signature_max_smileys'], $sig_limits[4]);
			return 'signature_max_smileys';
		}

		// Maybe we are abusing font sizes?
		if (!empty($sig_limits[7]) && preg_match_all('~\[size=([\d\.]+)?(px|pt|em|x-large|larger)~i', $unparsed_signature, $matches) !== false && isset($matches[2]))
		{
			foreach ($matches[1] as $ind => $size)
			{
				$limit_broke = 0;
				// Attempt to allow all sizes of abuse, so to speak.
				if ($matches[2][$ind] == 'px' && $size > $sig_limits[7])
					$limit_broke = $sig_limits[7] . 'px';
				elseif ($matches[2][$ind] == 'pt' && $size > ($sig_limits[7] * 0.75))
					$limit_broke = ((int) $sig_limits[7] * 0.75) . 'pt';
				elseif ($matches[2][$ind] == 'em' && $size > ((float) $sig_limits[7] / 16))
					$limit_broke = ((float) $sig_limits[7] / 16) . 'em';
				elseif ($matches[2][$ind] != 'px' && $matches[2][$ind] != 'pt' && $matches[2][$ind] != 'em' && $sig_limits[7] < 18)
					$limit_broke = 'large';

				if ($limit_broke)
				{
					$txt['profile_error_signature_max_font_size'] = sprintf($txt['profile_error_signature_max_font_size'], $limit_broke);
					return 'signature_max_font_size';
				}
			}
		}

		// The difficult one - image sizes! Don't error on this - just fix it.
		if ((!empty($sig_limits[5]) || !empty($sig_limits[6])))
		{
			// Get all BBC tags...
			preg_match_all('~\[img(\s+width=([\d]+))?(\s+height=([\d]+))?(\s+width=([\d]+))?\s*\](?:<br>)*([^<">]+?)(?:<br>)*\[/img\]~i', $unparsed_signature, $matches);
			// ... and all HTML ones.
			preg_match_all('~<img\s+src=(?:")?((?:http://|ftp://|https://|ftps://).+?)(?:")?(?:\s+alt=(?:")?(.*?)(?:")?)?(?:\s?/)?>~i', $unparsed_signature, $matches2, PREG_PATTERN_ORDER);
			// And stick the HTML in the BBC.
			if (!empty($matches2))
			{
				foreach ($matches2[0] as $ind => $dummy)
				{
					$matches[0][] = $matches2[0][$ind];
					$matches[1][] = '';
					$matches[2][] = '';
					$matches[3][] = '';
					$matches[4][] = '';
					$matches[5][] = '';
					$matches[6][] = '';
					$matches[7][] = $matches2[1][$ind];
				}
			}

			$replaces = array();
			// Try to find all the images!
			if (!empty($matches))
			{
				foreach ($matches[0] as $key => $image)
				{
					$width = -1; $height = -1;

					// Does it have predefined restraints? Width first.
					if ($matches[6][$key])
						$matches[2][$key] = $matches[6][$key];
					if ($matches[2][$key] && $sig_limits[5] && $matches[2][$key] > $sig_limits[5])
					{
						$width = $sig_limits[5];
						$matches[4][$key] = $matches[4][$key] * ($width / $matches[2][$key]);
					}
					elseif ($matches[2][$key])
						$width = $matches[2][$key];
					// ... and height.
					if ($matches[4][$key] && $sig_limits[6] && $matches[4][$key] > $sig_limits[6])
					{
						$height = $sig_limits[6];
						if ($width != -1)
							$width = $width * ($height / $matches[4][$key]);
					}
					elseif ($matches[4][$key])
						$height = $matches[4][$key];

					// If the dimensions are still not fixed - we need to check the actual image.
					if (($width == -1 && $sig_limits[5]) || ($height == -1 && $sig_limits[6]))
					{
						$sizes = url_image_size($matches[7][$key]);
						if (is_array($sizes))
						{
							// Too wide?
							if ($sizes[0] > $sig_limits[5] && $sig_limits[5])
							{
								$width = $sig_limits[5];
								$sizes[1] = $sizes[1] * ($width / $sizes[0]);
							}
							// Too high?
							if ($sizes[1] > $sig_limits[6] && $sig_limits[6])
							{
								$height = $sig_limits[6];
								if ($width == -1)
									$width = $sizes[0];
								$width = $width * ($height / $sizes[1]);
							}
							elseif ($width != -1)
								$height = $sizes[1];
						}
					}

					// Did we come up with some changes? If so remake the string.
					if ($width != -1 || $height != -1)
						$replaces[$image] = '[img' . ($width != -1 ? ' width=' . round($width) : '') . ($height != -1 ? ' height=' . round($height) : '') . ']' . $matches[7][$key] . '[/img]';
				}
				if (!empty($replaces))
					$value = str_replace(array_keys($replaces), array_values($replaces), $value);
			}
		}

		// Any disabled BBC?
		$disabledSigBBC = implode('|', $disabledTags);
		if (!empty($disabledSigBBC))
		{
			if (preg_match('~\[(' . $disabledSigBBC . '[ =\]/])~i', $unparsed_signature, $matches) !== false && isset($matches[1]))
			{
				$disabledTags = array_unique($disabledTags);
				$txt['profile_error_signature_disabled_bbc'] = sprintf($txt['profile_error_signature_disabled_bbc'], implode(', ', $disabledTags));
				return 'signature_disabled_bbc';
			}
		}
	}

	preparsecode($value);

	// Too long?
	if (!allowedTo('admin_forum') && !empty($sig_limits[1]) && $smcFunc['strlen'](str_replace('<br>', "\n", $value)) > $sig_limits[1])
	{
		$_POST['signature'] = trim($smcFunc['htmlspecialchars'](str_replace('<br>', "\n", $value), ENT_QUOTES));
		$txt['profile_error_signature_max_length'] = sprintf($txt['profile_error_signature_max_length'], $sig_limits[1]);
		return 'signature_max_length';
	}

	return true;
}

/**
 * Validate an email address.
 *
 * @param string $email
 * @param int $memID = 0
 * @return boolean|string
 */
function profileValidateEmail($email, $memID = 0)
{
	global $smcFunc, $context;

	$email = strtr($email, array('&#039;' => '\''));

	// Check the name and email for validity.
	if (trim($email) == '')
		return 'no_email';
	if (preg_match('~^[0-9A-Za-z=_+\-/][0-9A-Za-z=_\'+\-/\.]*@[\w\-]+(\.[\w\-]+)*(\.[\w]{2,6})$~', $email) == 0)
		return 'bad_email';

	// Email addresses should be and stay unique.
	$request = $smcFunc['db_query']('', '
		SELECT id_member
		FROM {db_prefix}members
		WHERE ' . ($memID != 0 ? 'id_member != {int:selected_member} AND ' : '') . '
			email_address = {string:email_address}
		LIMIT 1',
		array(
			'selected_member' => $memID,
			'email_address' => $email,
		)
	);

	if ($smcFunc['db_num_rows']($request) > 0)
		return 'email_taken';
	$smcFunc['db_free_result']($request);

	return true;
}

/**
 * Reload a users settings.
 */
function profileReloadUser()
{
	global $sourcedir, $modSettings, $context, $cur_profile, $smcFunc, $profile_vars;

	if (isset($_POST['passwrd2']) && $_POST['passwrd2'] != '')
		setLoginCookie(60 * $modSettings['cookieTime'], $context['id_member'], hash_salt($_POST['passwrd1'], $cur_profile['password_salt']));

	loadUserSettings();
	writeLog();
}

/**
 * Send the user a new activation email if they need to reactivate!
 */
function profileSendActivation()
{
	global $sourcedir, $profile_vars, $txt, $context, $scripturl, $smcFunc, $cookiename, $cur_profile, $language, $modSettings;

	require_once($sourcedir . '/Subs-Post.php');

	// Shouldn't happen but just in case.
	if (empty($profile_vars['email_address']))
		return;

	$replacements = array(
		'ACTIVATIONLINK' => $scripturl . '?action=activate;u=' . $context['id_member'] . ';code=' . $profile_vars['validation_code'],
		'ACTIVATIONCODE' => $profile_vars['validation_code'],
		'ACTIVATIONLINKWITHOUTCODE' => $scripturl . '?action=activate;u=' . $context['id_member'],
	);

	// Send off the email.
	$emaildata = loadEmailTemplate('activate_reactivate', $replacements, empty($cur_profile['lngfile']) || empty($modSettings['userLanguage']) ? $language : $cur_profile['lngfile']);
	sendmail($profile_vars['email_address'], $emaildata['subject'], $emaildata['body'], null, 'reactivate', false, 0);

	// Log the user out.
	$smcFunc['db_query']('', '
		DELETE FROM {db_prefix}log_online
		WHERE id_member = {int:selected_member}',
		array(
			'selected_member' => $context['id_member'],
		)
	);
	$_SESSION['log_time'] = 0;
	$_SESSION['login_' . $cookiename] = serialize(array(0, '', 0));

	if (isset($_COOKIE[$cookiename]))
		$_COOKIE[$cookiename] = '';

	loadUserSettings();

	$context['user']['is_logged'] = false;
	$context['user']['is_guest'] = true;

	redirectexit('action=sendactivation');
}

/**
 * Function to allow the user to choose group membership etc...
 *
 * @param int $memID id_member
 */
function groupMembership($memID)
{
	global $txt, $scripturl, $user_profile, $context, $smcFunc;

	$curMember = $user_profile[$memID];
	$context['primary_group'] = $curMember['id_group'];

	// Can they manage groups?
	$context['can_manage_membergroups'] = allowedTo('manage_membergroups');
	$context['can_manage_protected'] = allowedTo('admin_forum');
	$context['can_edit_primary'] = $context['can_manage_protected'];
	$context['update_message'] = isset($_GET['msg']) && isset($txt['group_membership_msg_' . $_GET['msg']]) ? $txt['group_membership_msg_' . $_GET['msg']] : '';

	// Get all the groups this user is a member of.
	$groups = explode(',', $curMember['additional_groups']);
	$groups[] = $curMember['id_group'];

	// Ensure the query doesn't croak!
	if (empty($groups))
		$groups = array(0);
	// Just to be sure...
	foreach ($groups as $k => $v)
		$groups[$k] = (int) $v;

	// Get all the membergroups they can join.
	$request = $smcFunc['db_query']('', '
		SELECT mg.id_group, mg.group_name, mg.description, mg.group_type, mg.online_color, mg.hidden,
			IFNULL(lgr.id_member, 0) AS pending
		FROM {db_prefix}membergroups AS mg
			LEFT JOIN {db_prefix}log_group_requests AS lgr ON (lgr.id_member = {int:selected_member} AND lgr.id_group = mg.id_group AND lgr.status = {int:status_open})
		WHERE (mg.id_group IN ({array_int:group_list})
			OR mg.group_type > {int:nonjoin_group_id})
			AND mg.min_posts = {int:min_posts}
			AND mg.id_group != {int:moderator_group}
		ORDER BY group_name',
		array(
			'group_list' => $groups,
			'selected_member' => $memID,
			'status_open' => 0,
			'nonjoin_group_id' => 1,
			'min_posts' => -1,
			'moderator_group' => 3,
		)
	);
	// This beast will be our group holder.
	$context['groups'] = array(
		'member' => array(),
		'available' => array()
	);
	while ($row = $smcFunc['db_fetch_assoc']($request))
	{
		// Can they edit their primary group?
		if (($row['id_group'] == $context['primary_group'] && $row['group_type'] > 1) || ($row['hidden'] != 2 && $context['primary_group'] == 0 && in_array($row['id_group'], $groups)))
			$context['can_edit_primary'] = true;

		// If they can't manage (protected) groups, and it's not publically joinable or already assigned, they can't see it.
		if (((!$context['can_manage_protected'] && $row['group_type'] == 1) || (!$context['can_manage_membergroups'] && $row['group_type'] == 0)) && $row['id_group'] != $context['primary_group'])
			continue;

		$context['groups'][in_array($row['id_group'], $groups) ? 'member' : 'available'][$row['id_group']] = array(
			'id' => $row['id_group'],
			'name' => $row['group_name'],
			'desc' => $row['description'],
			'color' => $row['online_color'],
			'type' => $row['group_type'],
			'pending' => $row['pending'],
			'is_primary' => $row['id_group'] == $context['primary_group'],
			'can_be_primary' => $row['hidden'] != 2,
			// Anything more than this needs to be done through account settings for security.
			'can_leave' => $row['id_group'] != 1 && $row['group_type'] > 1 ? true : false,
		);
	}
	$smcFunc['db_free_result']($request);

	// Add registered members on the end.
	$context['groups']['member'][0] = array(
		'id' => 0,
		'name' => $txt['regular_members'],
		'desc' => $txt['regular_members_desc'],
		'type' => 0,
		'is_primary' => $context['primary_group'] == 0 ? true : false,
		'can_be_primary' => true,
		'can_leave' => 0,
	);

	// No changing primary one unless you have enough groups!
	if (count($context['groups']['member']) < 2)
		$context['can_edit_primary'] = false;

	// In the special case that someone is requesting membership of a group, setup some special context vars.
	if (isset($_REQUEST['request']) && isset($context['groups']['available'][(int) $_REQUEST['request']]) && $context['groups']['available'][(int) $_REQUEST['request']]['type'] == 2)
		$context['group_request'] = $context['groups']['available'][(int) $_REQUEST['request']];
}

/**
 * This function actually makes all the group changes
 *
 * @param array $profile_vars
 * @param array $post_errors
 * @param int $memID id_member
 * @return mixed
 */
function groupMembership2($profile_vars, $post_errors, $memID)
{
	global $user_info, $sourcedir, $context, $user_profile, $modSettings, $txt, $smcFunc, $scripturl, $language;

	// Let's be extra cautious...
	if (!$context['user']['is_owner'] || empty($modSettings['show_group_membership']))
		isAllowedTo('manage_membergroups');
	if (!isset($_REQUEST['gid']) && !isset($_POST['primary']))
		fatal_lang_error('no_access', false);

	checkSession(isset($_GET['gid']) ? 'get' : 'post');

	$old_profile = &$user_profile[$memID];
	$context['can_manage_membergroups'] = allowedTo('manage_membergroups');
	$context['can_manage_protected'] = allowedTo('admin_forum');

	// By default the new primary is the old one.
	$newPrimary = $old_profile['id_group'];
	$addGroups = array_flip(explode(',', $old_profile['additional_groups']));
	$canChangePrimary = $old_profile['id_group'] == 0 ? 1 : 0;
	$changeType = isset($_POST['primary']) ? 'primary' : (isset($_POST['req']) ? 'request' : 'free');

	// One way or another, we have a target group in mind...
	$group_id = isset($_REQUEST['gid']) ? (int) $_REQUEST['gid'] : (int) $_POST['primary'];
	$foundTarget = $changeType == 'primary' && $group_id == 0 ? true : false;

	// Sanity check!!
	if ($group_id == 1)
		isAllowedTo('admin_forum');
	// Protected groups too!
	else
	{
		$request = $smcFunc['db_query']('', '
			SELECT group_type
			FROM {db_prefix}membergroups
			WHERE id_group = {int:current_group}
			LIMIT {int:limit}',
			array(
				'current_group' => $group_id,
				'limit' => 1,
			)
		);
		list ($is_protected) = $smcFunc['db_fetch_row']($request);
		$smcFunc['db_free_result']($request);

		if ($is_protected == 1)
			isAllowedTo('admin_forum');
	}

	// What ever we are doing, we need to determine if changing primary is possible!
	$request = $smcFunc['db_query']('', '
		SELECT id_group, group_type, hidden, group_name
		FROM {db_prefix}membergroups
		WHERE id_group IN ({int:group_list}, {int:current_group})',
		array(
			'group_list' => $group_id,
			'current_group' => $old_profile['id_group'],
		)
	);
	while ($row = $smcFunc['db_fetch_assoc']($request))
	{
		// Is this the new group?
		if ($row['id_group'] == $group_id)
		{
			$foundTarget = true;
			$group_name = $row['group_name'];

			// Does the group type match what we're doing - are we trying to request a non-requestable group?
			if ($changeType == 'request' && $row['group_type'] != 2)
				fatal_lang_error('no_access', false);
			// What about leaving a requestable group we are not a member of?
			elseif ($changeType == 'free' && $row['group_type'] == 2 && $old_profile['id_group'] != $row['id_group'] && !isset($addGroups[$row['id_group']]))
				fatal_lang_error('no_access', false);
			elseif ($changeType == 'free' && $row['group_type'] != 3 && $row['group_type'] != 2)
				fatal_lang_error('no_access', false);

			// We can't change the primary group if this is hidden!
			if ($row['hidden'] == 2)
				$canChangePrimary = false;
		}

		// If this is their old primary, can we change it?
		if ($row['id_group'] == $old_profile['id_group'] && ($row['group_type'] > 1 || $context['can_manage_membergroups']) && $canChangePrimary !== false)
			$canChangePrimary = 1;

		// If we are not doing a force primary move, don't do it automatically if current primary is not 0.
		if ($changeType != 'primary' && $old_profile['id_group'] != 0)
			$canChangePrimary = false;

		// If this is the one we are acting on, can we even act?
		if ((!$context['can_manage_protected'] && $row['group_type'] == 1) || (!$context['can_manage_membergroups'] && $row['group_type'] == 0))
			$canChangePrimary = false;
	}
	$smcFunc['db_free_result']($request);

	// Didn't find the target?
	if (!$foundTarget)
		fatal_lang_error('no_access', false);

	// Final security check, don't allow users to promote themselves to admin.
	if ($context['can_manage_membergroups'] && !allowedTo('admin_forum'))
	{
		$request = $smcFunc['db_query']('', '
			SELECT COUNT(permission)
			FROM {db_prefix}permissions
			WHERE id_group = {int:selected_group}
				AND permission = {string:admin_forum}
				AND add_deny = {int:not_denied}',
			array(
				'selected_group' => $group_id,
				'not_denied' => 1,
				'admin_forum' => 'admin_forum',
			)
		);
		list ($disallow) = $smcFunc['db_fetch_row']($request);
		$smcFunc['db_free_result']($request);

		if ($disallow)
			isAllowedTo('admin_forum');
	}

	// If we're requesting, add the note then return.
	if ($changeType == 'request')
	{
		$request = $smcFunc['db_query']('', '
			SELECT id_member
			FROM {db_prefix}log_group_requests
			WHERE id_member = {int:selected_member}
				AND id_group = {int:selected_group}
				AND status = {int:status_open}',
			array(
				'selected_member' => $memID,
				'selected_group' => $group_id,
				'status_open' => 0,
			)
		);
		if ($smcFunc['db_num_rows']($request) != 0)
			fatal_lang_error('profile_error_already_requested_group');
		$smcFunc['db_free_result']($request);

		// Log the request.
		$smcFunc['db_insert']('',
			'{db_prefix}log_group_requests',
			array(
				'id_member' => 'int', 'id_group' => 'int', 'time_applied' => 'int', 'reason' => 'string-65534',
				'status' => 'int', 'id_member_acted' => 'int', 'member_name_acted' => 'string', 'time_acted' => 'int', 'act_reason' => 'string',
			),
			array(
				$memID, $group_id, time(), $_POST['reason'],
				0, 0, '', 0, '',
			),
			array('id_request')
		);

		// Set up some data for our background task...
		$data = serialize(array('id_member' => $memID, 'member_name' => $user_info['name'], 'id_group' => $group_id, 'group_name' => $group_name, 'reason' => $_POST['reason'], 'time' => time()));

		// Add a background task to handle notifying people of this request
		$smcFunc['db_insert']('insert', '{db_prefix}background_tasks',
			array('task_file' => 'string-255', 'task_class' => 'string-255', 'task_data' => 'string', 'claimed_time' => 'int'),
			array('$sourcedir/tasks/GroupReq-Notify.php', 'GroupReq_Notify_Background', $data, 0), array()
		);

		return $changeType;
	}
	// Otherwise we are leaving/joining a group.
	elseif ($changeType == 'free')
	{
		// Are we leaving?
		if ($old_profile['id_group'] == $group_id || isset($addGroups[$group_id]))
		{
			if ($old_profile['id_group'] == $group_id)
				$newPrimary = 0;
			else
				unset($addGroups[$group_id]);
		}
		// ... if not, must be joining.
		else
		{
			// Can we change the primary, and do we want to?
			if ($canChangePrimary)
			{
				if ($old_profile['id_group'] != 0)
					$addGroups[$old_profile['id_group']] = -1;
				$newPrimary = $group_id;
			}
			// Otherwise it's an additional group...
			else
				$addGroups[$group_id] = -1;
		}
	}
	// Finally, we must be setting the primary.
	elseif ($canChangePrimary)
	{
		if ($old_profile['id_group'] != 0)
			$addGroups[$old_profile['id_group']] = -1;
		if (isset($addGroups[$group_id]))
			unset($addGroups[$group_id]);
		$newPrimary = $group_id;
	}

	// Finally, we can make the changes!
	foreach ($addGroups as $id => $dummy)
		if (empty($id))
			unset($addGroups[$id]);
	$addGroups = implode(',', array_flip($addGroups));

	// Ensure that we don't cache permissions if the group is changing.
	if ($context['user']['is_owner'])
		$_SESSION['mc']['time'] = 0;
	else
		updateSettings(array('settings_updated' => time()));

	updateMemberData($memID, array('id_group' => $newPrimary, 'additional_groups' => $addGroups));

	return $changeType;
}

?><|MERGE_RESOLUTION|>--- conflicted
+++ resolved
@@ -236,33 +236,6 @@
 				return true;
 			},
 		),
-<<<<<<< HEAD
-=======
-		'karma_good' => array(
-			'type' => 'callback',
-			'callback_func' => 'karma_modify',
-			'permission' => 'admin_forum',
-			// Set karma_bad too!
-			'input_validate' => function (&$value) use (&$profile_vars, &$cur_profile)
-			{
-				$value = (int) $value;
-				if (isset($_POST['karma_bad']))
-				{
-					$profile_vars['karma_bad'] = $_POST['karma_bad'] != '' ? (int) $_POST['karma_bad'] : 0;
-					$cur_profile['karma_bad'] = $_POST['karma_bad'] != '' ? (int) $_POST['karma_bad'] : 0;
-				}
-				return true;
-			},
-			'preload' => function () use (&$context, $cur_profile)
-			{
-				$context['member']['karma']['good'] = $cur_profile['karma_good'];
-				$context['member']['karma']['bad'] = $cur_profile['karma_bad'];
-
-				return true;
-			},
-			'enabled' => !empty($modSettings['karmaMode']),
-		),
->>>>>>> 887290a5
 		'lngfile' => array(
 			'type' => 'select',
 			'options' => 'return $context[\'profile_languages\'];',
