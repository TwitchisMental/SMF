<?php

/**
 * Simple Machines Forum (SMF)
 *
 * @package SMF
 * @author Simple Machines https://www.simplemachines.org
 * @copyright 2025 Simple Machines and individual contributors
 * @license https://www.simplemachines.org/about/smf/license.php BSD
 *
 * @version 3.0 Alpha 2
 *
 * Original module by Mach8 - We'll never forget you.
 */

declare(strict_types=1);

namespace SMF\Actions;

use SMF\ActionInterface;
use SMF\ActionTrait;
use SMF\Board;
use SMF\Cache\CacheApi;
use SMF\Config;
use SMF\Db\DatabaseApi as Db;
use SMF\ErrorHandler;
use SMF\IntegrationHook;
use SMF\Lang;
use SMF\Logging;
use SMF\Mail;
use SMF\Msg;
use SMF\PageIndex;
use SMF\Routable;
use SMF\Search\SearchApi;
use SMF\Theme;
use SMF\Time;
use SMF\Topic;
use SMF\User;
use SMF\Utils;

/**
 * Handles merging of topics.
 */
class TopicMerge implements ActionInterface, Routable
{
	use ActionTrait;
	use BackwardCompatibility;

	/*******************
	 * Public properties
	 *******************/

	/**
	 * @var string
	 *
	 * The requested sub-action.
	 * This should be set by the constructor.
	 */
	public string $subaction = 'index';

	/**
	 * @var array
	 *
	 * IDs of the topics to merge.
	 */
	public array $topics = [];

	/**************************
	 * Public static properties
	 **************************/

	/**
	 * @var array
	 *
	 * Available sub-actions.
	 */
	public static array $subactions = [
		'index' => 'index',
		'done' => 'done',
		'merge' => 'merge',
		'options' => 'options',
	];

	/*********************
	 * Internal properties
	 *********************/

	/**
	 * @var array
	 *
	 *
	 */
	protected array $topic_data = [];

	/**
	 * @var int
	 *
	 *
	 */
	protected int $num_views = 0;

	/**
	 * @var int
	 *
	 *
	 */
	protected int $is_sticky = 0;

	/**
	 * @var array
	 *
	 *
	 */
	protected array $boardTotals = [];

	/**
	 * @var array
	 *
	 *
	 */
	protected array $boards = [];

	/**
	 * @var array
	 *
	 *
	 */
	protected array $polls = [];

	/**
	 * @var int
	 *
	 *
	 */
	protected int $firstTopic = 0;

	/**
	 * @var int
	 *
	 *
	 */
	protected int $approved = 1;

	/**
	 * @var int
	 *
	 *
	 */
	protected int $lowestTopicId = 0;

	/**
	 * @var int
	 *
	 *
	 */
	protected int $lowestTopicBoard = 0;

	/**
	 * @var array
	 *
	 *
	 */
	protected array $can_approve_boards = [];

	/**
	 * @var array
	 *
	 *
	 */
	protected array $merge_boards = [];

	/****************
	 * Public methods
	 ****************/

	/**
	 * Merges two or more topics into one topic.
	 *
	 * - Delegates to the other functions (based on the URL parameter sa).
	 * - Loads the SplitTopics template.
	 * - Requires the merge_any permission.
	 * - Accessed via ?action=mergetopics.
	 */
	public function execute(): void
	{
		// Load the template....
		Theme::loadTemplate('MoveTopic');

		$call = method_exists($this, self::$subactions[$this->subaction]) ? [$this, self::$subactions[$this->subaction]] : Utils::getCallable(self::$subactions[$this->subaction]);

		if (!empty($call)) {
			call_user_func($call);
		}
	}

	/**
	 * Screen shown before the actual merge.
	 *
	 * - Allows user to choose a topic to merge the current topic with.
	 * - Accessed via ?action=mergetopics;sa=index
	 * - Default sub action for ?action=mergetopics.
	 * - Uses 'merge' sub template of the MoveTopic template.
	 * - Allows setting a different target board.
	 */
	public function index(): void
	{
		if (!isset($_GET['from'])) {
			ErrorHandler::fatalLang('no_access', false);
		}

		$_GET['from'] = (int) $_GET['from'];

		$_REQUEST['targetboard'] = isset($_REQUEST['targetboard']) ? (int) $_REQUEST['targetboard'] : Board::$info->id;
		Utils::$context['target_board'] = $_REQUEST['targetboard'];

		// Prepare a handy query bit for approval...
		if (Config::$modSettings['postmod_active']) {
			$can_approve_boards = User::$me->boardsAllowedTo('approve_posts');
			$onlyApproved = $can_approve_boards !== [0] && !in_array($_REQUEST['targetboard'], $can_approve_boards);
		} else {
			$onlyApproved = false;
		}

		// How many topics are on this board?  (used for paging.)
		$request = Db::$db->query(
			'',
			'SELECT COUNT(*)
			FROM {db_prefix}topics AS t
			WHERE t.id_board = {int:id_board}' . ($onlyApproved ? '
				AND t.approved = {int:is_approved}' : ''),
			[
				'id_board' => $_REQUEST['targetboard'],
				'is_approved' => 1,
			],
		);
		list($topiccount) = Db::$db->fetch_row($request);
		Db::$db->free_result($request);

		// Make the page list.
		Utils::$context['page_index'] = new PageIndex(Config::$scripturl . '?action=mergetopics;from=' . $_GET['from'] . ';targetboard=' . $_REQUEST['targetboard'] . ';board=' . Board::$info->id . '.%1$d', $_REQUEST['start'], (int) $topiccount, (int) Config::$modSettings['defaultMaxTopics'], true);

		// Get the topic's subject.
		$request = Db::$db->query(
			'',
			'SELECT m.subject
			FROM {db_prefix}topics AS t
				INNER JOIN {db_prefix}messages AS m ON (m.id_msg = t.id_first_msg)
			WHERE t.id_topic = {int:id_topic}
				AND t.id_board = {int:current_board}' . ($onlyApproved ? '
				AND t.approved = {int:is_approved}' : '') . '
			LIMIT 1',
			[
				'current_board' => Board::$info->id,
				'id_topic' => $_GET['from'],
				'is_approved' => 1,
			],
		);

		if (Db::$db->num_rows($request) == 0) {
			ErrorHandler::fatalLang('no_board');
		}
		list($subject) = Db::$db->fetch_row($request);
		Db::$db->free_result($request);

		// Tell the template a few things..
		Utils::$context['origin_topic'] = $_GET['from'];
		Utils::$context['origin_subject'] = $subject;
		Utils::$context['origin_js_subject'] = addcslashes(addslashes($subject), '/');
		Utils::$context['page_title'] = Lang::$txt['merge'];

		// Check which boards you have merge permissions on.
		$this->merge_boards = User::$me->boardsAllowedTo('merge_any');

		if (empty($this->merge_boards)) {
			ErrorHandler::fatalLang('cannot_merge_any', 'user');
		}

		// No sense in loading this if you can only merge on this board
		if (count($this->merge_boards) > 1 || in_array(0, $this->merge_boards)) {
			// Set up a couple of options for our board list
			$options = [
				'not_redirection' => true,
				'selected_board' => Utils::$context['target_board'],
			];

			// Only include these boards in the list (0 means you're an admin')
			if (!in_array(0, $this->merge_boards)) {
				$options['included_boards'] = $this->merge_boards;
			}

			Utils::$context['merge_categories'] = MessageIndex::getBoardList($options);
		}

		// Get some topics to merge it with.
		Utils::$context['topics'] = [];

		$request = Db::$db->query(
			'',
			'SELECT t.id_topic, m.subject, m.id_member, COALESCE(mem.real_name, m.poster_name) AS poster_name
			FROM {db_prefix}topics AS t
				INNER JOIN {db_prefix}messages AS m ON (m.id_msg = t.id_first_msg)
				LEFT JOIN {db_prefix}members AS mem ON (mem.id_member = m.id_member)
			WHERE t.id_board = {int:id_board}
				AND t.id_topic != {int:id_topic}
				AND t.id_redirect_topic = {int:not_redirect}' . ($onlyApproved ? '
				AND t.approved = {int:is_approved}' : '') . '
			ORDER BY {raw:sort}
			LIMIT {int:offset}, {int:limit}',
			[
				'id_board' => $_REQUEST['targetboard'],
				'id_topic' => $_GET['from'],
				'sort' => 't.is_sticky DESC, t.id_last_msg DESC',
				'offset' => $_REQUEST['start'],
				'limit' => Config::$modSettings['defaultMaxTopics'],
				'is_approved' => 1,
				'not_redirect' => 0,
			],
		);

		while ($row = Db::$db->fetch_assoc($request)) {
			Lang::censorText($row['subject']);

			Utils::$context['topics'][] = [
				'id' => $row['id_topic'],
				'poster' => [
					'id' => $row['id_member'],
					'name' => $row['poster_name'],
					'href' => empty($row['id_member']) ? '' : Config::$scripturl . '?action=profile;u=' . $row['id_member'],
					'link' => empty($row['id_member']) ? $row['poster_name'] : '<a href="' . Config::$scripturl . '?action=profile;u=' . $row['id_member'] . '" target="_blank" rel="noopener">' . $row['poster_name'] . '</a>',
				],
				'subject' => $row['subject'],
				'js_subject' => addcslashes(addslashes($row['subject']), '/'),
			];
		}
		Db::$db->free_result($request);

		if (empty(Utils::$context['topics']) && count($this->merge_boards) <= 1 && !in_array(0, $this->merge_boards)) {
			ErrorHandler::fatalLang('merge_need_more_topics');
		}

		Utils::$context['sub_template'] = 'merge';
	}

	/**
	 * The merge options screen.
	 *
	 * - Shows topics to be merged and allows to set some merge options.
	 * - Accessed via ?action=mergetopics;sa=options
	 * - Can also be called internally by SMF\MessageIndex::QuickModeration().
	 * - Uses 'merge_extra_options' sub template of the MoveTopic template.
	 */
	public function options(): void
	{
		$this->initOptionsAndMerge();

		if (count($this->polls) > 1) {
			$request = Db::$db->query(
				'',
				'SELECT t.id_topic, t.id_poll, m.subject, p.question
				FROM {db_prefix}polls AS p
					INNER JOIN {db_prefix}topics AS t ON (t.id_poll = p.id_poll)
					INNER JOIN {db_prefix}messages AS m ON (m.id_msg = t.id_first_msg)
				WHERE p.id_poll IN ({array_int:polls})
				LIMIT {int:limit}',
				[
					'polls' => $this->polls,
					'limit' => count($this->polls),
				],
			);

			while ($row = Db::$db->fetch_assoc($request)) {
				Utils::$context['polls'][] = [
					'id' => $row['id_poll'],
					'topic' => [
						'id' => $row['id_topic'],
						'subject' => $row['subject'],
					],
					'question' => $row['question'],
					'selected' => $row['id_topic'] == $this->firstTopic,
				];
			}
			Db::$db->free_result($request);
		}

		if (count($this->boards) > 1) {
			$request = Db::$db->query(
				'',
				'SELECT id_board, name
				FROM {db_prefix}boards
				WHERE id_board IN ({array_int:boards})
				ORDER BY name
				LIMIT {int:limit}',
				[
					'boards' => $this->boards,
					'limit' => count($this->boards),
				],
			);

			while ($row = Db::$db->fetch_assoc($request)) {
				Utils::$context['boards'][] = [
					'id' => $row['id_board'],
					'name' => $row['name'],
					'selected' => $row['id_board'] == $this->topic_data[$this->firstTopic]['board'],
				];
			}
			Db::$db->free_result($request);
		}

		Utils::$context['topics'] = $this->topic_data;

		foreach ($this->topic_data as $id => $topic) {
			Utils::$context['topics'][$id]['selected'] = $topic['id'] == $this->firstTopic;
		}

		Utils::$context['page_title'] = Lang::$txt['merge'];
		Utils::$context['sub_template'] = 'merge_extra_options';
	}

	/**
	 * Performs the merge
	 *
	 * - Accessed via ?action=mergetopics;sa=merge.
	 * - Updates the statistics to reflect the merge.
	 * - Logs the action in the moderation log.
	 * - Sends a notification to all users monitoring this topic.
	 * - Redirects to ?action=mergetopics;sa=done.
	 */
	public function merge(): void
	{
		$this->initOptionsAndMerge();

		// Determine target board.
		$target_board = count($this->boards) > 1 ? (int) $_REQUEST['board'] : $this->boards[0];

		if (!in_array($target_board, $this->boards)) {
			ErrorHandler::fatalLang('no_board');
		}

		// Determine which poll will survive and which polls won't.
		$target_poll = count($this->polls) > 1 ? (int) $_POST['poll'] : (count($this->polls) == 1 ? $this->polls[0] : 0);

		if ($target_poll > 0 && !in_array($target_poll, $this->polls)) {
			ErrorHandler::fatalLang('no_access', false);
		}

		$deleted_polls = empty($target_poll) ? $this->polls : array_diff($this->polls, [$target_poll]);

		// Determine the subject of the newly merged topic - was a custom subject specified?
		if (empty($_POST['subject']) && isset($_POST['custom_subject']) && $_POST['custom_subject'] != '') {
			$target_subject = strtr(Utils::htmlTrim(Utils::htmlspecialchars($_POST['custom_subject'])), ["\r" => '', "\n" => '', "\t" => '']);

			// Keep checking the length.
			if (Utils::entityStrlen($target_subject) > 100) {
				$target_subject = Utils::entitySubstr($target_subject, 0, 100);
			}

			// Nothing left - odd but pick the first topics subject.
			if ($target_subject == '') {
				$target_subject = $this->topic_data[$this->firstTopic]['subject'];
			}
		}
		// A subject was selected from the list.
		elseif (!empty($this->topic_data[(int) $_POST['subject']]['subject'])) {
			$target_subject = $this->topic_data[(int) $_POST['subject']]['subject'];
		}
		// Nothing worked? Just take the subject of the first message.
		else {
			$target_subject = $this->topic_data[$this->firstTopic]['subject'];
		}

		// Get the first and last message and the number of messages....
		$topic_approved = 1;
		$first_msg = 0;

		$request = Db::$db->query(
			'',
			'SELECT approved, MIN(id_msg) AS first_msg, MAX(id_msg) AS last_msg, COUNT(*) AS message_count
			FROM {db_prefix}messages
			WHERE id_topic IN ({array_int:topics})
			GROUP BY approved
			ORDER BY approved DESC',
			[
				'topics' => $this->topics,
			],
		);

		$num_replies = 0;

		while ($row = Db::$db->fetch_assoc($request)) {
			// If this is approved, or is fully unapproved.
			if ($row['approved'] || !empty($first_msg)) {
				$first_msg = $row['first_msg'];
				$last_msg = $row['last_msg'];

				if ($row['approved']) {
					$num_replies = $row['message_count'] - 1;
					$num_unapproved = 0;
				} else {
					$topic_approved = 0;
					$num_replies = 0;
					$num_unapproved = $row['message_count'];
				}
			} else {
				// If this has a lower first_msg then the first post is not approved and hence the number of replies was wrong!
				if ($first_msg > $row['first_msg']) {
					$first_msg = $row['first_msg'];
					$num_replies++;
					$topic_approved = 0;
				}

				$num_unapproved = $row['message_count'];
			}
		}
		Db::$db->free_result($request);

		// Ensure we have a board stat for the target board.
		if (!isset($this->boardTotals[$target_board])) {
			$this->boardTotals[$target_board] = [
				'posts' => 0,
				'topics' => 0,
				'unapproved_posts' => 0,
				'unapproved_topics' => 0,
			];
		}

		// Fix the topic count stuff depending on what the new one counts as.
		$this->boardTotals[$target_board][(!$topic_approved) ? 'unapproved_topics' : 'topics']--;

		$this->boardTotals[$target_board]['unapproved_posts'] -= $num_unapproved;

		$this->boardTotals[$target_board]['posts'] -= $topic_approved ? $num_replies + 1 : $num_replies;

		// Get the member ID of the first and last message.
		$request = Db::$db->query(
			'',
			'SELECT id_member
			FROM {db_prefix}messages
			WHERE id_msg IN ({int:first_msg}, {int:last_msg})
			ORDER BY id_msg
			LIMIT 2',
			[
				'first_msg' => $first_msg,
				'last_msg' => $last_msg,
			],
		);
		list($member_started) = Db::$db->fetch_row($request);
		list($member_updated) = Db::$db->fetch_row($request);
		Db::$db->free_result($request);

		// First and last message are the same, so only row was returned.
		if ($member_updated === null) {
			$member_updated = $member_started;
		}

		// Obtain all the message ids we are going to affect.
		$request = Db::$db->query(
			'',
			'SELECT id_msg
			FROM {db_prefix}messages
			WHERE id_topic IN ({array_int:topic_list})',
			[
				'topic_list' => $this->topics,
			],
		);
		$affected_msgs = Db::$db->fetch_all($request);
		Db::$db->free_result($request);

		// Assign the first topic ID to be the merged topic.
		$id_topic = min($this->topics);

		$deleted_topics = array_diff($this->topics, [$id_topic]);
		$updated_topics = [];

		// Create stub topics out of the remaining topics.
		// We don't want the search index data though (For non-redirect merges).
		if (!isset($_POST['postRedirect'])) {
			Db::$db->query(
				'',
				'DELETE FROM {db_prefix}log_search_subjects
				WHERE id_topic IN ({array_int:deleted_topics})',
				[
					'deleted_topics' => $deleted_topics,
				],
			);
		}

		$posterOptions = [
			'id' => User::$me->id,
			'update_post_count' => false,
		];

		// We only need to do this if we're posting redirection topics...
		if (isset($_POST['postRedirect'])) {
			// Replace tokens with links in the reason.
			$reason_replacements = [
				Lang::$txt['movetopic_auto_topic'] => '[iurl=$quot' . Config::$scripturl . '?topic=' . $id_topic . '.0&quot;]' . $target_subject . '[/iurl]',
			];

			// Should be in the boardwide language.
			if (User::$me->language != Lang::$default) {
				Lang::load('General', Lang::$default);

				// Make sure we catch both languages in the reason.
				$reason_replacements += [
					Lang::$txt['movetopic_auto_topic'] => '[iurl=$quot' . Config::$scripturl . '?topic=' . $id_topic . '.0&quot;]' . $target_subject . '[/iurl]',
				];
			}

			$_POST['reason'] = Utils::htmlspecialchars($_POST['reason'], ENT_QUOTES);
			Msg::preparsecode($_POST['reason'], false, !empty(Config::$modSettings['autoLinkUrls']));

			// Add a URL onto the message.
			$reason = strtr($_POST['reason'], $reason_replacements);

			// Automatically remove this MERGED redirection topic in the future?
			$redirect_expires = !empty($_POST['redirect_expires']) ? ((int) ($_POST['redirect_expires'] * 60) + time()) : 0;

			// Redirect to the MERGED topic from topic list?
			$redirect_topic = isset($_POST['redirect_topic']) ? $id_topic : 0;

			foreach ($deleted_topics as $this_old_topic) {
				$redirect_subject = Lang::getTxt('merged_subject', ['subject' => $this->topic_data[$this_old_topic]['subject']]);

				$msgOptions = [
					'icon' => 'moved',
					'subject' => $redirect_subject,
					'body' => $reason,
					'approved' => 1,
				];

				$topicOptions = [
					'id' => $this_old_topic,
					'is_approved' => true,
					'lock_mode' => 1,
					'board' => $this->topic_data[$this_old_topic]['board'],
					'mark_as_read' => true,
				];

				// So we have to make the post. We need to do *this* here so we don't foul up indexes later
				// and we have to fix them up later once everything else has happened.
				if (Msg::create($msgOptions, $topicOptions, $posterOptions)) {
					$updated_topics[$this_old_topic] = $msgOptions['id'];
				}

				// Update subject search index
				Logging::updateStats('subject', $this_old_topic, $redirect_subject);
			}

			// Restore language strings to normal.
			if (User::$me->language != Lang::$default) {
				Lang::load('General');
			}
		}

		// Grab the response prefix (like 'Re: ') in the default forum language.
		if (!isset(Utils::$context['response_prefix']) && !(Utils::$context['response_prefix'] = CacheApi::get('response_prefix'))) {
			if (Lang::$default === User::$me->language) {
				Utils::$context['response_prefix'] = Lang::$txt['response_prefix'];
			} else {
				Lang::load('General', Lang::$default, false);
				Utils::$context['response_prefix'] = Lang::$txt['response_prefix'];
				Lang::load('General');
			}

			CacheApi::put('response_prefix', Utils::$context['response_prefix'], 600);
		}

		// Change the topic IDs of all messages that will be merged.  Also adjust subjects if 'enforce subject' was checked.
		Db::$db->query(
			'',
			'UPDATE {db_prefix}messages
			SET
				id_topic = {int:id_topic},
				id_board = {int:target_board}' . (empty($_POST['enforce_subject']) ? '' : ',
				subject = {string:subject}') . '
			WHERE id_topic IN ({array_int:topic_list})' . (!empty($updated_topics) ? '
				AND id_msg NOT IN ({array_int:merge_msg})' : ''),
			[
				'topic_list' => $this->topics,
				'id_topic' => $id_topic,
				'merge_msg' => $updated_topics,
				'target_board' => $target_board,
				'subject' => Utils::$context['response_prefix'] . $target_subject,
			],
		);

		// Any reported posts should reflect the new board.
		Db::$db->query(
			'',
			'UPDATE {db_prefix}log_reported
			SET
				id_topic = {int:id_topic},
				id_board = {int:target_board}
			WHERE id_topic IN ({array_int:topics_list})',
			[
				'topics_list' => $this->topics,
				'id_topic' => $id_topic,
				'target_board' => $target_board,
			],
		);

		// Change the subject of the first message...
		Db::$db->query(
			'',
			'UPDATE {db_prefix}messages
			SET subject = {string:target_subject}
			WHERE id_msg = {int:first_msg}',
			[
				'first_msg' => $first_msg,
				'target_subject' => $target_subject,
			],
		);

		// Adjust all calendar events to point to the new topic.
		Db::$db->query(
			'',
			'UPDATE {db_prefix}calendar
			SET
				id_topic = {int:id_topic},
				id_board = {int:target_board}
			WHERE id_topic IN ({array_int:deleted_topics})',
			[
				'deleted_topics' => $deleted_topics,
				'id_topic' => $id_topic,
				'target_board' => $target_board,
			],
		);

		// Merge log topic entries.
		// The unwatch setting comes from the oldest topic
		$request = Db::$db->query(
			'',
			'SELECT id_member, MIN(id_msg) AS new_id_msg, unwatched
			FROM {db_prefix}log_topics
			WHERE id_topic IN ({array_int:topics})
			GROUP BY id_member, unwatched',
			[
				'topics' => $this->topics,
			],
		);

		if (Db::$db->num_rows($request) > 0) {
			$replaceEntries = [];

			while ($row = Db::$db->fetch_assoc($request)) {
				$replaceEntries[] = [$row['id_member'], $id_topic, $row['new_id_msg'], $row['unwatched']];
			}

			Db::$db->insert(
				'replace',
				'{db_prefix}log_topics',
				['id_member' => 'int', 'id_topic' => 'int', 'id_msg' => 'int', 'unwatched' => 'int'],
				$replaceEntries,
				['id_member', 'id_topic'],
			);

			unset($replaceEntries);

			// Get rid of the old log entries.
			Db::$db->query(
				'',
				'DELETE FROM {db_prefix}log_topics
				WHERE id_topic IN ({array_int:deleted_topics})',
				[
					'deleted_topics' => $deleted_topics,
				],
			);
		}
		Db::$db->free_result($request);

		// Merge topic notifications.
		$notifications = isset($_POST['notifications']) && is_array($_POST['notifications']) ? array_intersect($this->topics, $_POST['notifications']) : [];

		if (!empty($notifications)) {
			$request = Db::$db->query(
				'',
				'SELECT id_member, MAX(sent) AS sent
				FROM {db_prefix}log_notify
				WHERE id_topic IN ({array_int:topics_list})
				GROUP BY id_member',
				[
					'topics_list' => $notifications,
				],
			);

			if (Db::$db->num_rows($request) > 0) {
				$replaceEntries = [];

				while ($row = Db::$db->fetch_assoc($request)) {
					$replaceEntries[] = [$row['id_member'], $id_topic, 0, $row['sent']];
				}

				Db::$db->insert(
					'replace',
					'{db_prefix}log_notify',
					['id_member' => 'int', 'id_topic' => 'int', 'id_board' => 'int', 'sent' => 'int'],
					$replaceEntries,
					['id_member', 'id_topic', 'id_board'],
				);

				unset($replaceEntries);

				Db::$db->query(
					'',
					'DELETE FROM {db_prefix}log_topics
					WHERE id_topic IN ({array_int:deleted_topics})',
					[
						'deleted_topics' => $deleted_topics,
					],
				);
			}
			Db::$db->free_result($request);
		}

		// Get rid of the redundant polls.
		if (!empty($deleted_polls)) {
			Db::$db->query(
				'',
				'DELETE FROM {db_prefix}polls
				WHERE id_poll IN ({array_int:deleted_polls})',
				[
					'deleted_polls' => $deleted_polls,
				],
			);

			Db::$db->query(
				'',
				'DELETE FROM {db_prefix}poll_choices
				WHERE id_poll IN ({array_int:deleted_polls})',
				[
					'deleted_polls' => $deleted_polls,
				],
			);

			Db::$db->query(
				'',
				'DELETE FROM {db_prefix}log_polls
				WHERE id_poll IN ({array_int:deleted_polls})',
				[
					'deleted_polls' => $deleted_polls,
				],
			);
		}

		// Cycle through each board...
		foreach ($this->boardTotals as $id_board => $stats) {
			Db::$db->query(
				'',
				'UPDATE {db_prefix}boards
				SET
					num_topics = CASE WHEN {int:topics} > num_topics THEN 0 ELSE num_topics - {int:topics} END,
					unapproved_topics = CASE WHEN {int:unapproved_topics} > unapproved_topics THEN 0 ELSE unapproved_topics - {int:unapproved_topics} END,
					num_posts = CASE WHEN {int:posts} > num_posts THEN 0 ELSE num_posts - {int:posts} END,
					unapproved_posts = CASE WHEN {int:unapproved_posts} > unapproved_posts THEN 0 ELSE unapproved_posts - {int:unapproved_posts} END
				WHERE id_board = {int:id_board}',
				[
					'id_board' => $id_board,
					'topics' => $stats['topics'],
					'unapproved_topics' => $stats['unapproved_topics'],
					'posts' => $stats['posts'],
					'unapproved_posts' => $stats['unapproved_posts'],
				],
			);
		}

		// Determine the board the final topic resides in
		$request = Db::$db->query(
			'',
			'SELECT id_board
			FROM {db_prefix}topics
			WHERE id_topic = {int:id_topic}
			LIMIT 1',
			[
				'id_topic' => $id_topic,
			],
		);
		list($id_board) = Db::$db->fetch_row($request);
		Db::$db->free_result($request);

		// Again, only do this if we're redirecting - otherwise delete
		if (isset($_POST['postRedirect'])) {
			// Having done all that, now make sure we fix the merge/redirect topics upp before we
			// leave here. Specifically: that there are no replies, no unapproved stuff, that the first
			// and last posts are the same and so on and so forth.
			foreach ($updated_topics as $old_topic => $id_msg) {
				Db::$db->query(
					'',
					'UPDATE {db_prefix}topics
					SET id_first_msg = id_last_msg,
						id_member_started = {int:current_user},
						id_member_updated = {int:current_user},
						id_poll = 0,
						approved = 1,
						num_replies = 0,
						unapproved_posts = 0,
						id_redirect_topic = {int:redirect_topic},
						redirect_expires = {int:redirect_expires}
					WHERE id_topic = {int:old_topic}',
					[
						'current_user' => User::$me->id,
						'old_topic' => $old_topic,
						'redirect_topic' => $redirect_topic,
						'redirect_expires' => $redirect_expires,
					],
				);
			}
		}

		// Ensure we don't accidentally delete the poll we want to keep...
		Db::$db->query(
			'',
			'UPDATE {db_prefix}topics
			SET id_poll = 0
			WHERE id_topic IN ({array_int:deleted_topics})',
			[
				'deleted_topics' => $deleted_topics,
			],
		);

		// Delete any remaining data regarding these topics, this is done before changing the properties of the merged topic (else we get duplicate keys)...
		if (!isset($_POST['postRedirect'])) {
			// Remove any remaining info about these topics...
			// We do not need to remove the counts of the deleted topics, as we already removed these.
			Topic::remove($deleted_topics, false, true, false);
		}

		// Assign the properties of the newly merged topic.
		Db::$db->query(
			'',
			'UPDATE {db_prefix}topics
			SET
				id_board = {int:id_board},
				id_member_started = {int:id_member_started},
				id_member_updated = {int:id_member_updated},
				id_first_msg = {int:id_first_msg},
				id_last_msg = {int:id_last_msg},
				id_poll = {int:id_poll},
				num_replies = {int:num_replies},
				unapproved_posts = {int:unapproved_posts},
				num_views = {int:num_views},
				is_sticky = {int:is_sticky},
				approved = {int:approved}
			WHERE id_topic = {int:id_topic}',
			[
				'id_board' => $target_board,
				'is_sticky' => $this->is_sticky,
				'approved' => $topic_approved,
				'id_topic' => $id_topic,
				'id_member_started' => $member_started,
				'id_member_updated' => $member_updated,
				'id_first_msg' => $first_msg,
				'id_last_msg' => $last_msg,
				'id_poll' => $target_poll,
				'num_replies' => $num_replies,
				'unapproved_posts' => $num_unapproved,
				'num_views' => $this->num_views,
			],
		);

		// Update all the statistics.
		Logging::updateStats('topic');
		Logging::updateStats('subject', $id_topic, $target_subject);
		Msg::updateLastMessages($this->boards);

		Logging::logAction('merge', ['topic' => $id_topic, 'board' => $id_board]);

		// Notify people that these topics have been merged?
		Mail::sendNotifications($id_topic, 'merge');

		// If there's a search index that needs updating, update it...
		/** @var \SMF\Search\SearchApiInterface $searchAPI */
		$searchAPI = SearchApi::load();

		if (is_callable([$searchAPI, 'topicMerge'])) {
			$searchAPI->topicMerge($id_topic, $this->topics, $affected_msgs, empty($_POST['enforce_subject']) ? null : Utils::$context['response_prefix'] . $target_subject);
		}

		// Merging is the sort of thing an external CMS might want to know about
		$merged_topic = [
			'id_board' => $target_board,
			'is_sticky' => $this->is_sticky,
			'approved' => $topic_approved,
			'id_topic' => $id_topic,
			'id_member_started' => $member_started,
			'id_member_updated' => $member_updated,
			'id_first_msg' => $first_msg,
			'id_last_msg' => $last_msg,
			'id_poll' => $target_poll,
			'num_replies' => $num_replies,
			'unapproved_posts' => $num_unapproved,
			'num_views' => $this->num_views,
			'subject' => $target_subject,
		];

		IntegrationHook::call('integrate_merge_topic', [$merged_topic, $updated_topics, $deleted_topics, $deleted_polls]);

		// Send them to the all done page.
		Utils::redirectexit('action=mergetopics;sa=done;to=' . $id_topic . ';targetboard=' . $target_board);
	}

	/**
	 * Shows a 'merge completed' screen.
	 *
	 * - Accessed via ?action=mergetopics;sa=done.
	 * - Uses 'merge_done' sub template of the SplitTopics template.
	 */
	public function done(): void
	{
		// Make sure the template knows everything...
		Utils::$context['target_board'] = (int) $_GET['targetboard'];
		Utils::$context['target_topic'] = (int) $_GET['to'];

		Utils::$context['page_title'] = Lang::$txt['merge'];
		Utils::$context['sub_template'] = 'merge_done';
	}

	/***********************
	 * Public static methods
	 ***********************/

	/**
	 * Initiates a merge of the specified topics.
	 *
	 * Called from SMF\MessageIndex::QuickModeration().
	 *
	 * @param array $topics The IDs of the topics to merge
	 */
	public static function initiate(array $topics = []): void
	{
		self::load();
		self::$obj->subaction = 'options';
		self::$obj->topics = array_map('intval', $topics);
		self::$obj->execute();
	}

<<<<<<< HEAD
=======
	/**
	 * Backward compatibility wrapper for the options and/or merge sub-actions.
	 * (The old procedural function with this name did both.)
	 *
	 * @param array $topics The IDs of the topics to merge
	 */
	public static function mergeExecute(array $topics = []): void
	{
		self::load();
		self::$obj->subaction = !empty($_GET['sa']) && $_GET['sa'] === 'merge' ? 'merge' : 'options';
		self::$obj->topics = array_map('intval', $topics);
		self::$obj->execute();
	}

	/**
	 * Builds a routing path based on URL query parameters.
	 *
	 * @param array $params URL query parameters.
	 * @return array Contains two elements: ['route' => [], 'params' => []].
	 *    The 'route' element contains the routing path. The 'params' element
	 *    contains any $params that weren't incorporated into the route.
	 */
	public static function buildRoute(array $params): array
	{
		// This action gets unhappy with any routing more complex than just this.
		$route[] = $params['action'];
		unset($params['action']);

		return ['route' => $route, 'params' => $params];
	}

	/**
	 * Parses a route to get URL query parameters.
	 *
	 * @param array $route Array of routing path components.
	 * @param array $params Any existing URL query parameters.
	 * @return array URL query parameters
	 */
	public static function parseRoute(array $route, array $params = []): array
	{
		$params['action'] = array_shift($route);

		return $params;
	}

>>>>>>> 58cba676
	/******************
	 * Internal methods
	 ******************/

	/**
	 * Constructor. Protected to force instantiation via self::load().
	 */
	protected function __construct()
	{
		// The 'merge' sub-action used to be called 'execute'.
		if (!empty($_GET['sa']) && $_GET['sa'] === 'execute') {
			$_GET['sa'] = 'merge';
			$_REQUEST['sa'] = 'merge';
		}

		if (!empty($_GET['sa']) && isset(self::$subactions[$_GET['sa']])) {
			$this->subaction = $_GET['sa'];
		}
	}

	/**
	 * Sets up some stuff needed for both $this->options() and $this->merge().
	 */
	protected function initOptionsAndMerge(): void
	{
		// Check the session.
		User::$me->checkSession('request');

		$this->getTopics();

		// There's nothing to merge with just one topic...
		if (empty($this->topics) || !is_array($this->topics) || count($this->topics) == 1) {
			ErrorHandler::fatalLang('merge_need_more_topics');
		}

		// Make sure every topic is numeric, or some nasty things could be done with the DB.
		$this->topics = array_map('intval', $this->topics);

		// Joy of all joys, make sure they're not messing about with unapproved topics they can't see :P
		if (Config::$modSettings['postmod_active']) {
			$this->can_approve_boards = User::$me->boardsAllowedTo('approve_posts');
		}

		$this->getTopicData();

		Utils::$context['is_approved'] = &$this->approved;

		// If we didn't get any topics then they've been messing with unapproved stuff.
		if (empty($this->topic_data)) {
			ErrorHandler::fatalLang('no_topic_id');
		}

		if (isset($_POST['postRedirect']) && !empty($this->lowestTopicBoard)) {
			$this->boardTotals[$this->lowestTopicBoard]['topics']++;
		}

		// Will this be approved?
		$this->approved = $this->topic_data[$this->firstTopic]['approved'];

		$this->boards = array_values(array_unique($this->boards));

		if (!empty($this->topics)) {
			User::$me->isAllowedTo('merge_any', $this->boards);
			Theme::loadTemplate('MoveTopic');
		}

		$this->getMergeBoards();
	}

	/**
	 * Sets the value of $this->topics.
	 */
	protected function getTopics(): void
	{
		// Already set.
		if (count($this->topics) > 1) {
			return;
		}

		// Handle URLs from MergeIndex.
		if (!empty($_GET['from']) && !empty($_GET['to'])) {
			$this->topics = [(int) $_GET['from'], (int) $_GET['to']];
		}

		// If we came from a form, the topic IDs came by post.
		if (!empty($_REQUEST['topics']) && is_array($_REQUEST['topics'])) {
			$this->topics = (array) $_REQUEST['topics'];
		}
	}

	/**
	 * Gets info about the topics and polls that will be merged.
	 */
	protected function getTopicData(): void
	{
		$request = Db::$db->query(
			'',
			'SELECT
				t.id_topic, t.id_board, t.id_poll, t.num_views, t.is_sticky, t.approved, t.num_replies, t.unapproved_posts, t.id_redirect_topic,
				m1.subject, m1.poster_time AS time_started, COALESCE(mem1.id_member, 0) AS id_member_started, COALESCE(mem1.real_name, m1.poster_name) AS name_started,
				m2.poster_time AS time_updated, COALESCE(mem2.id_member, 0) AS id_member_updated, COALESCE(mem2.real_name, m2.poster_name) AS name_updated
			FROM {db_prefix}topics AS t
				INNER JOIN {db_prefix}messages AS m1 ON (m1.id_msg = t.id_first_msg)
				INNER JOIN {db_prefix}messages AS m2 ON (m2.id_msg = t.id_last_msg)
				LEFT JOIN {db_prefix}members AS mem1 ON (mem1.id_member = m1.id_member)
				LEFT JOIN {db_prefix}members AS mem2 ON (mem2.id_member = m2.id_member)
			WHERE t.id_topic IN ({array_int:topic_list})
			ORDER BY t.id_first_msg
			LIMIT {int:limit}',
			[
				'topic_list' => $this->topics,
				'limit' => count($this->topics),
			],
		);

		if (Db::$db->num_rows($request) < 2) {
			ErrorHandler::fatalLang('no_topic_id');
		}

		while ($row = Db::$db->fetch_assoc($request)) {
			// Sorry, redirection topics can't be merged
			if (!empty($row['id_redirect_topic'])) {
				ErrorHandler::fatalLang('cannot_merge_redirect', false);
			}

			// Make a note for the board counts...
			if (!isset($this->boardTotals[$row['id_board']])) {
				$this->boardTotals[$row['id_board']] = [
					'posts' => 0,
					'topics' => 0,
					'unapproved_posts' => 0,
					'unapproved_topics' => 0,
				];
			}

			// We can't see unapproved topics here?
			if (Config::$modSettings['postmod_active'] && !$row['approved'] && $this->can_approve_boards != [0] && in_array($row['id_board'], $this->can_approve_boards)) {
				// If we can't see it, we should not merge it and not adjust counts! Instead skip it.
				unset($this->topics[$row['id_topic']]);

				continue;
			}

			if (!$row['approved']) {
				$this->boardTotals[$row['id_board']]['unapproved_topics']++;
			} else {
				$this->boardTotals[$row['id_board']]['topics']++;
			}

			$this->boardTotals[$row['id_board']]['unapproved_posts'] += $row['unapproved_posts'];
			$this->boardTotals[$row['id_board']]['posts'] += (int) $row['num_replies'] + ($row['approved'] ? 1 : 0);

			// In the case of making a redirect, the topic count goes up by one due to the redirect topic.
			if (isset($_POST['postRedirect'])) {
				$this->boardTotals[$row['id_board']]['topics']--;
			}

			$this->topic_data[(int) $row['id_topic']] = [
				'id' => (int) $row['id_topic'],
				'board' => (int) $row['id_board'],
				'poll' => (int) $row['id_poll'],
				'num_views' => (int) $row['num_views'],
				'subject' => $row['subject'],
				'started' => [
					'time' => Time::create('@' . $row['time_started'])->format(),
					'timestamp' => (int) $row['time_started'],
					'href' => empty($row['id_member_started']) ? '' : Config::$scripturl . '?action=profile;u=' . $row['id_member_started'],
					'link' => empty($row['id_member_started']) ? $row['name_started'] : '<a href="' . Config::$scripturl . '?action=profile;u=' . $row['id_member_started'] . '">' . $row['name_started'] . '</a>',
				],
				'updated' => [
					'time' => Time::create('@' . $row['time_updated'])->format(),
					'timestamp' => (int) $row['time_updated'],
					'href' => empty($row['id_member_updated']) ? '' : Config::$scripturl . '?action=profile;u=' . $row['id_member_updated'],
					'link' => empty($row['id_member_updated']) ? $row['name_updated'] : '<a href="' . Config::$scripturl . '?action=profile;u=' . $row['id_member_updated'] . '">' . $row['name_updated'] . '</a>',
				],
				'approved' => (int) $row['approved'],
			];

			$this->num_views += (int) $row['num_views'];
			$this->boards[] = (int) $row['id_board'];

			// If there's no poll, id_poll == 0...
			if ($row['id_poll'] > 0) {
				$this->polls[] = (int) $row['id_poll'];
			}

			// Store the id_topic with the lowest id_first_msg.
			if (empty($this->firstTopic)) {
				$this->firstTopic = (int) $row['id_topic'];
			}

			// Lowest topic id gets selected as surviving topic id. We need to store this board so we can adjust the topic count (This one will not have a redirect topic)
			if ((int) $row['id_topic'] < $this->lowestTopicId || empty($this->lowestTopicId)) {
				$this->lowestTopicId = (int) $row['id_topic'];
				$this->lowestTopicBoard = (int) $row['id_board'];
			}

			$this->is_sticky = max($this->is_sticky, (int) $row['is_sticky']);
		}
		Db::$db->free_result($request);
	}

	/**
	 * Gets the boards in which the user is allowed to merge topics.
	 */
	protected function getMergeBoards(): void
	{
		$this->merge_boards = User::$me->boardsAllowedTo('merge_any');

		if (empty($this->merge_boards)) {
			ErrorHandler::fatalLang('cannot_merge_any', 'user');
		}

		// Make sure they can see all boards....
		$request = Db::$db->query(
			'',
			'SELECT b.id_board
			FROM {db_prefix}boards AS b
			WHERE b.id_board IN ({array_int:boards})
				AND {query_see_board}' . (!in_array(0, $this->merge_boards) ? '
				AND b.id_board IN ({array_int:merge_boards})' : '') . '
			LIMIT {int:limit}',
			[
				'boards' => $this->boards,
				'merge_boards' => $this->merge_boards,
				'limit' => count($this->boards),
			],
		);

		// If the number of boards that's in the output isn't exactly the same as we've put in there, you're in trouble.
		if (Db::$db->num_rows($request) != count($this->boards)) {
			ErrorHandler::fatalLang('no_board');
		}

		Db::$db->free_result($request);
	}
}

?><|MERGE_RESOLUTION|>--- conflicted
+++ resolved
@@ -1033,22 +1033,6 @@
 		self::$obj->execute();
 	}
 
-<<<<<<< HEAD
-=======
-	/**
-	 * Backward compatibility wrapper for the options and/or merge sub-actions.
-	 * (The old procedural function with this name did both.)
-	 *
-	 * @param array $topics The IDs of the topics to merge
-	 */
-	public static function mergeExecute(array $topics = []): void
-	{
-		self::load();
-		self::$obj->subaction = !empty($_GET['sa']) && $_GET['sa'] === 'merge' ? 'merge' : 'options';
-		self::$obj->topics = array_map('intval', $topics);
-		self::$obj->execute();
-	}
-
 	/**
 	 * Builds a routing path based on URL query parameters.
 	 *
@@ -1080,7 +1064,6 @@
 		return $params;
 	}
 
->>>>>>> 58cba676
 	/******************
 	 * Internal methods
 	 ******************/
