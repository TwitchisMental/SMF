<?php

/**
 * Simple Machines Forum (SMF)
 *
 * @package SMF
 * @author Simple Machines https://www.simplemachines.org
 * @copyright 2025 Simple Machines and individual contributors
 * @license https://www.simplemachines.org/about/smf/license.php BSD
 *
 * @version 3.0 Alpha 2
 */

declare(strict_types=1);

namespace SMF\Actions\Profile;

use SMF\ActionInterface;
use SMF\ActionTrait;
use SMF\Config;
use SMF\Db\DatabaseApi as Db;
use SMF\ErrorHandler;
use SMF\IntegrationHook;
use SMF\Lang;
use SMF\Menu;
use SMF\OutputTypeInterface;
use SMF\OutputTypes;
use SMF\Profile;
use SMF\Routable;
use SMF\Sapi;
use SMF\Security;
use SMF\SecurityToken;
use SMF\Slug;
use SMF\Theme;
use SMF\User;
use SMF\Utils;

/**
 * This class has the primary job of showing and editing people's profiles.
 * It also allows the user to change some of their or another's preferences,
 * and such things.
 */
class Main implements ActionInterface, Routable
{
	use ActionTrait;

	/*******************
	 * Public properties
	 *******************/

	/**
	 * @var array
	 *
	 * Defines the menu structure for the profile area.
	 * See {@link Menu.php Menu.php} for details!
	 *
	 * The values of all 'title' and 'label' elements are Lang::$txt keys, and
	 * will be replaced at runtime with the values of those Lang::$txt strings.
	 *
	 * Occurrences of '{scripturl}' and '{boardurl}' in value strings will be
	 * replaced at runtime with the values of Config::$scripturl and
	 * Config::$boardurl.
	 *
	 * Occurrences of '{session_var}' and '{session_id}' in value strings will
	 * be replaced at runtime with the values of Utils::$context['session_var']
	 * and Utils::$context['session_id'].
	 *
	 * In this default definition, all parts of the menu are set as enabled.
	 * At runtime, however, various parts may be turned on or off depending on
	 * the forum's saved settings.
	 *
	 * We start by defining the permission required. Then SMF takes this and
	 * turns it into the relevant context ;)
	 *
	 * Possible fields:
	 *
	 *   For Sections:
	 *
	 *     string $title:       Section title.
	 *
	 *     array $areas:        Array of areas within this section.
	 *
	 * 	For Areas:
	 *
	 *     string $label:       Text string that will be used to show the area
	 *                          in the menu.
	 *
	 *     string $file:        Optional text string that may contain a file
	 *                          name that's needed for inclusion in order to
	 *                          display the area properly.
	 *
	 *     string $custom_url:  Optional href for area.
	 *
	 *     string $function:    Function to execute for this section.
	 *
	 *     string $class        If your function is a method, set the class
	 *                          field with your class's name and SMF will create
	 *                          a new instance for it.
	 *
	 *     bool $enabled:       Should area be shown?
	 *
	 *     string $sc:          Session check validation to do on save. Without
	 *                          this save will get unset.
	 *
	 *     bool $hidden:        Does this not actually appear on the menu?
	 *
	 *     bool $password:      Whether to require the user's password in order
	 *                          to save the data in the area.
	 *
	 *     array $subsections:  Array of subsections, in order of appearance.
	 *
	 *     array $permission:   Array of permissions to determine who can access
	 *                          this area. Should contain arrays $own and $any.
	 */
	public array $profile_areas = [
		'info' => [
			'title' => 'profileInfo',
			'areas' => [
				'summary' => [
					'label' => 'summary',
					'function' => __NAMESPACE__ . '\\Summary::call',
					'sub_template' => 'summary',
					'icon' => 'administration',
					'permission' => [
						'own' => 'is_not_guest',
						'any' => 'profile_view',
					],
				],
				'popup' => [
					'function' => __NAMESPACE__ . '\\Popup::call',
					'sub_template' => 'profile_popup',
					'permission' => [
						'own' => 'is_not_guest',
						'any' => [],
					],
					'select' => 'summary',
				],
				'alerts_popup' => [
					'function' => __NAMESPACE__ . '\\AlertsPopup::call',
					'sub_template' => 'alerts_popup',
					'permission' => [
						'own' => 'is_not_guest',
						'any' => [],
					],
					'select' => 'summary',
				],
				'statistics' => [
					'label' => 'statPanel',
					'function' => __NAMESPACE__ . '\\StatPanel::call',
					'sub_template' => 'statPanel',
					'icon' => 'stats',
					'permission' => [
						'own' => 'is_not_guest',
						'any' => 'profile_view',
					],
				],
				'showposts' => [
					'label' => 'showPosts',
					'function' => __NAMESPACE__ . '\\ShowPosts::call',
					'sub_template' => 'showPosts',
					'icon' => 'posts',
					'subsections' => [
						'messages' => [
							'label' => 'showMessages',
							'permission' => ['is_not_guest', 'profile_view'],
						],
						'topics' => [
							'label' => 'showTopics',
							'permission' => ['is_not_guest', 'profile_view'],
						],
						'unwatchedtopics' => [
							'label' => 'showUnwatched',
							'permission' => ['is_not_guest', 'profile_view'],
							'enabled' => true,
						],
						'attach' => [
							'label' => 'showAttachments',
							'permission' => ['is_not_guest', 'profile_view'],
						],
					],
					'permission' => [
						'own' => 'is_not_guest',
						'any' => 'profile_view',
					],
				],
				'showdrafts' => [
					'label' => 'drafts_show',
					'function' => 'SMF\\Draft::showInProfile',
					'icon' => 'drafts',
					'enabled' => true,
					'permission' => [
						'own' => 'is_not_guest',
						'any' => [],
					],
				],
				'showalerts' => [
					'label' => 'alerts_show',
					'function' => __NAMESPACE__ . '\\ShowAlerts::call',
					'sub_template' => 'showAlerts',
					'icon' => 'alerts',
					'permission' => [
						'own' => 'is_not_guest',
						'any' => [],
					],
				],
				'permissions' => [
					'label' => 'showPermissions',
					'function' => __NAMESPACE__ . '\\ShowPermissions::call',
					'sub_template' => 'showPermissions',
					'icon' => 'permissions',
					'permission' => [
						'own' => 'manage_permissions',
						'any' => 'manage_permissions',
					],
				],
				'tracking' => [
					'label' => 'trackUser',
					'function' => __NAMESPACE__ . '\\Tracking::call',
					'sub_template' => 'tracking',
					'icon' => 'logs',
					'subsections' => [
						'activity' => [
							'label' => 'trackActivity',
							'permission' => 'moderate_forum',
						],
						'ip' => [
							'label' => 'trackIP',
							'permission' => 'moderate_forum',
						],
						'edits' => [
							'label' => 'trackEdits',
							'permission' => 'moderate_forum',
							'enabled' => true,
						],
						'groupreq' => [
							'label' => 'trackGroupRequests',
							'permission' => 'approve_group_requests',
							'enabled' => true,
						],
						'logins' => [
							'label' => 'trackLogins',
							'permission' => 'moderate_forum',
							'enabled' => true,
						],
					],
					'permission' => [
						'own' => ['moderate_forum', 'approve_group_requests'],
						'any' => ['moderate_forum', 'approve_group_requests'],
					],
				],
				'viewwarning' => [
					'label' => 'profile_view_warnings',
					'function' => __NAMESPACE__ . '\\ViewWarning::call',
					'sub_template' => 'viewWarning',
					'icon' => 'warning',
					'enabled' => true,
					'permission' => [
						'own' => ['view_warning_own', 'view_warning_any', 'issue_warning', 'moderate_forum'],
						'any' => ['view_warning_any', 'issue_warning', 'moderate_forum'],
					],
				],
			],
		],
		'edit_profile' => [
			'title' => 'forumprofile',
			'areas' => [
				'account' => [
					'label' => 'account',
					'function' => __NAMESPACE__ . '\\Account::call',
					'sub_template' => 'edit_options',
					'icon' => 'maintain',
					'enabled' => true,
					'sc' => 'post',
					'token' => 'profile-ac%u',
					'password' => true,
					'permission' => [
						'own' => ['profile_identity_any', 'profile_identity_own', 'profile_password_any', 'profile_password_own', 'manage_membergroups'],
						'any' => ['profile_identity_any', 'profile_password_any', 'manage_membergroups'],
					],
				],
				'tfasetup' => [
					'label' => 'account',
					'function' => __NAMESPACE__ . '\\TFASetup::call',
					'sub_template' => 'tfasetup',
					'token' => 'profile-tfa%u',
					'enabled' => true,
					'hidden' => true,
					'select' => 'account',
					'permission' => [
						'own' => ['profile_password_own'],
						'any' => ['profile_password_any'],
					],
				],
				'tfadisable' => [
					'label' => 'account',
					'function' => __NAMESPACE__ . '\\TFADisable::call',
					'sub_template' => 'tfadisable',
					'token' => 'profile-tfa%u',
					'sc' => 'post',
					'password' => true,
					'enabled' => true,
					'hidden' => true,
					'select' => 'account',
					'permission' => [
						'own' => ['profile_password_own'],
						'any' => ['profile_password_any'],
					],
				],
				'forumprofile' => [
					'label' => 'forumprofile',
					'function' => __NAMESPACE__ . '\\ForumProfile::call',
					'sub_template' => 'edit_options',
					'icon' => 'members',
					'sc' => 'post',
					'token' => 'profile-fp%u',
					'permission' => [
						'own' => ['profile_forum_any', 'profile_forum_own'],
						'any' => ['profile_forum_any'],
					],
				],
				'theme' => [
					'label' => 'theme',
					'function' => __NAMESPACE__ . '\\ThemeOptions::call',
					'sub_template' => 'edit_options',
					'icon' => 'features',
					'sc' => 'post',
					'token' => 'profile-th%u',
					'permission' => [
						'own' => ['profile_extra_any', 'profile_extra_own'],
						'any' => ['profile_extra_any'],
					],
				],
				'notification' => [
					'label' => 'notification',
					'function' => __NAMESPACE__ . '\\Notification::call',
					'sub_template' => 'notification',
					'icon' => 'alerts',
					'sc' => 'post',
					// 'token' => 'profile-nt%u', This is not checked here. We do it in the function itself - but if it was checked, this is what it'd be.
					'subsections' => [
						'alerts' => [
							'label' => 'alert_prefs',
							'permission' => ['is_not_guest', 'profile_extra_any'],
						],
						'topics' => [
							'label' => 'watched_topics',
							'permission' => ['is_not_guest', 'profile_extra_any'],
						],
						'boards' => [
							'label' => 'watched_boards',
							'permission' => ['is_not_guest', 'profile_extra_any'],
						],
					],
					'permission' => [
						'own' => ['is_not_guest'],
						'any' => ['profile_extra_any'], // If you change this, update it in the functions themselves; we delegate all saving checks there.
					],
				],
				'ignoreboards' => [
					'label' => 'ignoreboards',
					'function' => __NAMESPACE__ . '\\IgnoreBoards::call',
					'sub_template' => 'ignoreboards',
					'icon' => 'boards',
					'enabled' => true,
					'sc' => 'post',
					'token' => 'profile-ib%u',
					'permission' => [
						'own' => ['profile_extra_any', 'profile_extra_own'],
						'any' => ['profile_extra_any'],
					],
				],
				'lists' => [
					'label' => 'editBuddyIgnoreLists',
					'function' => __NAMESPACE__ . '\\BuddyIgnoreLists::call',
					'sub_template' => 'editBuddyIgnoreLists',
					'icon' => 'frenemy',
					'enabled' => true,
					'sc' => 'post',
					'subsections' => [
						'buddies' => [
							'label' => 'editBuddies',
						],
						'ignore' => [
							'label' => 'editIgnoreList',
						],
					],
					'permission' => [
						'own' => ['profile_extra_any', 'profile_extra_own'],
						'any' => [],
					],
				],
				'groupmembership' => [
					'label' => 'groupmembership',
					'function' => __NAMESPACE__ . '\\GroupMembership::call',
					'sub_template' => 'groupMembership',
					'icon' => 'people',
					'enabled' => true,
					'sc' => 'request',
					'token' => 'profile-gm%u',
					'token_type' => 'request',
					'permission' => [
						'own' => ['is_not_guest'],
						'any' => ['manage_membergroups'],
					],
				],
			],
		],
		'profile_action' => [
			'title' => 'profileAction',
			'areas' => [
				'sendpm' => [
					'label' => 'profileSendIm',
					'custom_url' => '{scripturl}?action=pm;sa=send',
					'icon' => 'personal_message',
					'enabled' => true,
					'permission' => [
						'own' => [],
						'any' => ['pm_send'],
					],
				],
				'report' => [
					'label' => 'report_profile',
					'custom_url' => '{scripturl}?action=reporttm;{session_var}={session_id}',
					'icon' => 'warning',
					'enabled' => true,
					'permission' => [
						'own' => [],
						'any' => ['report_user'],
					],
				],
				'issuewarning' => [
					'label' => 'profile_issue_warning',
					'function' => __NAMESPACE__ . '\\IssueWarning::call',
					'sub_template' => 'issueWarning',
					'icon' => 'warning',
					'token' => 'profile-iw%u',
					'enabled' => true,
					'permission' => [
						'own' => [],
						'any' => ['issue_warning'],
					],
				],
				'banuser' => [
					'label' => 'profileBanUser',
					'custom_url' => '{scripturl}?action=admin;area=ban;sa=add',
					'icon' => 'ban',
					'enabled' => true,
					'permission' => [
						'own' => [],
						'any' => ['manage_bans'],
					],
				],
				'subscriptions' => [
					'label' => 'subscriptions',
					'function' => __NAMESPACE__ . '\\PaidSubs::call',
					'icon' => 'paid',
					'enabled' => true,
					'permission' => [
						'own' => ['is_not_guest'],
						'any' => ['moderate_forum'],
					],
				],
				'getprofiledata' => [
					'label' => 'export_profile_data',
					'function' => __NAMESPACE__ . '\\Export::call',
					'sub_template' => 'export_profile_data',
					'icon' => 'packages',
					// 'token' => 'profile-ex%u', // This is not checked here. We do it in the function itself - but if it was checked, this is what it'd be.
					'permission' => [
						'own' => ['profile_view_own'],
						'any' => ['moderate_forum'],
					],
				],
				'download' => [
					'label' => 'export_profile_data',
					'function' => __NAMESPACE__ . '\\ExportDownload::call',
					'sub_template' => 'download_export_file',
					'icon' => 'packages',
					'hidden' => true,
					'select' => 'getprofiledata',
					'permission' => [
						'own' => ['profile_view_own'],
						'any' => ['moderate_forum'],
					],
				],
				'dlattach' => [
					'label' => 'export_profile_data',
					'function' => __NAMESPACE__ . '\\ExportAttachment::call',
					'sub_template' => 'export_attachment',
					'icon' => 'packages',
					'hidden' => true,
					'select' => 'getprofiledata',
					'permission' => [
						'own' => ['profile_view_own'],
						'any' => [],
					],
				],
				'deleteaccount' => [
					'label' => 'deleteAccount',
					'function' => __NAMESPACE__ . '\\Delete::call',
					'sub_template' => 'deleteAccount',
					'icon' => 'members_delete',
					'sc' => 'post',
					'token' => 'profile-da%u',
					'password' => true,
					'permission' => [
						'own' => ['profile_remove_any', 'profile_remove_own'],
						'any' => ['profile_remove_any'],
					],
				],
				'activateaccount' => [
					'file' => 'Profile-Actions.php',
					'function' => 'activateAccount',
					'icon' => 'regcenter',
					'sc' => 'get',
					'token' => 'profile-aa%u',
					'token_type' => 'get',
					'permission' => [
						'own' => [],
						'any' => ['moderate_forum'],
					],
				],
				// A logout link just for the popup menu.
				'logout' => [
					'label' => 'logout',
					'custom_url' => '{scripturl}?action=logout;{session_var}={session_id}',
					'icon' => 'logout',
					'enabled' => true,
					'permission' => [
						'own' => ['is_not_guest'],
						'any' => [],
					],
				],
			],
		],
	];

	/**
	 * @var bool
	 *
	 * Whether a password check is required to save changes to the current
	 * profile area.
	 */
	public bool $check_password;

	/****************
	 * Public methods
	 ****************/

	public function canBeLogged(): bool
	{
		return isset($_GET['area']) && !in_array($_GET['area'], ['popup', 'alerts_popup', 'download', 'dlattach']);
	}

	public function isSimpleAction(): bool
	{
		return isset($_GET['area']) && in_array($_GET['area'], ['popup', 'alerts_popup']);
	}

	public function getOutputType(): OutputTypeInterface
	{
		return isset($_GET['area']) && in_array($_GET['area'], ['popup', 'alerts_popup']) ? new OutputTypes\Xml() : new OutputTypes\Html();
	}

	public function isAgreementAction(): bool
	{
		return isset($_GET['area']) && ($_GET['area'] == 'popup' || $_GET['area'] == 'alerts_popup');
	}

	/**
	 * Dispatcher to whichever sub-action method is necessary.
	 */
	public function execute(): void
	{
		// Is there an updated message to show?
		if (isset($_GET['updated'])) {
			Utils::$context['profile_updated'] = Lang::$txt['profile_updated_own'];
		}

		$menu = $this->createMenu();

		$this->securityChecks();

		// File to include?
		if (!empty($menu->include_data['file'])) {
			require_once Config::$sourcedir . '/' . $menu->include_data['file'];
		}

		// Build the link tree.
		Utils::$context['linktree'][] = [
			'url' => Config::$scripturl . '?action=profile' . (Profile::$member->id != User::$me->id ? ';u=' . Profile::$member->id : ''),
			'name' => Lang::getTxt('profile_of_username', Profile::$member->formatted),
		];

		if (!empty($menu->include_data['label'])) {
			Utils::$context['linktree'][] = [
				'url' => Config::$scripturl . '?action=profile' . (Profile::$member->id != User::$me->id ? ';u=' . Profile::$member->id : '') . ';area=' . $menu->current_area,
				'name' => $menu->include_data['label'],
			];
		}

		if (!empty($menu->current_subsection) && $menu->include_data['subsections'][$menu->current_subsection]['label'] != $menu->include_data['label']) {
			Utils::$context['linktree'][] = [
				'url' => Config::$scripturl . '?action=profile' . (Profile::$member->id != User::$me->id ? ';u=' . Profile::$member->id : '') . ';area=' . $menu->current_area . ';sa=' . $menu->current_subsection,
				'name' => $menu->include_data['subsections'][$menu->current_subsection]['label'],
			];
		}

		// Set the template for this area and add the profile layer.
		Utils::$context['sub_template'] = $menu->include_data['sub_template'] ?? $menu->include_data['function'];

		Utils::$context['template_layers'][] = 'profile';

		Theme::loadJavaScriptFile('profile.js', ['defer' => false, 'minimize' => true], 'smf_profile');

		// Right - are we saving - if so let's save the old data first.
		if (Utils::$context['completed_save']) {
			// Clean up the POST variables.
			$_POST = Utils::htmlTrimRecursive($_POST);
			$_POST = Utils::htmlspecialcharsRecursive($_POST);
			Profile::$member->post_sanitized = true;

			if ($this->check_password) {
				// Check to ensure we're forcing SSL for authentication
				if (!empty(Config::$modSettings['force_ssl']) && empty(Config::$maintenance) && !Sapi::httpsOn()) {
					ErrorHandler::fatalLang('login_ssl_required', false);
				}

				$password = $_POST['oldpasswrd'] ?? '';

				// You didn't even enter a password!
				if (trim($password) == '') {
					Profile::$member->save_errors[] = 'no_password';
				}

				// Since the password got modified due to all the $_POST cleaning, lets undo it so we can get the correct password
				$password = Utils::htmlspecialcharsDecode($password);

				// Does the integration want to check passwords?
				$good_password = in_array(true, IntegrationHook::call('integrate_verify_password', [Profile::$member->username, $password, false]), true);

				// Bad password!!!
				if (!$good_password && !Security::hashVerifyPassword(Profile::$member->username, $password, Profile::$member->passwd)) {
					Profile::$member->save_errors[] = 'bad_password';
				}

				// Warn other elements not to jump the gun and do custom changes!
				if (in_array('bad_password', Profile::$member->save_errors)) {
					Utils::$context['password_auth_failed'] = true;
				}
			}

			// Change the IP address in the database.
			if (User::$me->is_owner && ($_REQUEST['area'] ?? null) != 'tfasetup') {
				Profile::$member->new_data['member_ip'] = User::$me->ip;
			}

			// Now call the sub-action function...
			if ($menu->current_area == 'activateaccount') {
				if (empty(Profile::$member->save_errors)) {
					Activate::call();
					Utils::redirectexit('action=profile;u=' . Profile::$member->id . ';area=summary');
				}
			} elseif ($menu->current_area == 'deleteaccount') {
				if (empty(Profile::$member->save_errors)) {
					Delete::call();
					Utils::redirectexit();
				}
			} elseif (empty(Profile::$member->save_errors)) {
				if (($_REQUEST['area'] ?? null) == 'tfadisable') {
					// Already checked the password, token, permissions, and session.
					Profile::$member->new_data += [
						'tfa_secret' => '',
						'tfa_backup' => '',
					];
				}

				if ($menu->current_area == 'groupmembership') {
					$gm_action = GroupMembership::load();
					$gm_action->execute();
					$msg = $gm_action->change_type;
				}

				$force_redirect = !in_array($menu->current_area, ['account', 'forumprofile', 'theme']);

				Profile::$member->save();
			}
		}

		// Have some errors for some reason?
		if (!empty(Profile::$member->save_errors)) {
			// Set all the errors so the template knows what went wrong.
			foreach (Profile::$member->save_errors as $error_type) {
				Utils::$context['modify_error'][$error_type] = true;
			}
		}
		// If it's you or it's forced then we should redirect upon save.
		elseif ((!empty(Profile::$member->new_data) && User::$me->is_owner && !Utils::$context['do_preview']) || !empty($force_redirect)) {
			Utils::redirectexit('action=profile' . (User::$me->is_owner ? '' : ';u=' . Profile::$member->id) . ';area=' . $menu->current_area . (!empty($msg) ? ';msg=' . $msg : ';updated'));
		}

		// Get the right callable.
		$call = Utils::getCallable($menu->include_data['function']);

		// Is it valid?
		if (!empty($call)) {
			call_user_func($call, Profile::$member->id);
		}

		// Set the page title if it's not already set...
		if (!isset(Utils::$context['page_title'])) {
			Utils::$context['page_title'] = trim(Lang::getTxt('profile_page_title', ['current_area' => Lang::getTxt($menu->current_area)]), " \n\r\t\v\x00-");
		}
	}

<<<<<<< HEAD
=======
	/***********************
	 * Public static methods
	 ***********************/

	/**
	 * Backward compatibility wrapper.
	 */
	public static function modifyProfile(array $post_errors = []): void
	{
		self::load();
		Profile::$member->save_errors = $post_errors;
		self::$obj->execute();
	}

	/**
	 * Builds a routing path based on URL query parameters.
	 *
	 * @param array $params URL query parameters.
	 * @return array Contains two elements: ['route' => [], 'params' => []].
	 *    The 'route' element contains the routing path. The 'params' element
	 *    contains any $params that weren't incorporated into the route.
	 */
	public static function buildRoute(array $params): array
	{
		$params['u'] = $params['u'] ?? User::$me->id;

		if (!empty($params['u'])) {
			$route[] = 'members';

			if (isset(Slug::$known['member'][(int) $params['u']])) {
				$slug = (string) Slug::$known['member'][(int) $params['u']];
			} elseif (($slug = Slug::getCached('member', (int) $params['u'])) === '') {
				$member = current(User::load((int) $params['u']));

				if ($member instanceof User) {
					$slug = (string) new Slug($member->name, 'member', $member->id);
				} else {
					$slug = '';
				}
			}

			$route[] = $slug . (str_ends_with($slug, '-' . $params['u']) ? '' : ($slug !== '' ? '-' : '') . $params['u']);

			unset($params['action'], $params['u']);

			if (isset($params['area'])) {
				if ($params['area'] !== 'index') {
					$route[] = $params['area'];
				}

				unset($params['area']);

				if (isset($params['sa'])) {
					$route[] = $params['sa'];
					unset($params['sa']);
				}
			}
		}

		return ['route' => $route, 'params' => $params];
	}

	/**
	 * Parses a route to get URL query parameters.
	 *
	 * @param array $route Array of routing path components.
	 * @param array $params Any existing URL query parameters.
	 * @return array URL query parameters
	 */
	public static function parseRoute(array $route, array $params = []): array
	{
		// If they tried to go to /members/ without giving a member ID,
		// redirect them to the member list.
		if (!isset($route[1])) {
			Utils::redirectexit('action=mlist');
		}

		$params['action'] = 'profile';

		preg_match('/^(\X*?)(\d+)$/u', $route[1] ?? User::$me->id, $matches);

		$params['u'] = $matches[2];

		Slug::setRequested(rtrim($matches[1], '-'), 'member', (int) $params['u']);

		if (isset($route[2])) {
			$params['area'] = $route[2];

			if (isset($route[3])) {
				$params['sa'] = $route[3];
			}
		}

		return $params;
	}

>>>>>>> 58cba676
	/******************
	 * Internal methods
	 ******************/

	/**
	 * Constructor. Protected to force instantiation via self::load().
	 */
	protected function __construct()
	{
		// Don't reload this as we may have processed error strings.
		if (empty(Profile::$member->save_errors)) {
			Lang::load('Profile+Drafts');
		}

		Theme::loadTemplate('Profile');

		// Load the data of the member whose profile we are viewing.
		Profile::load();

		// No profile can be found.
		if (!isset(Profile::$member->id) || Profile::$member->id == 0) {
			ErrorHandler::fatalLang('no_access', false);
		}

		// Group management isn't actually a permission. But we need it to be for this, so we need a phantom permission.
		// And we care about what the current user can do, not what the user whose profile it is.
		if (User::$me->mod_cache['gq'] != '0=1') {
			User::$me->permissions[] = 'approve_group_requests';
		}

		// If paid subscriptions are enabled, make sure we actually have at least one subscription available...
		Utils::$context['subs_available'] = false;

		if (!empty(Config::$modSettings['paid_enabled'])) {
			$get_active_subs = Db::$db->query(
				'',
				'SELECT COUNT(*)
				FROM {db_prefix}subscriptions
				WHERE active = {int:active}',
				[
					'active' => 1,
				],
			);
			list($num_subs) = Db::$db->fetch_row($get_active_subs);
			Db::$db->free_result($get_active_subs);

			Utils::$context['subs_available'] = !empty($num_subs);
		}

		$this->setProfileAreas();
	}

	/**
	 * Sets any dynamic values in $this->profile_areas.
	 */
	protected function setProfileAreas(): void
	{
		// Finalize various string values.
		array_walk_recursive(
			$this->profile_areas,
			function (&$value, $key) {
				if (in_array($key, ['title', 'label'])) {
					$value = Lang::$txt[$value] ?? $value;
				}

				if (is_string($value)) {
					$value = strtr($value, [
						'{scripturl}' => Config::$scripturl,
						'{boardurl}' => Config::$boardurl,
						'{session_var}' => Utils::$context['session_var'],
						'{session_id}' => Utils::$context['session_id'],
					]);
				}
			},
		);

		$this->profile_areas['info']['areas']['showposts']['subsections']['unwatchedtopics']['enabled'] = User::$me->is_owner;

		$this->profile_areas['info']['areas']['showdrafts']['enabled'] = !empty(Config::$modSettings['drafts_post_enabled']) && User::$me->is_owner;

		$this->profile_areas['info']['areas']['tracking']['subsections']['edits']['enabled'] = !empty(Config::$modSettings['userlog_enabled']);

		$this->profile_areas['info']['areas']['tracking']['subsections']['groupreq']['enabled'] = !empty(Config::$modSettings['show_group_membership']);

		$this->profile_areas['info']['areas']['tracking']['subsections']['logins']['enabled'] = !empty(Config::$modSettings['loginHistoryDays']);

		$this->profile_areas['info']['areas']['viewwarning']['enabled'] = Config::$modSettings['warning_settings'][0] == 1 && Profile::$member->warning;

		$this->profile_areas['edit_profile']['areas']['account']['enabled'] = User::$me->is_admin || (Profile::$member->group_id != 1 && !in_array(1, Profile::$member->additional_groups));

		$this->profile_areas['edit_profile']['areas']['tfasetup']['enabled'] = !empty(Config::$modSettings['tfa_mode']);

		$this->profile_areas['edit_profile']['areas']['tfadisable']['enabled'] = !empty(Config::$modSettings['tfa_mode']);

		$this->profile_areas['edit_profile']['areas']['ignoreboards']['enabled'] = !empty(Config::$modSettings['allow_ignore_boards']);

		$this->profile_areas['edit_profile']['areas']['lists']['enabled'] = !empty(Config::$modSettings['enable_buddylist']) && User::$me->is_owner;

		$this->profile_areas['edit_profile']['areas']['groupmembership']['enabled'] = !empty(Config::$modSettings['show_group_membership']) && User::$me->is_owner;

		$this->profile_areas['profile_action']['areas']['sendpm']['enabled'] = User::$me->allowedTo('profile_view');

		$this->profile_areas['profile_action']['areas']['report']['enabled'] = User::$me->allowedTo('profile_view');

		$this->profile_areas['profile_action']['areas']['issuewarning']['enabled'] = Config::$modSettings['warning_settings'][0] == 1;

		$this->profile_areas['profile_action']['areas']['banuser']['enabled'] = Profile::$member->group_id != 1 && !in_array(1, Profile::$member->additional_groups);

		$this->profile_areas['profile_action']['areas']['subscriptions']['enabled'] = !empty(Config::$modSettings['paid_enabled']) && Utils::$context['subs_available'];

		$this->profile_areas['profile_action']['areas']['logout']['enabled'] = !empty($_REQUEST['area']) && $_REQUEST['area'] === 'popup';

		// Give mods access to the menu.
		IntegrationHook::call('integrate_profile_areas', [&$this->profile_areas]);

		// Do some cleaning ready for the menu function.
		Utils::$context['password_areas'] = [];

		foreach ($this->profile_areas as $section_id => $section) {
			// Do a bit of spring cleaning so to speak.
			foreach ($section['areas'] as $area_id => $area) {
				// If it said no permissions that meant it wasn't valid!
				if (empty($area['permission'][User::$me->is_owner ? 'own' : 'any'])) {
					$this->profile_areas[$section_id]['areas'][$area_id]['enabled'] = false;
				}
				// Otherwise pick the right set.
				else {
					$this->profile_areas[$section_id]['areas'][$area_id]['permission'] = $area['permission'][User::$me->is_owner ? 'own' : 'any'];
				}

				// Password required in most cases
				if (!empty($area['password'])) {
					Utils::$context['password_areas'][] = $area_id;
				}
			}
		}
	}

	/**
	 * Creates the profile menu.
	 *
	 * The menu is always available as Menu::$loaded['profile'], but for
	 * convenience, this method also returns it.
	 *
	 * @return \SMF\Menu The profile menu object.
	 */
	protected function createMenu(): Menu
	{
		// Set a few options for the menu.
		$menuOptions = [
			'disable_hook_call' => true,
			'disable_url_session_check' => true,
			'current_area' => $_REQUEST['area'] ?? '',
			'extra_url_parameters' => [
				'u' => Profile::$member->id,
			],
		];

		// Actually create the menu!
		$menu = new Menu($this->profile_areas, $menuOptions);

		// No menu means no access.
		if (empty($menu->include_data) && (!User::$me->is_guest || User::$me->validateSession())) {
			ErrorHandler::fatalLang('no_access', false);
		}

		// Backward compatibility.
		Utils::$context['profile_menu_id'] = $menu->id;
		Utils::$context['profile_menu_name'] = $menu->name;
		Utils::$context['menu_item_selected'] = $menu->current_area;

		return $menu;
	}

	/**
	 * Checks that the viewer can see what they are asking to see.
	 */
	protected function securityChecks(): void
	{
		// Before we go any further, let's work on the area we've said is valid. Note this is done here just in case we ever compromise the menu function in error!
		Utils::$context['completed_save'] = false;
		Utils::$context['do_preview'] = isset($_REQUEST['preview_signature']);

		$security_checks = [];
		$found_area = false;

		foreach ($this->profile_areas as $section_id => $section) {
			// Do a bit of spring cleaning so to speak.
			foreach ($section['areas'] as $area_id => $area) {
				// Is this our area?
				if (Menu::$loaded['profile']->current_area == $area_id) {
					// This can't happen - but is a security check.
					if ((isset($section['enabled']) && $section['enabled'] == false) || (isset($area['enabled']) && $area['enabled'] == false)) {
						ErrorHandler::fatalLang('no_access', false);
					}

					// Are we saving data in a valid area?
					if (isset($area['sc']) && (isset($_REQUEST['save']) || Utils::$context['do_preview'])) {
						$security_checks['session'] = $area['sc'];
						Utils::$context['completed_save'] = true;
					}

					// Do we need to perform a token check?
					if (!empty($area['token'])) {
						$security_checks[isset($_REQUEST['save']) ? 'validateToken' : 'needsToken'] = $area['token'];

						$token_name = $area['token'] !== true ? str_replace('%u', (string) Profile::$member->id, $area['token']) : 'profile-u' . Profile::$member->id;

						$token_type = isset($area['token_type']) && in_array($area['token_type'], ['request', 'post', 'get']) ? $area['token_type'] : 'post';
					}

					// Does this require session validating?
					if (!empty($area['validate']) || (isset($_REQUEST['save']) && !User::$me->is_owner && ($area_id != 'issuewarning' || empty(Config::$modSettings['securityDisable_moderate'])))) {
						$security_checks['validate'] = true;
					}

					// Permissions for good measure.
					if (!empty(Menu::$loaded['profile']->include_data['permission'])) {
						$security_checks['permission'] = Menu::$loaded['profile']->include_data['permission'];
					}

					// Either way got something.
					$found_area = true;
				}
			}
		}

		// Oh dear, some serious security lapse is going on here... we'll put a stop to that!
		if (!$found_area) {
			ErrorHandler::fatalLang('no_access', false);
		}

		// Now the context is setup have we got any security checks to carry out additional to that above?
		if (isset($security_checks['session'])) {
			User::$me->checkSession($security_checks['session']);
		}

		if (isset($security_checks['validate'])) {
			User::$me->validateSession();
		}

		if (isset($security_checks['validateToken'])) {
			SecurityToken::validate($token_name, $token_type);
		}

		if (isset($security_checks['permission'])) {
			User::$me->isAllowedTo($security_checks['permission']);
		}

		// Create a token if needed.
		if (isset($security_checks['needsToken']) || isset($security_checks['validateToken'])) {
			SecurityToken::create($token_name, $token_type);
			Utils::$context['token_check'] = $token_name;
		}

		// All the subactions that require a user password in order to validate.
		$this->check_password = User::$me->is_owner && in_array(Menu::$loaded['profile']->current_area, Utils::$context['password_areas']);

		Utils::$context['require_password'] = $this->check_password;
	}
}

?><|MERGE_RESOLUTION|>--- conflicted
+++ resolved
@@ -713,21 +713,9 @@
 		}
 	}
 
-<<<<<<< HEAD
-=======
 	/***********************
 	 * Public static methods
 	 ***********************/
-
-	/**
-	 * Backward compatibility wrapper.
-	 */
-	public static function modifyProfile(array $post_errors = []): void
-	{
-		self::load();
-		Profile::$member->save_errors = $post_errors;
-		self::$obj->execute();
-	}
 
 	/**
 	 * Builds a routing path based on URL query parameters.
@@ -811,7 +799,6 @@
 		return $params;
 	}
 
->>>>>>> 58cba676
 	/******************
 	 * Internal methods
 	 ******************/
