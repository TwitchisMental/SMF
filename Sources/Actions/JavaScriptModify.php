<?php

/**
 * Simple Machines Forum (SMF)
 *
 * @package SMF
 * @author Simple Machines https://www.simplemachines.org
 * @copyright 2024 Simple Machines and individual contributors
 * @license https://www.simplemachines.org/about/smf/license.php BSD
 *
 * @version 3.0 Alpha 1
 */

declare(strict_types=1);

namespace SMF\Actions;

<<<<<<< HEAD
use SMF\Autolinker;
=======
use SMF\ActionInterface;
use SMF\ActionTrait;
>>>>>>> 7efb505b
use SMF\BBCodeParser;
use SMF\Board;
use SMF\Cache\CacheApi;
use SMF\Config;
use SMF\Db\DatabaseApi as Db;
use SMF\ErrorHandler;
use SMF\IntegrationHook;
use SMF\Lang;
use SMF\Logging;
use SMF\Msg;
use SMF\Time;
use SMF\Topic;
use SMF\User;
use SMF\Utils;

/**
 * Used to edit the body or subject of a message inline.
 *
 * Called via '?action=jsmodify' by script.js and topic.js
 */
class JavaScriptModify implements ActionInterface
{
	use ActionTrait;

	/****************
	 * Public methods
	 ****************/

	/**
	 * Does the job.
	 */
	public function execute(): void
	{
		// Assume the first message if no message ID was given.
		$request = Db::$db->query(
			'',
			'SELECT
				t.locked, t.num_replies, t.id_member_started, t.id_first_msg,
				m.id_msg, m.id_member, m.poster_time, m.subject, m.smileys_enabled, m.body, m.icon,
				m.modified_time, m.modified_name, m.modified_reason, m.approved,
				m.poster_name, m.poster_email
			FROM {db_prefix}messages AS m
				INNER JOIN {db_prefix}topics AS t ON (t.id_topic = {int:current_topic})
			WHERE m.id_msg = {raw:id_msg}
				AND m.id_topic = {int:current_topic}' . (User::$me->allowedTo('modify_any') || User::$me->allowedTo('approve_posts') ? '' : (!Config::$modSettings['postmod_active'] ? '
				AND (m.id_member != {int:guest_id} AND m.id_member = {int:current_member})' : '
				AND (m.approved = {int:is_approved} OR (m.id_member != {int:guest_id} AND m.id_member = {int:current_member}))')),
			[
				'current_member' => User::$me->id,
				'current_topic' => Topic::$topic_id,
				'id_msg' => empty($_REQUEST['msg']) ? 't.id_first_msg' : (int) $_REQUEST['msg'],
				'is_approved' => 1,
				'guest_id' => 0,
			],
		);

		if (Db::$db->num_rows($request) == 0) {
			ErrorHandler::fatalLang('no_board', false);
		}
		$row = Db::$db->fetch_assoc($request);
		Db::$db->free_result($request);

		// Change either body or subject requires permissions to modify messages.
		if (isset($_POST['message']) || isset($_POST['subject']) || isset($_REQUEST['icon'])) {
			if (!empty($row['locked'])) {
				User::$me->isAllowedTo('moderate_board');
			}

			if ($row['id_member'] == User::$me->id && !User::$me->allowedTo('modify_any')) {
				if ((!Config::$modSettings['postmod_active'] || $row['approved']) && !empty(Config::$modSettings['edit_disable_time']) && $row['poster_time'] + (Config::$modSettings['edit_disable_time'] + 5) * 60 < time()) {
					ErrorHandler::fatalLang('modify_post_time_passed', false);
				} elseif ($row['id_member_started'] == User::$me->id && !User::$me->allowedTo('modify_own')) {
					User::$me->isAllowedTo('modify_replies');
				} else {
					User::$me->isAllowedTo('modify_own');
				}
			}
			// Otherwise, they're locked out; someone who can modify the replies is needed.
			elseif ($row['id_member_started'] == User::$me->id && !User::$me->allowedTo('modify_any')) {
				User::$me->isAllowedTo('modify_replies');
			} else {
				User::$me->isAllowedTo('modify_any');
			}

			// Only log this action if it wasn't your message.
			$moderationAction = $row['id_member'] != User::$me->id;
		}

		$post_errors = [];

		if (isset($_POST['subject']) && Utils::htmlTrim(Utils::htmlspecialchars($_POST['subject'])) !== '') {
			$_POST['subject'] = strtr(Utils::htmlspecialchars($_POST['subject']), ["\r" => '', "\n" => '', "\t" => '']);

			// Maximum number of characters.
			if (Utils::entityStrlen($_POST['subject']) > 100) {
				$_POST['subject'] = Utils::entitySubstr($_POST['subject'], 0, 100);
			}
		} elseif (isset($_POST['subject'])) {
			$post_errors[] = 'no_subject';
			unset($_POST['subject']);
		}

		if (isset($_POST['message'])) {
			if (Utils::htmlTrim(Utils::htmlspecialchars($_POST['message'])) === '') {
				$post_errors[] = 'no_message';
				unset($_POST['message']);
			} elseif (!empty(Config::$modSettings['max_messageLength']) && Utils::entityStrlen($_POST['message']) > Config::$modSettings['max_messageLength']) {
				$post_errors[] = 'long_message';
				unset($_POST['message']);
			} else {
				$_POST['message'] = Utils::htmlspecialchars($_POST['message'], ENT_QUOTES);

				// Check for links with broken URLs.
				if ($_POST['message'] !== Autolinker::load()->fixUrlsInBBC($_POST['message'])) {
					$post_errors[] = 'links_malformed';
				}

				Msg::preparsecode($_POST['message']);

				if (Utils::htmlTrim(strip_tags(BBCodeParser::load()->parse($_POST['message'], false), implode('', Utils::$context['allowed_html_tags']))) === '') {
					$post_errors[] = 'no_message';
					unset($_POST['message']);
				}
			}
		}

		IntegrationHook::call('integrate_post_JavascriptModify', [&$post_errors, $row]);

		if (isset($_POST['lock'])) {
			if (!User::$me->allowedTo(['lock_any', 'lock_own']) || (!User::$me->allowedTo('lock_any') && User::$me->id != $row['id_member'])) {
				unset($_POST['lock']);
			} elseif (!User::$me->allowedTo('lock_any')) {
				if ($row['locked'] == 1) {
					unset($_POST['lock']);
				} else {
					$_POST['lock'] = empty($_POST['lock']) ? 0 : 2;
				}
			} elseif (!empty($row['locked']) && !empty($_POST['lock']) || $_POST['lock'] == $row['locked']) {
				unset($_POST['lock']);
			} else {
				$_POST['lock'] = empty($_POST['lock']) ? 0 : 1;
			}
		}

		if (isset($_POST['sticky']) && !User::$me->allowedTo('make_sticky')) {
			unset($_POST['sticky']);
		}

		if (isset($_POST['modify_reason'])) {
			$_POST['modify_reason'] = strtr(Utils::htmlspecialchars($_POST['modify_reason']), ["\r" => '', "\n" => '', "\t" => '']);

			// Maximum number of characters.
			if (Utils::entityStrlen($_POST['modify_reason']) > 100) {
				$_POST['modify_reason'] = Utils::entitySubstr($_POST['modify_reason'], 0, 100);
			}
		}

		if (empty($post_errors)) {
			$msgOptions = [
				'id' => $row['id_msg'],
				'subject' => $_POST['subject'] ?? null,
				'body' => $_POST['message'] ?? null,
				'icon' => isset($_REQUEST['icon']) ? preg_replace('~[\./\\\\*\':"<>]~', '', $_REQUEST['icon']) : null,
				'modify_reason' => ($_POST['modify_reason'] ?? ''),
				'approved' => ($row['approved'] ?? null),
			];

			$topicOptions = [
				'id' => Topic::$topic_id,
				'board' => Board::$info->id,
				'lock_mode' => isset($_POST['lock']) ? (int) $_POST['lock'] : null,
				'sticky_mode' => isset($_POST['sticky']) ? (int) $_POST['sticky'] : null,
				'mark_as_read' => true,
			];

			$posterOptions = [
				'id' => User::$me->id,
				'name' => $row['poster_name'],
				'email' => $row['poster_email'],
				'update_post_count' => !User::$me->is_guest && !isset($_REQUEST['msg']) && Board::$info->posts_count,
			];

			// Only consider marking as editing if they have edited the subject, message or icon.
			if ((isset($_POST['subject']) && $_POST['subject'] != $row['subject']) || (isset($_POST['message']) && $_POST['message'] != $row['body']) || (isset($_REQUEST['icon']) && $_REQUEST['icon'] != $row['icon'])) {
				// And even then only if the time has passed...
				if (time() - $row['poster_time'] > Config::$modSettings['edit_wait_time'] || User::$me->id != $row['id_member']) {
					$msgOptions['modify_time'] = time();
					$msgOptions['modify_name'] = User::$me->name;
				}
			}
			// If nothing was changed there's no need to add an entry to the moderation log.
			else {
				$moderationAction = false;
			}

			Msg::modify($msgOptions, $topicOptions, $posterOptions);

			// If we didn't change anything this time but had before put back the old info.
			if (!isset($msgOptions['modify_time']) && !empty($row['modified_time'])) {
				$msgOptions['modify_time'] = $row['modified_time'];
				$msgOptions['modify_name'] = $row['modified_name'];
				$msgOptions['modify_reason'] = $row['modified_reason'];
			}

			// Changing the first subject updates other subjects to 'Re: new_subject'.
			if (isset($_POST['subject'], $_REQUEST['change_all_subjects'])   && $row['id_first_msg'] == $row['id_msg'] && !empty($row['num_replies']) && (User::$me->allowedTo('modify_any') || ($row['id_member_started'] == User::$me->id && User::$me->allowedTo('modify_replies')))) {
				// Get the proper (default language) response prefix first.
				if (!isset(Utils::$context['response_prefix']) && !(Utils::$context['response_prefix'] = CacheApi::get('response_prefix'))) {
					if (Lang::$default === User::$me->language) {
						Utils::$context['response_prefix'] = Lang::$txt['response_prefix'];
					} else {
						Lang::load('General', Lang::$default, false);
						Utils::$context['response_prefix'] = Lang::$txt['response_prefix'];
						Lang::load('General');
					}
					CacheApi::put('response_prefix', Utils::$context['response_prefix'], 600);
				}

				Db::$db->query(
					'',
					'UPDATE {db_prefix}messages
					SET subject = {string:subject}
					WHERE id_topic = {int:current_topic}
						AND id_msg != {int:id_first_msg}',
					[
						'current_topic' => Topic::$topic_id,
						'id_first_msg' => $row['id_first_msg'],
						'subject' => Utils::$context['response_prefix'] . $_POST['subject'],
					],
				);
			}

			if (!empty($moderationAction)) {
				Logging::logAction('modify', ['topic' => Topic::$topic_id, 'message' => $row['id_msg'], 'member' => $row['id_member'], 'board' => Board::$info->id]);
			}
		}

		if (isset($_REQUEST['xml'])) {
			Utils::$context['sub_template'] = 'modifydone';

			if (empty($post_errors) && isset($msgOptions['subject'], $msgOptions['body'])) {
				Utils::$context['message'] = [
					'id' => $row['id_msg'],
					'modified' => [
						'time' => isset($msgOptions['modify_time']) ? Time::create('@' . $msgOptions['modify_time'])->format() : '',
						'timestamp' => $msgOptions['modify_time'] ?? 0,
						'name' => isset($msgOptions['modify_time']) ? $msgOptions['modify_name'] : '',
						'reason' => $msgOptions['modify_reason'],
					],
					'subject' => $msgOptions['subject'],
					'first_in_topic' => $row['id_msg'] == $row['id_first_msg'],
					'body' => strtr($msgOptions['body'], [']]>' => ']]]]><![CDATA[>']),
				];

				Lang::censorText(Utils::$context['message']['subject']);
				Lang::censorText(Utils::$context['message']['body']);

				Utils::$context['message']['body'] = BBCodeParser::load()->parse(Utils::$context['message']['body'], (bool) $row['smileys_enabled'], (int) $row['id_msg']);
			}
			// Topic?
			elseif (empty($post_errors)) {
				Utils::$context['sub_template'] = 'modifytopicdone';
				Utils::$context['message'] = [
					'id' => $row['id_msg'],
					'modified' => [
						'time' => isset($msgOptions['modify_time']) ? Time::create('@' . $msgOptions['modify_time'])->format() : '',
						'timestamp' => $msgOptions['modify_time'] ?? 0,
						'name' => isset($msgOptions['modify_time']) ? $msgOptions['modify_name'] : '',
					],
					'subject' => $msgOptions['subject'] ?? '',
				];

				Lang::censorText(Utils::$context['message']['subject']);
			} else {
				Utils::$context['message'] = [
					'id' => $row['id_msg'],
					'errors' => [],
					'error_in_subject' => in_array('no_subject', $post_errors),
					'error_in_body' => in_array('no_message', $post_errors) || in_array('long_message', $post_errors) || in_array('links_malformed', $post_errors),
				];

				Lang::load('Errors');

				foreach ($post_errors as $post_error) {
					if ($post_error == 'long_message') {
						Utils::$context['message']['errors'][] = Lang::getTxt('error_' . $post_error, [Config::$modSettings['max_messageLength']]);
					} else {
						Utils::$context['message']['errors'][] = Lang::$txt['error_' . $post_error];
					}
				}
			}

			// Allow mods to do something with Utils::$context before we return.
			IntegrationHook::call('integrate_jsmodify_xml');
		} else {
			Utils::obExit(false);
		}
	}

	/******************
	 * Internal methods
	 ******************/

	/**
	 * Constructor. Protected to force instantiation via self::load().
	 */
	protected function __construct()
	{
		// We have to have a topic!
		if (empty(Topic::$topic_id)) {
			Utils::obExit(false);
		}

		User::$me->checkSession('get');
	}
}

?><|MERGE_RESOLUTION|>--- conflicted
+++ resolved
@@ -15,12 +15,9 @@
 
 namespace SMF\Actions;
 
-<<<<<<< HEAD
-use SMF\Autolinker;
-=======
 use SMF\ActionInterface;
 use SMF\ActionTrait;
->>>>>>> 7efb505b
+use SMF\Autolinker;
 use SMF\BBCodeParser;
 use SMF\Board;
 use SMF\Cache\CacheApi;
