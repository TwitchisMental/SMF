<?php

/**
 * Simple Machines Forum (SMF)
 *
 * @package SMF
 * @author Simple Machines https://www.simplemachines.org
 * @copyright 2025 Simple Machines and individual contributors
 * @license https://www.simplemachines.org/about/smf/license.php BSD
 *
 * @version 3.0 Alpha 2
 */

declare(strict_types=1);

namespace SMF\Actions;

use SMF\ActionInterface;
use SMF\ActionTrait;
use SMF\Board;
use SMF\BrowserDetector;
use SMF\Cache\CacheApi;
use SMF\Calendar\Birthday;
use SMF\Calendar\Event;
use SMF\Calendar\EventOccurrence;
use SMF\Calendar\Holiday;
use SMF\Calendar\VTimeZone;
use SMF\Config;
use SMF\Db\DatabaseApi as Db;
use SMF\ErrorHandler;
use SMF\IntegrationHook;
use SMF\Lang;
use SMF\Routable;
use SMF\Theme;
use SMF\Time;
use SMF\TimeInterval;
use SMF\TimeZone;
use SMF\Topic;
use SMF\User;
use SMF\Utils;

/**
 * This class has only one real task, showing the calendar.
 * Original module by Aaron O'Neil - aaron@mud-master.com
 */
class Calendar implements ActionInterface, Routable
{
	use ActionTrait;
	use BackwardCompatibility;

	/*******************
	 * Public properties
	 *******************/

	/**
	 * @var string
	 *
	 * The requested sub-action.
	 * This should be set by the constructor.
	 */
	public string $subaction = 'show';

	/**************************
	 * Public static properties
	 **************************/

	/**
	 * @var array
	 *
	 * Available sub-actions of this action.
	 */
	public static array $subactions = [
		'show' => 'show',
		'ical' => 'export',
		'post' => 'post',
		'clock' => 'clock',
	];

	/****************
	 * Public methods
	 ****************/

	/**
	 * Dispatcher to whichever sub-action method is necessary.
	 */
	public function execute(): void
	{
		$call = method_exists($this, self::$subactions[$this->subaction]) ? [$this, self::$subactions[$this->subaction]] : Utils::getCallable(self::$subactions[$this->subaction]);

		if (!empty($call)) {
			call_user_func($call);
		}
	}

	/**
	 * Shows the calendar.
	 *
	 * It loads the specified month's events, holidays, and birthdays.
	 * It requires the calendar_view permission.
	 * It depends on the cal_enabled setting, and many of the other cal_ settings.
	 * It uses the calendar_start_day theme option. (Monday/Sunday)
	 * It uses the main sub template in the Calendar template.
	 * It goes to the month and year passed in 'month' and 'year' by get or post.
	 * It is accessed through ?action=calendar.
	 *
	 */
	public function show(): void
	{
		// You can't do anything if the calendar is off.
		if (empty(Config::$modSettings['cal_enabled'])) {
			ErrorHandler::fatalLang('calendar_off', false);
		}

		// This is gonna be needed...
		Theme::loadTemplate('Calendar');
		Theme::loadCSSFile('calendar.css', ['force_current' => false, 'validate' => true, 'rtl' => 'calendar.rtl.css'], 'smf_calendar');
		Theme::loadJavaScriptFile('calendar.js', ['defer' => true], 'smf_calendar');

		// Did they specify an individual event ID? If so, let's splice the year/month in to what we would otherwise be doing.
		if (isset($_GET['event']) && !isset($_REQUEST['start_date'])) {
			$evid = (int) $_GET['event'];

			if ($evid > 0) {
				$request = Db::$db->query(
					'',
					'SELECT start_date
					FROM {db_prefix}calendar
					WHERE id_event = {int:event_id}',
					[
						'event_id' => $evid,
					],
				);

				if ($row = Db::$db->fetch_assoc($request)) {
					$_REQUEST['start_date'] = $row['start_date'];

					// We might use this later.
					Utils::$context['selected_event'] = $evid;
				}
				Db::$db->free_result($request);
			}
			unset($_GET['event']);
		}

		// Set the page title to mention the calendar ;).
		Utils::$context['page_title'] = Lang::$txt['calendar'];

		// Ensure a default view is defined
		if (empty(Theme::$current->options['calendar_default_view'])) {
			Theme::$current->options['calendar_default_view'] = 'viewlist';
		}

		// What view do we want?
		if (isset($_GET['viewweek'])) {
			Utils::$context['calendar_view'] = 'viewweek';
		} elseif (isset($_GET['viewmonth'])) {
			Utils::$context['calendar_view'] = 'viewmonth';
		} elseif (isset($_GET['viewlist'])) {
			Utils::$context['calendar_view'] = 'viewlist';
		} else {
			Utils::$context['calendar_view'] = Theme::$current->options['calendar_default_view'];
		}

		// Don't let search engines index the non-default calendar pages
		if (Utils::$context['calendar_view'] !== Theme::$current->options['calendar_default_view']) {
			Utils::$context['robot_no_index'] = true;
		}

		// Get the current day of month...
		$today = self::getTodayInfo();

		// Need a start date for all views
		if (!empty($_REQUEST['start_date'])) {
			$start_parsed = date_parse(str_replace(',', '', Time::convertToEnglish($_REQUEST['start_date'])));

			if (empty($start_parsed['error_count']) && empty($start_parsed['warning_count'])) {
				$_REQUEST['year'] = $start_parsed['year'];
				$_REQUEST['month'] = $start_parsed['month'];
				$_REQUEST['day'] = $start_parsed['day'];
			}
		}
		$year = !empty($_REQUEST['year']) ? (int) $_REQUEST['year'] : $today['year'];
		$month = !empty($_REQUEST['month']) ? (int) $_REQUEST['month'] : $today['month'];
		$day = !empty($_REQUEST['day']) ? (int) $_REQUEST['day'] : (!empty($_REQUEST['month']) ? 1 : $today['day']);

		$start_object = checkdate($month, $day, $year) === true ? new Time(implode('-', [$year, $month, $day]) . ' ' . User::getTimezone()) : new Time(implode('-', [$today['year'], $today['month'], $today['day']]) . ' ' . User::getTimezone());

		// Need an end date for the list view
		if (!empty($_REQUEST['end_date'])) {
			$end_parsed = date_parse(str_replace(',', '', Time::convertToEnglish($_REQUEST['end_date'])));

			if (empty($end_parsed['error_count']) && empty($end_parsed['warning_count'])) {
				$_REQUEST['end_year'] = $end_parsed['year'];
				$_REQUEST['end_month'] = $end_parsed['month'];
				$_REQUEST['end_day'] = $end_parsed['day'];
			}
		}
		$end_year = !empty($_REQUEST['end_year']) ? (int) $_REQUEST['end_year'] : null;
		$end_month = !empty($_REQUEST['end_month']) ? (int) $_REQUEST['end_month'] : null;
		$end_day = !empty($_REQUEST['end_day']) ? (int) $_REQUEST['end_day'] : null;

		$end_object = null;

		if (isset($end_month, $end_day, $end_year) && checkdate($end_month, $end_day, $end_year)) {
			$end_object = new Time(implode('-', [$end_year, $end_month, $end_day]) . ' ' . User::getTimezone());
		}

		if (empty($end_object) || $start_object >= $end_object) {
			$num_days_shown = empty(Config::$modSettings['cal_days_for_index']) || Config::$modSettings['cal_days_for_index'] < 1 ? 1 : Config::$modSettings['cal_days_for_index'];

			$end_object = new Time($start_object->format('Y-m-d') . ' ' . User::getTimezone());

			date_add($end_object, date_interval_create_from_date_string($num_days_shown . ' days'));
		}

		$curPage = [
			'year' => $start_object->format('Y'),
			'month' => $start_object->format('n'),
			'day' => $start_object->format('j'),
			'start_date' => $start_object->format('Y-m-d'),
			'end_year' => $end_object->format('Y'),
			'end_month' => $end_object->format('n'),
			'end_day' => $end_object->format('j'),
			'end_date' => $end_object->format('Y-m-d'),
		];

		// Make sure the year and month are in valid ranges.
		if ($curPage['month'] < 1 || $curPage['month'] > 12) {
			ErrorHandler::fatalLang('invalid_month', false);
		}

		if ($curPage['year'] < Config::$modSettings['cal_minyear'] || $curPage['year'] > Config::$modSettings['cal_maxyear']) {
			ErrorHandler::fatalLang('invalid_year', false);
		}

		// If we have a day clean that too.
		if (Utils::$context['calendar_view'] != 'viewmonth') {
			$isValid = checkdate((int) $curPage['month'], (int) $curPage['day'], (int) $curPage['year']);

			if (!$isValid) {
				ErrorHandler::fatalLang('invalid_day', false);
			}
		}

		// Load all the context information needed to show the calendar grid.
		$calendarOptions = [
			'start_day' => !empty(Theme::$current->options['calendar_start_day']) ? Theme::$current->options['calendar_start_day'] : 0,
			'show_birthdays' => in_array(Config::$modSettings['cal_showbdays'], [1, 2]),
			'show_events' => in_array(Config::$modSettings['cal_showevents'], [1, 2]),
			'show_holidays' => in_array(Config::$modSettings['cal_showholidays'], [1, 2]),
			'show_week_num' => true,
			'short_day_titles' => !empty(Config::$modSettings['cal_short_days']),
			'short_month_titles' => !empty(Config::$modSettings['cal_short_months']),
			'show_next_prev' => !empty(Config::$modSettings['cal_prev_next_links']),
			'show_week_links' => Config::$modSettings['cal_week_links'] ?? 0,
		];

		// Load up the main view.
		if (Utils::$context['calendar_view'] == 'viewlist') {
			Utils::$context['calendar_grid_main'] = self::getCalendarList($curPage['start_date'], $curPage['end_date'], $calendarOptions);
		} elseif (Utils::$context['calendar_view'] == 'viewweek') {
			Utils::$context['calendar_grid_main'] = self::getCalendarWeek($curPage['start_date'], $calendarOptions);
		} else {
			Utils::$context['calendar_grid_main'] = self::getCalendarGrid($curPage['start_date'], $calendarOptions);
		}

		// Load up the previous and next months.
		Utils::$context['calendar_grid_current'] = self::getCalendarGrid($curPage['start_date'], $calendarOptions, false, false);

		// Only show previous month if it isn't pre-January of the min-year
		if (Utils::$context['calendar_grid_current']['previous_calendar']['year'] > Config::$modSettings['cal_minyear'] || $curPage['month'] != 1) {
			Utils::$context['calendar_grid_prev'] = self::getCalendarGrid(Utils::$context['calendar_grid_current']['previous_calendar']['start_date'], $calendarOptions, true, false);
		}

		// Only show next month if it isn't post-December of the max-year
		if (Utils::$context['calendar_grid_current']['next_calendar']['year'] < Config::$modSettings['cal_maxyear'] || $curPage['month'] != 12) {
			Utils::$context['calendar_grid_next'] = self::getCalendarGrid(Utils::$context['calendar_grid_current']['next_calendar']['start_date'], $calendarOptions, false, false);
		}

		// Basic template stuff.
		Utils::$context['allow_calendar_event'] = User::$me->allowedTo('calendar_post');

		// If you don't allow events not linked to posts and you're not an admin, we have more work to do...
		if (Utils::$context['allow_calendar_event'] && empty(Config::$modSettings['cal_allow_unlinked']) && !User::$me->is_admin) {
			$boards_can_post = User::$me->boardsAllowedTo('post_new');
			Utils::$context['allow_calendar_event'] &= !empty($boards_can_post);
		}

		Utils::$context['can_post'] = Utils::$context['allow_calendar_event'];
		Utils::$context['current_day'] = $curPage['day'];
		Utils::$context['current_month'] = $curPage['month'];
		Utils::$context['current_year'] = $curPage['year'];
		Utils::$context['show_all_birthdays'] = isset($_GET['showbd']);
		Utils::$context['blocks_disabled'] = !empty(Config::$modSettings['cal_disable_prev_next']) ? 1 : 0;

		// Set the page title to mention the month or week, too
		if (Utils::$context['calendar_view'] != 'viewlist') {
			Utils::$context['page_title'] .= ' - ' . (Utils::$context['calendar_view'] == 'viewweek' ? Utils::$context['calendar_grid_main']['week_title'] : Lang::$txt['months_titles'][Utils::$context['current_month']] . ' ' . Utils::$context['current_year']);
		}

		// Load up the linktree!
		Utils::$context['linktree'][] = [
			'url' => Config::$scripturl . '?action=calendar',
			'name' => Lang::$txt['calendar'],
		];
		// Add the current month to the linktree.
		Utils::$context['linktree'][] = [
			'url' => Config::$scripturl . '?action=calendar;year=' . Utils::$context['current_year'] . ';month=' . Utils::$context['current_month'],
			'name' => Lang::$txt['months_titles'][Utils::$context['current_month']] . ' ' . Utils::$context['current_year'],
		];

		// If applicable, add the current week to the linktree.
		if (Utils::$context['calendar_view'] == 'viewweek') {
			Utils::$context['linktree'][] = [
				'url' => Config::$scripturl . '?action=calendar;viewweek;year=' . Utils::$context['current_year'] . ';month=' . Utils::$context['current_month'] . ';day=' . Utils::$context['current_day'],
				'name' => Utils::$context['calendar_grid_main']['week_title'],
			];
		}

		// Build the calendar button array.
		Utils::$context['calendar_buttons'] = [];

		if (Utils::$context['can_post']) {
			Utils::$context['calendar_buttons']['post_event'] = [
				'text' => 'calendar_post_event',
				'url' => Config::$scripturl . '?action=calendar;sa=post;' . Utils::$context['session_var'] . '=' . Utils::$context['session_id'],
			];
		}

		if (!empty(Config::$modSettings['cal_export']) && !User::$me->possibly_robot) {
			$webcal_url = Config::$scripturl . '?action=calendar;sa=ical' . (!User::$me->is_guest ? ';u=' . User::$me->id . ';token=' . $this->createToken(User::$me) : '');

			if (BrowserDetector::isBrowser('safari') || BrowserDetector::isBrowser('iphone')) {
				$webcal_url = preg_replace('/^https?/', 'webcal', $webcal_url);
			} else {
				$webcal_url = 'javascript:navigator.clipboard.writeText(' . Utils::escapeJavaScript($webcal_url) . ');alert(' . Utils::escapeJavaScript(Lang::$txt['calendar_subscribe_url_copied']) . ')';
			}

			$ics_url = Config::$scripturl . '?action=calendar;sa=ical';

			switch (Utils::$context['calendar_view']) {
				case 'viewmonth':
					$ics_url .= ';start_date=' . $start_object->format('Y-m-01');
					$ics_url .= ';duration=P1M';
					break;

				case 'viewweek':
					$s = clone $start_object;

					while (($s->format('N') % 7) > $calendarOptions['start_day']) {
						$s->modify('-1 day');
					}

					$ics_url .= ';start_date=' . $s->format('Y-m-d');
					$ics_url .= ';duration=P7D';
					break;

				default:
					$ics_url .= ';start_date=' . $start_object->format('Y-m-d');
					$ics_url .= ';duration=' . (string) TimeInterval::createFromDateInterval($start_object->diff($end_object));
					break;
			}

			Lang::$txt[''] = '';

			Utils::$context['calendar_buttons']['cal_export'] = [
				'text' => '',
				'class' => 'main_icons feed',
				'custom' => 'title="' . Lang::getTxt('calendar_subscribe') . '"',
				'url' => $ics_url,
				'sub_buttons' => [
					'subscribe' => [
						'text' => 'calendar_subscribe',
						'url' => $webcal_url,
					],
					'download' => [
						'text' => 'calendar_download',
						'url' => $ics_url,
					],
				],
			];
		}

		// Allow mods to add additional buttons here
		IntegrationHook::call('integrate_calendar_buttons');
	}

	/**
	 * This method processes posting/editing/deleting a calendar event.
	 *
	 * Calls {@link Post.php|Post() Post()} function if event is linked to a post.
	 *
	 * It requires the calendar_post permission to use.
	 * It uses the event_post sub template in the Calendar template.
	 * It is accessed with ?action=calendar;sa=post.
	 */
	public function post(): void
	{
		// Well - can they?
		User::$me->isAllowedTo('calendar_post');

		// Cast this for safety...
		if (isset($_REQUEST['eventid'])) {
			$_REQUEST['eventid'] = (int) $_REQUEST['eventid'];
		}

		// Submitting?
		if (isset($_POST[Utils::$context['session_var']], $_REQUEST['eventid'])) {
			User::$me->checkSession();

			// Validate the post...
			if (!in_array($_POST['link_to'] ?? '', ['board', 'topic'])) {
				self::validateEventPost();
			}

			// If you're not allowed to edit any events, you have to be the poster.
			if ($_REQUEST['eventid'] > 0 && !User::$me->allowedTo('calendar_edit_any')) {
				User::$me->isAllowedTo('calendar_edit_' . (!empty(User::$me->id) && self::getEventPoster($_REQUEST['eventid']) == User::$me->id ? 'own' : 'any'));
			}

			// New - and directing?
			if (in_array($_POST['link_to'] ?? '', ['board', 'topic']) || empty(Config::$modSettings['cal_allow_unlinked'])) {
				$_REQUEST['calendar'] = 1;

				if (empty($_POST['topic'])) {
					unset($_POST['topic']);
				} elseif (isset($_POST['link_to']) && $_POST['link_to'] === 'topic') {
					$_REQUEST['msg'] = Topic::load((int) $_POST['topic'])->id_first_msg;
				}

				Post::call();

				return;
			}

			// New...
			if ($_REQUEST['eventid'] == -1) {
				$eventOptions = [
					'board' => 0,
					'topic' => 0,
					'title' => Utils::entitySubstr($_REQUEST['evtitle'], 0, 100),
					'location' => Utils::entitySubstr($_REQUEST['event_location'], 0, 255),
				];
				Event::create($eventOptions);
			}
			// Deleting...
			elseif (isset($_REQUEST['deleteevent'])) {
				if (isset($_REQUEST['recurrenceid'])) {
					EventOccurrence::remove($_REQUEST['eventid'], $_REQUEST['recurrenceid'], !empty($_REQUEST['affects_future']));
				} else {
					Event::remove($_REQUEST['eventid']);
				}
			}
			// ... or just update it?
			else {
				$eventOptions = [
					'title' => Utils::entitySubstr($_REQUEST['evtitle'], 0, 100),
					'location' => Utils::entitySubstr($_REQUEST['event_location'], 0, 255),
				];

				if (!empty($_REQUEST['recurrenceid'])) {
					$eventOptions['recurrenceid'] = $_REQUEST['recurrenceid'];
				}

				if (!empty($_REQUEST['affects_future'])) {
					$eventOptions['affects_future'] = $_REQUEST['affects_future'];
				}

				Event::modify($_REQUEST['eventid'], $eventOptions);
			}

			Config::updateModSettings([
				'calendar_updated' => time(),
			]);

			// No point hanging around here now...
			if (isset($_POST['start_date'])) {
				$d = date_parse($_POST['start_date']);
				$year = $d['year'];
				$month = $d['month'];
				$day = $d['day'];
			} elseif (isset($_POST['start_datetime'])) {
				$d = date_parse($_POST['start_datetime']);
				$year = $d['year'];
				$month = $d['month'];
				$day = $d['day'];
			} else {
				$today = getdate();
				$year = $_POST['year'] ?? $today['year'];
				$month = $_POST['month'] ?? $today['mon'];
				$day = $_POST['day'] ?? $today['mday'];
			}

			Utils::redirectexit(Config::$scripturl . '?action=calendar;month=' . $month . ';year=' . $year . ';day=' . $day);
		}

		// If we are not enabled... we are not enabled.
		if (empty(Config::$modSettings['cal_allow_unlinked']) && empty($_REQUEST['eventid'])) {
			$_REQUEST['calendar'] = 1;
			Post::call();

			return;
		}

		// New?
		if (!isset($_REQUEST['eventid'])) {
			Utils::$context['event'] = new Event(-1);
			Utils::$context['event']->selected_occurrence = Utils::$context['event']->getFirstOccurrence();
		} else {
			list(Utils::$context['event']) = Event::load($_REQUEST['eventid']);

			if (empty(Utils::$context['event'])) {
				ErrorHandler::fatalLang('no_access', false);
			}

			// If it has a board, then they should be editing it within the topic.
			if (!empty(Utils::$context['event']->topic) && !empty(Utils::$context['event']->msg)) {
				// We load the board up, for a check on the board access rights...
				Topic::$topic_id = Utils::$context['event']->topic;
				Board::load();
			}

			// Make sure the user is allowed to edit this event.
			if (Utils::$context['event']->member != User::$me->id) {
				User::$me->isAllowedTo('calendar_edit_any');
			} elseif (!User::$me->allowedTo('calendar_edit_any')) {
				User::$me->isAllowedTo('calendar_edit_own');
			}

			if (isset($_REQUEST['recurrenceid'])) {
				$selected_occurrence = Utils::$context['event']->getOccurrence($_REQUEST['recurrenceid']);
			}

			if (empty($selected_occurrence)) {
				$selected_occurrence = Utils::$context['event']->getFirstOccurrence();
			}

			Utils::$context['event']->selected_occurrence = $selected_occurrence;
		}

		// An all day event? Set up some nice defaults in case the user wants to change that
		if (Utils::$context['event']->allday) {
			$now = Time::create('now');
			Utils::$context['event']->selected_occurrence->tz = User::getTimezone();
			Utils::$context['event']->selected_occurrence->start->modify($now->format('H:i:s'));
			Utils::$context['event']->selected_occurrence->duration = new TimeInterval('PT' . ($now->format('H') < 23 ? '1H' : (59 - $now->format('i')) . 'M'));
		}

		// Need this so the user can select a timezone for the event.
		Utils::$context['all_timezones'] = TimeZone::list(Utils::$context['event']->start_datetime);

		// If the event's timezone is not in SMF's standard list of time zones, try to fix it.
		Utils::$context['event']->selected_occurrence->fixTimezone();

		// Get list of boards that can be posted in.
		$boards = User::$me->boardsAllowedTo('post_new');

		if (empty($boards)) {
			// You can post new events but can't link them to anything...
			Utils::$context['event']->categories = [];
		} else {
			// Load the list of boards and categories in the context.
			$boardListOptions = [
				'included_boards' => in_array(0, $boards) ? null : $boards,
				'not_redirection' => true,
				'use_permissions' => true,
				'selected_board' => Config::$modSettings['cal_defaultboard'],
			];
			Utils::$context['event']->categories = MessageIndex::getBoardList($boardListOptions);
		}

		// Template, sub template, etc.
		Theme::loadTemplate('Calendar');
		Utils::$context['sub_template'] = 'event_post';

		Utils::$context['page_title'] = isset($_REQUEST['eventid']) ? Lang::$txt['calendar_edit'] : Lang::$txt['calendar_post_event'];
		Utils::$context['linktree'][] = [
			'name' => Utils::$context['page_title'],
		];

		Theme::loadTemplate('EventEditor');
		Theme::addJavaScriptVar('monthly_byday_items', (string) (count(Utils::$context['event']->byday_items) - 1));
		Theme::loadJavaScriptFile('event.js', ['defer' => true], 'smf_event');
	}

	/**
	 * This function offers up a download of an event in iCal 2.0 format.
	 *
	 * Follows the conventions in {@link https://tools.ietf.org/html/rfc5546 RFC5546}
	 *
	 * @todo .... allow for week or month export files as well?
	 */
	public function export(): void
	{
		// You can't export if the calendar export feature is off.
		if (empty(Config::$modSettings['cal_export'])) {
			ErrorHandler::fatalLang('calendar_export_off', false);
		}

		$file = [
			'mime_type' => 'text/calendar',
			'expires' => time() + 3600,
			// Will be changed below.
			'mtime' => 0,
			// Will be changed below.
			'filename' => 'event.ics',
			// More will be added below.
			'content' => [
				'BEGIN:VCALENDAR',
				'METHOD:PUBLISH',
				'PRODID:-//SimpleMachines//' . SMF_FULL_VERSION . '//EN',
				'VERSION:2.0',
			],
		];

		if (isset($_REQUEST['eventid'])) {
			// Load up the event in question and check it is valid.
			$event = current(Event::load((int) $_REQUEST['eventid']));

			if (!($event instanceof Event)) {
				ErrorHandler::fatalLang('no_access', false);
			}

			// Was a specific occurrence requested, or the event in general?
			if (
				isset($_REQUEST['recurrenceid'])
				&& ($occurrence = $event->getOccurrence($_REQUEST['recurrenceid'])) !== false
			) {
				$file['content'][] = $occurrence->export();
				$file['content'][] = VTimeZone::load($occurrence->tzid)->export($occurrence->start, $occurrence->end);
			} else {
				$file['content'][] = $event->export();
				$file['content'][] = VTimeZone::load($event->tzid)->export($event->start, $event->end);
			}

			$file['filename'] = $event->title . '.ics';
			$file['mtime'] = $event->modified_time;
		} else {
			$user = $this->authenticateForExport();

			// Get all the visible events within a date range.
			if (isset($_REQUEST['start_date'])) {
				$low_date = @(new Time($_REQUEST['start_date']));
			}

			if (!isset($low_date)) {
				$low_date = new Time('now');
				$low_date->setDate((int) $low_date->format('Y'), (int) $low_date->format('m'), 1);
			}

			if (isset($_REQUEST['duration'])) {
				$duration = @(new TimeInterval($_REQUEST['duration']));
			}

			if (!isset($duration)) {
				$duration = new TimeInterval('P3M');
			}

			$high_date = (clone $low_date)->add($duration);

			$full_event_uids = [];
			$tzids = [];

			$query_customizations['where'] = [
				'cal.start_date <= {date:high_date}',
				'cal.end_date >= {date:low_date}',
				'type = {int:type}',
				'cal.id_board IN (' . implode(',', $this->getBoardsForExport($user)) . ')',
			];

			foreach (Event::getOccurrencesInRange($low_date->format('Y-m-d'), $high_date->format('Y-m-d'), false, $query_customizations) as $occurrence) {
				$event = $occurrence->getParentEvent();

				// Skip if we already exported the full event.
				if (in_array($event->uid, $full_event_uids)) {
					continue;
				}

				if (
					// If there was no requested start date, export the full event.
					!isset($_REQUEST['start_date'])
					// Or if all occurrences are visible, export the full event.
					|| (
						$event->start >= $low_date
						&& $event->getRecurrenceEnd() <= $high_date
					)
				) {
					if (!isset($tzids[$event->tzid])) {
						$tzids[$event->tzid] = [
							'min' => $event->start,
							'max' => $event->end,
						];
					}

					$tzids[$event->tzid]['min'] = $tzids[$event->tzid]['min'] > $event->start ? $event->start : $tzids[$event->tzid]['min'];
					$tzids[$event->tzid]['max'] = $tzids[$event->tzid]['max'] < $event->end ? $event->end : $tzids[$event->tzid]['max'];

					$file['content'][] = $event->export();
					$full_event_ids[] = $event->uid;
				}
				// Otherwise, export just this occurrence.
				else {
					if (!isset($tzids[$occurrence->tzid])) {
						$tzids[$occurrence->tzid] = [
							'min' => $occurrence->start,
							'max' => $occurrence->end,
						];
					}

					$tzids[$occurrence->tzid]['min'] = $tzids[$occurrence->tzid]['min'] > $occurrence->start ? $occurrence->start : $tzids[$occurrence->tzid]['min'];
					$tzids[$occurrence->tzid]['max'] = $tzids[$occurrence->tzid]['max'] < $occurrence->end ? $occurrence->end : $tzids[$occurrence->tzid]['max'];

					$file['content'][] = $occurrence->export();
				}

				$file['mtime'] = max($file['mtime'], $event->modified_time);
			}

			foreach ($tzids as $tzid => $range) {
				$file['content'][] = VTimeZone::load($tzid)->export($range['min'], $range['max']);
			}

			$file['filename'] = implode(' ', [Utils::$context['forum_name'], Lang::$txt['events'], $low_date->format('Y-m-d'), $high_date->format('Y-m-d')]) . '.ics';
		}

		$file['content'][] = 'END:VCALENDAR';

		// RFC 5545 requires "\r\n", not just "\n".
		$file['content'] = implode("\r\n", $file['content']);

		$file['size'] = strlen($file['content']);

		// Send it.
		Utils::emitFile($file);
	}

	/**
	 * Nothing to see here. Move along.
	 */
	public function clock(): void
	{
		Utils::$context['onimg'] = Theme::$current->settings['images_url'] . '/bbc/bbc_hoverbg.png';
		Utils::$context['offimg'] = Theme::$current->settings['images_url'] . '/bbc/bbc_bg.png';

		Utils::$context['page_title'] = 'Anyone know what time it is?';
		Utils::$context['linktree'][] = [
			'url' => Config::$scripturl . '?action=calendar',
			'name' => Lang::$txt['calendar'],
		];
		Utils::$context['linktree'][] = [
			'url' => Config::$scripturl . '?action=calendar;sa=clock',
			'name' => 'Clock',
		];
		Utils::$context['robot_no_index'] = true;

		$omfg = isset($_REQUEST['omfg']);
		$bcd = !isset($_REQUEST['rb']) && !isset($_REQUEST['omfg']) && !isset($_REQUEST['time']);

		Theme::loadTemplate('Calendar');

		if ($bcd) {
			Utils::$context['sub_template'] = 'bcd';
			Utils::$context['linktree'][] = ['url' => Config::$scripturl . '?action=calendar;sa=clock;bcd', 'name' => 'BCD'];
			Utils::$context['clockicons'] = Utils::jsonDecode(base64_decode('eyJoMSI6WzIsMV0sImgyIjpbOCw0LDIsMV0sIm0xIjpbNCwyLDFdLCJtMiI6WzgsNCwyLDFdLCJzMSI6WzQsMiwxXSwiczIiOls4LDQsMiwxXX0='), true);
		} elseif (!$omfg && !isset($_REQUEST['time'])) {
			Utils::$context['sub_template'] = 'hms';
			Utils::$context['linktree'][] = ['url' => Config::$scripturl . '?action=calendar;sa=clock', 'name' => 'Binary'];
			Utils::$context['clockicons'] = Utils::jsonDecode(base64_decode('eyJoIjpbMTYsOCw0LDIsMV0sIm0iOlszMiwxNiw4LDQsMiwxXSwicyI6WzMyLDE2LDgsNCwyLDFdfQ'), true);
		} elseif ($omfg) {
			Utils::$context['sub_template'] = 'omfg';
			Utils::$context['linktree'][] = ['url' => Config::$scripturl . '?action=calendar;sa=clock;omfg', 'name' => 'OMFG'];
			Utils::$context['clockicons'] = Utils::jsonDecode(base64_decode('eyJ5ZWFyIjpbNjQsMzIsMTYsOCw0LDIsMV0sIm1vbnRoIjpbOCw0LDIsMV0sImRheSI6WzE2LDgsNCwyLDFdLCJob3VyIjpbMTYsOCw0LDIsMV0sIm1pbiI6WzMyLDE2LDgsNCwyLDFdLCJzZWMiOlszMiwxNiw4LDQsMiwxXX0='), true);
		} elseif (isset($_REQUEST['time'])) {
			Utils::$context['sub_template'] = 'thetime';
			$_REQUEST['time'] = $_REQUEST['time'] == '' ? 'now' : $_REQUEST['time'];
			$time = getdate($_REQUEST['time'] == 'now' ? time() : (int) $_REQUEST['time']);
			Utils::$context['linktree'][] = ['url' => Config::$scripturl . '?action=calendar;sa=clock;time=' . $_REQUEST['time'], 'name' => 'Requested Time'];
			Utils::$context['clockicons'] = [
				'year' => array_fill_keys(array_map(fn($p) => 2 ** $p, range(6, 0)), false),
				'mon' => array_fill_keys(array_map(fn($p) => 2 ** $p, range(3, 0)), false),
				'mday' => array_fill_keys(array_map(fn($p) => 2 ** $p, range(4, 0)), false),
				'hours' => array_fill_keys(array_map(fn($p) => 2 ** $p, range(5, 0)), false),
				'minutes' => array_fill_keys(array_map(fn($p) => 2 ** $p, range(5, 0)), false),
				'seconds' => array_fill_keys(array_map(fn($p) => 2 ** $p, range(5, 0)), false),
			];

			foreach (Utils::$context['clockicons'] as $t => $vs) {
				foreach ($vs as $v => $dumb) {
					if ($time[$t] >= $v) {
						$time[$t] -= $v;
						Utils::$context['clockicons'][$t][$v] = true;
					}
				}
			}
		}
	}

	/***********************
	 * Public static methods
	 ***********************/

	/**
	 * Get all birthdays within the given time range.
	 * finds all the birthdays in the specified range of days.
	 * works with birthdays set for no year, or any other year, and respects month and year boundaries.
	 *
	 * @param string $low_date The low end of the range, inclusive, in YYYY-MM-DD format
	 * @param string $high_date The high end of the range, inclusive, in YYYY-MM-DD format
	 * @return array An array of days, each of which is an array of birthday information for the context
	 */
	public static function getBirthdayRange(string $low_date, string $high_date): array
	{
		$birthdays = [];
		$high_date = (new \DateTimeImmutable($high_date . ' +1 day'))->format('Y-m-d');

		foreach (Birthday::getOccurrencesInRange($low_date, $high_date) as $occurrence) {
			$birthdays[$occurrence->start->format('Y-m-d')][$occurrence->member] = $occurrence;
		}

		ksort($birthdays);

		// Set is_last, so the themes know when to stop placing separators.
		foreach ($birthdays as $date => $bdays) {
			ksort($birthdays[$date]);
			$birthdays[$date][array_key_last($birthdays[$date])]['is_last'] = true;
		}

		return $birthdays;
	}

	/**
	 * Get all calendar events within the given time range.
	 *
	 * - Finds all the posted calendar events within a date range.
	 * - Both the earliest_date and latest_date should be in the standard YYYY-MM-DD format.
	 * - Censors the posted event titles.
	 * - Uses the current user's permissions if use_permissions is true, otherwise it does nothing "permission specific"
	 *
	 * @param string $low_date The low end of the range, inclusive, in YYYY-MM-DD format
	 * @param string $high_date The high end of the range, inclusive, in YYYY-MM-DD format
	 * @param bool $use_permissions Whether to use permissions
	 * @return array The loaded events.
	 */
	public static function getEventRange(string $low_date, string $high_date, bool $use_permissions = true): array
	{
		$occurrences = [];

		$one_day = new \DateInterval('P1D');
		$tz = new \DateTimeZone(User::getTimezone());
		$high_date = (new \DateTimeImmutable($high_date . ' +1 day'))->format('Y-m-d');

		foreach (Event::getOccurrencesInRange($low_date, $high_date, $use_permissions) as $occurrence) {
			$cal_date = new Time($occurrence->start->format('Y-m-d'), $tz);

			while (
				$cal_date->getTimestamp() < $occurrence->end->getTimestamp()
				&& $cal_date->format('Y-m-d') < $high_date
			) {
				$occurrences[$cal_date->format('Y-m-d')][] = $occurrence;
				$cal_date->add($one_day);
			}
		}

		foreach ($occurrences as $mday => $array) {
			$occurrences[$mday][count($array) - 1]['is_last'] = true;
		}

		ksort($occurrences);

		return $occurrences;
	}

	/**
	 * Get all holidays within the given time range.
	 *
	 * @param string $low_date The low end of the range, inclusive, in YYYY-MM-DD format
	 * @param string $high_date The high end of the range, inclusive, in YYYY-MM-DD format
	 * @return array An array of days, which are all arrays of holiday names.
	 */
	public static function getHolidayRange(string $low_date, string $high_date): array
	{
		$holidays = [];
		$high_date = (new \DateTimeImmutable($high_date . ' +1 day'))->format('Y-m-d');

		foreach (Holiday::getOccurrencesInRange($low_date, $high_date) as $occurrence) {
			$holidays[$occurrence->start->format('Y-m-d')][] = $occurrence;
		}

		ksort($holidays);

		return $holidays;
	}

	/**
	 * Does permission checks to see if the current user can link the current
	 * topic to a calendar event.
	 *
	 * To succeed, the following conditions must be met:
	 *
	 * 1. The calendar must be enabled.
	 *
	 * 2. If an event is passed to the $event parameter, the current user must
	 *    be able to edit that event. Otherwise, the current user must be able
	 *    to create new events.
	 *
	 * 3. There must be a current topic (i.e. Topic::$topic_id must be set).
	 *
	 * 4. The current user must be able to edit the first post in the current
	 *    topic.
	 *
	 * @param bool $trigger_error Whether to trigger an error if the user cannot
	 *    link an event to this topic. Default: true.
	 * @param ?Event $event The event that the user wants to link to the current
	 *    topic, or null if the user wants to create a new event.
	 * @return bool Whether the user can link an event to the current topic.
	 */
	public static function canLinkEvent(bool $trigger_error = true, ?Event $event = null): bool
	{
		// Is the calendar enabled?
		if (empty(Config::$modSettings['cal_enabled'])) {
			if ($trigger_error) {
				ErrorHandler::fatalLang('calendar_off', false);
			}

			return false;
		}

		// Can the user create or edit the event?
		$perm = !isset($event) ? 'calendar_post' : ($event->member === User::$me->id ? 'calendar_edit_own' : 'calendar_edit_any');

		if (!User::$me->allowedTo($perm)) {
			if ($trigger_error) {
				User::$me->isAllowedTo($perm);
			}

			return false;
		}

		// Are we in a topic?
		if (empty(Topic::$topic_id)) {
			if ($trigger_error) {
				ErrorHandler::fatalLang('missing_topic_id', false);
			}

			return false;
		}

		// Don't let guests edit the posts of other guests.
		if (User::$me->is_guest) {
			if ($trigger_error) {
				ErrorHandler::fatalLang('not_your_topic', false);
			}

			return false;
		}

		// Linking an event counts as modifying the first post.
		Topic::load();

		$perm = User::$me->started ? ['modify_own', 'modify_any'] : 'modify_any';

		if (!User::$me->allowedTo($perm, Topic::$info->id_board, true)) {
			if ($trigger_error) {
				User::$me->isAllowedTo($perm, Topic::$info->id_board, true);
			}

			return false;
		}

		return true;
	}

	/**
	 * Returns date information about 'today' relative to the users time offset.
	 * returns an array with the current date, day, month, and year.
	 * takes the users time offset into account.
	 *
	 * @return array An array of info about today, based on forum time. Has 'day', 'month', 'year' and 'date' (in YYYY-MM-DD format)
	 */
	public static function getTodayInfo(): array
	{
		return [
			'day' => (int) Time::strftime('%d', time(), User::getTimezone()),
			'month' => (int) Time::strftime('%m', time(), User::getTimezone()),
			'year' => (int) Time::strftime('%Y', time(), User::getTimezone()),
			'date' => Time::strftime('%Y-%m-%d', time(), User::getTimezone()),
		];
	}

	/**
	 * Provides information (link, month, year) about the previous and next month.
	 *
	 * @param string $selected_date A date in YYYY-MM-DD format
	 * @param array $calendarOptions An array of calendar options
	 * @param bool $is_previous Whether this is the previous month
	 * @return array A large array containing all the information needed to show a calendar grid for the given month
	 */
	public static function getCalendarGrid(string $selected_date, array $calendarOptions, bool $is_previous = false): array
	{
		$selected_object = new Time($selected_date . ' ' . User::getTimezone());

		$next_object = new Time($selected_date . ' ' . User::getTimezone());
		$next_object->modify('first day of next month');

		$prev_object = new Time($selected_date . ' ' . User::getTimezone());
		$prev_object->modify('first day of previous month');

		// Eventually this is what we'll be returning.
		$calendarGrid = [
			'week_days' => [],
			'weeks' => [],
			'short_day_titles' => !empty($calendarOptions['short_day_titles']),
			'short_month_titles' => !empty($calendarOptions['short_month_titles']),
			'current_month' => $selected_object->format('n'),
			'current_year' => $selected_object->format('Y'),
			'current_day' => $selected_object->format('d'),
			'show_next_prev' => !empty($calendarOptions['show_next_prev']),
			'show_week_links' => $calendarOptions['show_week_links'] ?? 0,
			'previous_calendar' => [
				'year' => $prev_object->format('Y'),
				'month' => $prev_object->format('n'),
				'day' => $prev_object->format('d'),
				'start_date' => $prev_object->format('Y-m-d'),
				'disabled' => Config::$modSettings['cal_minyear'] > $prev_object->format('Y'),
			],
			'next_calendar' => [
				'year' => $next_object->format('Y'),
				'month' => $next_object->format('n'),
				'day' => $next_object->format('d'),
				'start_date' => $next_object->format('Y-m-d'),
				'disabled' => Config::$modSettings['cal_maxyear'] < $next_object->format('Y'),
			],
			'start_date' => $selected_object->format(Time::getDateFormat()),
			'iso_start_date' => $selected_object->format('Y-m-d'),
		];

		// Get today's date.
		$today = self::getTodayInfo();

		$first_day_object = new Time($selected_object->format('Y-m-01') . ' ' . User::getTimezone());
		$last_day_object = new Time($selected_object->format('Y-m-t') . ' ' . User::getTimezone());

		// Get information about this month.
		$month_info = [
			'first_day' => [
				'day_of_week' => $first_day_object->format('w'),
				'week_num' => $first_day_object->format('W'),
				'date' => $first_day_object->format('Y-m-d'),
			],
			'last_day' => [
				'day_of_month' => $last_day_object->format('t'),
				'date' => $last_day_object->format('Y-m-d'),
			],
			'first_day_of_year' => Time::create($selected_object->format('Y-01-01') . ' ' . User::getTimezone())->format('w'),
			'first_day_of_next_year' => Time::create(($selected_object->format('Y') + 1) . '-01-01' . ' ' . User::getTimezone())->format('w'),
		];

		// The number of days the first row is shifted to the right for the starting day.
		$nShift = (int) $month_info['first_day']['day_of_week'];

		$calendarOptions['start_day'] = empty($calendarOptions['start_day']) ? 0 : (int) $calendarOptions['start_day'];

		// Starting any day other than Sunday means a shift...
		if (!empty($calendarOptions['start_day'])) {
			$nShift -= $calendarOptions['start_day'];

			if ($nShift < 0) {
				$nShift = 7 + $nShift;
			}
		}

		// Number of rows required to fit the month.
		$nRows = floor(($month_info['last_day']['day_of_month'] + $nShift) / 7);

		if (($month_info['last_day']['day_of_month'] + $nShift) % 7) {
			$nRows++;
		}

		// Fetch the arrays for birthdays, posted events, and holidays.
		$bday = $calendarOptions['show_birthdays'] ? self::getBirthdayRange($month_info['first_day']['date'], $month_info['last_day']['date']) : [];
		$events = $calendarOptions['show_events'] ? self::getEventRange($month_info['first_day']['date'], $month_info['last_day']['date']) : [];
		$holidays = $calendarOptions['show_holidays'] ? self::getHolidayRange($month_info['first_day']['date'], $month_info['last_day']['date']) : [];

		// Days of the week taking into consideration that they may want it to start on any day.
		$count = $calendarOptions['start_day'];

		for ($i = 0; $i < 7; $i++) {
			$calendarGrid['week_days'][] = $count;
			$count++;

			if ($count == 7) {
				$count = 0;
			}
		}

		// Iterate through each week.
		$calendarGrid['weeks'] = [];

		for ($nRow = 0; $nRow < $nRows; $nRow++) {
			// Start off the week - and don't let it go above 52, since that's the number of weeks in a year.
			$calendarGrid['weeks'][$nRow] = [
				'days' => [],
			];

			// And figure out all the days.
			for ($nCol = 0; $nCol < 7; $nCol++) {
				$nDay = ($nRow * 7) + $nCol - $nShift + 1;

				if ($nDay < 1 || $nDay > $month_info['last_day']['day_of_month']) {
					$nDay = 0;
				}

				$date = $selected_object->format('Y-m-') . sprintf('%02d', $nDay);

				$calendarGrid['weeks'][$nRow]['days'][$nCol] = [
					'day' => $nDay,
					'date' => $date,
					'is_today' => $date == $today['date'],
					'is_first_day' => !empty($calendarOptions['show_week_num']) && (($month_info['first_day']['day_of_week'] + $nDay - 1) % 7 == $calendarOptions['start_day']),
					'is_first_of_month' => $nDay === 1,
					'holidays' => !empty($holidays[$date]) ? $holidays[$date] : [],
					'events' => !empty($events[$date]) ? $events[$date] : [],
					'birthdays' => !empty($bday[$date]) ? $bday[$date] : [],
				];
			}
		}

		// What is the last day of the month?
		if ($is_previous === true) {
			$calendarGrid['last_of_month'] = $month_info['last_day']['day_of_month'];
		}

		// We'll use the shift in the template.
		$calendarGrid['shift'] = $nShift;

		// Set the previous and the next month's links.
		$calendarGrid['previous_calendar']['href'] = Config::$scripturl . '?action=calendar;viewmonth;year=' . $calendarGrid['previous_calendar']['year'] . ';month=' . $calendarGrid['previous_calendar']['month'] . ';day=' . $calendarGrid['previous_calendar']['day'];

		$calendarGrid['next_calendar']['href'] = Config::$scripturl . '?action=calendar;viewmonth;year=' . $calendarGrid['next_calendar']['year'] . ';month=' . $calendarGrid['next_calendar']['month'] . ';day=' . $calendarGrid['previous_calendar']['day'];

		return $calendarGrid;
	}

	/**
	 * Returns the information needed to show a calendar for the given week.
	 *
	 * @param string $selected_date A date in YYYY-MM-DD format
	 * @param array $calendarOptions An array of calendar options
	 * @return array An array of information needed to display the grid for a single week on the calendar
	 */
	public static function getCalendarWeek(string $selected_date, array $calendarOptions): array
	{
		$selected_object = new Time($selected_date . ' ' . User::getTimezone());

		// Get today's date.
		$today = self::getTodayInfo();

		// What is the actual "start date" for the passed day.
		$calendarOptions['start_day'] = empty($calendarOptions['start_day']) ? 0 : (int) $calendarOptions['start_day'];

		$day_of_week = $selected_object->format('w');
		$first_day_object = new Time($selected_date . ' ' . User::getTimezone());

		if ($day_of_week != $calendarOptions['start_day']) {
			// Here we offset accordingly to get things to the real start of a week.
			$date_diff = $day_of_week - $calendarOptions['start_day'];

			if ($date_diff < 0) {
				$date_diff += 7;
			}

			date_sub($first_day_object, date_interval_create_from_date_string($date_diff . ' days'));
		}

		$last_day_object = new Time($first_day_object->format('Y-m-d') . ' ' . User::getTimezone());
		date_add($last_day_object, date_interval_create_from_date_string('1 week'));

		$month = $first_day_object->format('n');
		$year = $first_day_object->format('Y');
		$day = $first_day_object->format('d');

		$next_object = new Time($selected_date . ' ' . User::getTimezone());
		date_add($next_object, date_interval_create_from_date_string('1 week'));

		$prev_object = new Time($selected_date . ' ' . User::getTimezone());
		date_sub($prev_object, date_interval_create_from_date_string('1 week'));

		// Now start filling in the calendar grid.
		$calendarGrid = [
			'show_next_prev' => !empty($calendarOptions['show_next_prev']),
			'previous_week' => [
				'year' => $prev_object->format('Y'),
				'month' => $prev_object->format('n'),
				'day' => $prev_object->format('d'),
				'start_date' => $prev_object->format('Y-m-d'),
				'disabled' => Config::$modSettings['cal_minyear'] > $prev_object->format('Y'),
			],
			'next_week' => [
				'year' => $next_object->format('Y'),
				'month' => $next_object->format('n'),
				'day' => $next_object->format('d'),
				'start_date' => $next_object->format('Y-m-d'),
				'disabled' => Config::$modSettings['cal_maxyear'] < $next_object->format('Y'),
			],
			'start_date' => $selected_object->format(Time::getDateFormat()),
			'iso_start_date' => $selected_object->format('Y-m-d'),
			'show_events' => $calendarOptions['show_events'],
			'show_holidays' => $calendarOptions['show_holidays'],
			'show_birthdays' => $calendarOptions['show_birthdays'],
		];

		// Fetch the arrays for birthdays, posted events, and holidays.
		$bday = $calendarOptions['show_birthdays'] ? self::getBirthdayRange($first_day_object->format('Y-m-d'), $last_day_object->format('Y-m-d')) : [];
		$events = $calendarOptions['show_events'] ? self::getEventRange($first_day_object->format('Y-m-d'), $last_day_object->format('Y-m-d')) : [];
		$holidays = $calendarOptions['show_holidays'] ? self::getHolidayRange($first_day_object->format('Y-m-d'), $last_day_object->format('Y-m-d')) : [];

		$calendarGrid['week_title'] = Lang::getTxt('calendar_week_beginning', ['date' => $first_day_object->format(Time::getDateFormat())]);

		// This holds all the main data - there is at least one month!
		$calendarGrid['months'] = [];

		$current_day_object = new Time($first_day_object->format('Y-m-d') . ' ' . User::getTimezone());

		for ($i = 0; $i < 7; $i++) {
			$current_month = $current_day_object->format('n');
			$current_day = $current_day_object->format('j');
			$current_date = $current_day_object->format('Y-m-d');

			if (!isset($calendarGrid['months'][$current_month])) {
				$calendarGrid['months'][$current_month] = [
					'current_month' => $current_month,
					'current_year' => $current_day_object->format('Y'),
					'days' => [],
				];
			}

			$calendarGrid['months'][$current_month]['days'][$current_day] = [
				'day' => $current_day,
				'day_of_week' => ($current_day_object->format('w') + 7) % 7,
				'date' => $current_date,
				'is_today' => $current_date == $today['date'],
				'holidays' => !empty($holidays[$current_date]) ? $holidays[$current_date] : [],
				'events' => !empty($events[$current_date]) ? $events[$current_date] : [],
				'birthdays' => !empty($bday[$current_date]) ? $bday[$current_date] : [],
			];

			date_add($current_day_object, date_interval_create_from_date_string('1 day'));
		}

		// Set the previous and the next week's links.
		$calendarGrid['previous_week']['href'] = Config::$scripturl . '?action=calendar;viewweek;year=' . $calendarGrid['previous_week']['year'] . ';month=' . $calendarGrid['previous_week']['month'] . ';day=' . $calendarGrid['previous_week']['day'];

		$calendarGrid['next_week']['href'] = Config::$scripturl . '?action=calendar;viewweek;year=' . $calendarGrid['next_week']['year'] . ';month=' . $calendarGrid['next_week']['month'] . ';day=' . $calendarGrid['next_week']['day'];

		return $calendarGrid;
	}

	/**
	 * Returns the information needed to show a list of upcoming events, birthdays, and holidays on the calendar.
	 *
	 * @param string $start_date The start of a date range in YYYY-MM-DD format
	 * @param string $end_date The end of a date range in YYYY-MM-DD format
	 * @param array $calendarOptions An array of calendar options
	 * @return array An array of information needed to display a list of upcoming events, etc., on the calendar
	 */
	public static function getCalendarList(string $start_date, string $end_date, array $calendarOptions): array
	{
		// DateTime objects make life easier
		$start_object = new Time($start_date . ' ' . User::getTimezone());
		$end_object = new Time($end_date . ' ' . User::getTimezone());

		$calendarGrid = [
			'start_date' => $start_object->format(Time::getDateFormat()),
			'start_year' => $start_object->format('Y'),
			'start_month' => $start_object->format('m'),
			'start_day' => $start_object->format('d'),
			'iso_start_date' => $start_object->format('Y-m-d'),
			'end_date' => $end_object->format(Time::getDateFormat()),
			'end_year' => $end_object->format('Y'),
			'end_month' => $end_object->format('m'),
			'end_day' => $end_object->format('d'),
			'iso_end_date' => $end_object->format('Y-m-d'),
		];

		$calendarGrid['birthdays'] = $calendarOptions['show_birthdays'] ? self::getBirthdayRange($start_date, $end_date) : [];
		$calendarGrid['holidays'] = $calendarOptions['show_holidays'] ? self::getHolidayRange($start_date, $end_date) : [];
		$calendarGrid['events'] = $calendarOptions['show_events'] ? self::getEventRange($start_date, $end_date) : [];

		// Get rid of duplicate events.
		// This does not get rid of SEPARATE occurrences of a recurring event.
		// Instead, it gets rid of duplicates of the SAME occurrence, which can
		// happen when the event duration extends beyond midnight.
		$temp = [];

		foreach ($calendarGrid['events'] as $date => $date_events) {
			foreach ($date_events as $event_key => $event_val) {
				if (in_array($event_val['id'] . ' ' . $event_val['start']->format('c'), $temp)) {
					unset($calendarGrid['events'][$date][$event_key]);

					if (empty($calendarGrid['events'][$date])) {
						unset($calendarGrid['events'][$date]);
					}
				} else {
					$temp[] = $event_val['id'] . ' ' . $event_val['start']->format('c');
				}
			}
		}

		// Give birthdays and holidays a friendly format, without the year.
		$date_format = Time::getShortDateFormat();

		foreach (['birthdays', 'holidays'] as $type) {
			foreach ($calendarGrid[$type] as $date => $date_content) {
				// Make sure to apply no offsets
				$date_local = Time::create($date)->format($date_format);

				$calendarGrid[$type][$date]['date_local'] = $date_local;
			}
		}

		return $calendarGrid;
	}

	/**
	 * Retrieve all events for the given days, independently of the users offset.
	 * cache callback function used to retrieve the birthdays, holidays, and events between now and now + days_to_index.
	 * widens the search range by an extra 24 hours to support time offset shifts.
	 * used by the self::cache_getRecentEvents function to get the information needed to calculate the events taking the users time offset into account.
	 *
	 * @param array $eventOptions With the keys 'num_days_shown', 'include_holidays', 'include_birthdays' and 'include_events'
	 * @return array An array containing the data that was cached as well as an expression to calculate whether the data should be refreshed and when it expires
	 */
	public static function cache_getOffsetIndependentEvents(array $eventOptions): array
	{
		$days_to_index = $eventOptions['num_days_shown'];

		$low_date = Time::strftime('%Y-%m-%d', time() - 24 * 3600);
		$high_date = Time::strftime('%Y-%m-%d', (int) (time() + $days_to_index * 24 * 3600));

		return [
			'data' => [
				'holidays' => (!empty($eventOptions['include_holidays']) ? self::getHolidayRange($low_date, $high_date) : []),
				'birthdays' => (!empty($eventOptions['include_birthdays']) ? self::getBirthdayRange($low_date, $high_date) : []),
				'events' => (!empty($eventOptions['include_events']) ? self::getEventRange($low_date, $high_date, false) : []),
			],
			'refresh_eval' => 'return \'' . Time::strftime('%Y%m%d', time()) . '\' != \\SMF\\Time::strftime(\'%Y%m%d\', time()) || (!empty(\\SMF\\Config::$modSettings[\'calendar_updated\']) && ' . time() . ' < \\SMF\\Config::$modSettings[\'calendar_updated\']);',
			'expires' => time() + 3600,
		];
	}

	/**
	 * cache callback function used to retrieve the upcoming birthdays, holidays, and events within the given period, taking into account the users time offset.
	 * Called from the BoardIndex to display the current day's events on the board index
	 * used by the board index and SSI to show the upcoming events.
	 *
	 * @param array $eventOptions An array of event options.
	 * @return array An array containing the info that was cached as well as a few other relevant things
	 */
	public static function cache_getRecentEvents(array $eventOptions): array
	{
		// With the 'static' cached data we can calculate the user-specific data.
		$cached_data = CacheApi::quickGet('calendar_index', 'Actions/Calendar.php', 'SMF\\Actions\\Calendar::cache_getOffsetIndependentEvents', [$eventOptions]);

		// Get the information about today (from user perspective).
		$today = self::getTodayInfo();

		$return_data = [
			'calendar_holidays' => [],
			'calendar_birthdays' => [],
			'calendar_events' => [],
		];

		// Set the event span to be shown in seconds.
		$days_for_index = $eventOptions['num_days_shown'] * 86400;

		// Get the current member time/date.
		$now = time();

		if (!empty($eventOptions['include_holidays'])) {
			// Holidays between now and now + days.
			for ($i = $now; $i < $now + $days_for_index; $i += 86400) {
				if (isset($cached_data['holidays'][Time::strftime('%Y-%m-%d', $i)])) {
					$return_data['calendar_holidays'] = array_merge($return_data['calendar_holidays'], (array) $cached_data['holidays'][Time::strftime('%Y-%m-%d', $i)]);
				}
			}
		}

		if (!empty($eventOptions['include_birthdays'])) {
			// Happy Birthday, guys and gals!
			for ($i = $now; $i < $now + $days_for_index; $i += 86400) {
				$loop_date = Time::strftime('%Y-%m-%d', $i);

				if (isset($cached_data['birthdays'][$loop_date])) {
					foreach ((array) $cached_data['birthdays'][$loop_date] as $index => $dummy) {
						$cached_data['birthdays'][Time::strftime('%Y-%m-%d', $i)][$index]['is_today'] = $loop_date === $today['date'];
					}
					$return_data['calendar_birthdays'] = array_merge($return_data['calendar_birthdays'], (array) $cached_data['birthdays'][$loop_date]);
				}
			}
		}

		if (!empty($eventOptions['include_events'])) {
			$duplicates = [];

			for ($i = $now; $i < $now + $days_for_index; $i += 86400) {
				// Determine the date of the current loop step.
				$loop_date = Time::strftime('%Y-%m-%d', $i);

				// No events today? Check the next day.
				if (empty($cached_data['events'][$loop_date])) {
					continue;
				}

				// Loop through all events to add a few last-minute values.
				foreach ((array) $cached_data['events'][$loop_date] as $ev => $event) {
					// Create a shortcut variable for easier access.
					$this_event = &$cached_data['events'][$loop_date][$ev];

					// Skip duplicates.
					if (isset($duplicates[$this_event['topic'] . $this_event['title']])) {
						unset($cached_data['events'][$loop_date][$ev]);

						continue;
					}

					$duplicates[$this_event['topic'] . $this_event['title']] = true;

					// Might be set to true afterwards, depending on the permissions.
					$this_event['can_edit'] = false;
					$this_event['is_today'] = $loop_date === $today['date'];
					$this_event['date'] = $loop_date;
				}

				if (!empty($cached_data['events'][$loop_date])) {
					$return_data['calendar_events'] = array_merge($return_data['calendar_events'], (array) $cached_data['events'][$loop_date]);
				}
			}
		}

		// Mark the last item so that a list separator can be used in the template.
		for ($i = 0, $n = count($return_data['calendar_birthdays']); $i < $n; $i++) {
			$return_data['calendar_birthdays'][$i]['is_last'] = !isset($return_data['calendar_birthdays'][$i + 1]);
		}

		for ($i = 0, $n = count($return_data['calendar_events']); $i < $n; $i++) {
			$return_data['calendar_events'][$i]['is_last'] = !isset($return_data['calendar_events'][$i + 1]);
		}

		return [
			'data' => $return_data,
			'expires' => time() + 3600,
			'refresh_eval' => 'return \'' . Time::strftime('%Y%m%d', time()) . '\' != \\SMF\\Time::strftime(\'%Y%m%d\', time()) || (!empty(\\SMF\\Config::$modSettings[\'calendar_updated\']) && ' . time() . ' < \\SMF\\Config::$modSettings[\'calendar_updated\']);',
			'post_retri_eval' => '

				foreach ($cache_block[\'data\'][\'calendar_events\'] as $k => $event)
				{
					// Remove events that the user may not see or wants to ignore.
					if ((count(array_intersect(\\SMF\\User::$me->groups, $event[\'allowed_groups\'])) === 0 && !\\SMF\\User::$me->allowedTo(\'admin_forum\') && !empty($event[\'id_board\'])) || in_array($event[\'id_board\'], \\SMF\\User::$me->ignoreboards))
						unset($cache_block[\'data\'][\'calendar_events\'][$k]);
					else
					{
						// Whether the event can be edited depends on the permissions.
						$cache_block[\'data\'][\'calendar_events\'][$k][\'can_edit\'] = \\SMF\\User::$me->allowedTo(\'calendar_edit_any\') || ($event[\'poster\'] == \\SMF\\User::$me->id && \\SMF\\User::$me->allowedTo(\'calendar_edit_own\'));

						// The added session code makes this URL not cachable.
						$cache_block[\'data\'][\'calendar_events\'][$k][\'modify_href\'] = \\SMF\\Config::$scripturl . \'?action=\' . ($event[\'topic\'] == 0 ? \'calendar;sa=post;\' : \'post;msg=\' . $event[\'msg\'] . \';topic=\' . $event[\'topic\'] . \'.0;calendar;\') . \'eventid=\' . $event[\'id\'] . \';\' . \\SMF\\Utils::$context[\'session_var\'] . \'=\' . \\SMF\\Utils::$context[\'session_id\'];
					}
				}

				if (empty($params[0][\'include_holidays\']))
					$cache_block[\'data\'][\'calendar_holidays\'] = array();
				if (empty($params[0][\'include_birthdays\']))
					$cache_block[\'data\'][\'calendar_birthdays\'] = array();
				if (empty($params[0][\'include_events\']))
					$cache_block[\'data\'][\'calendar_events\'] = array();

				$cache_block[\'data\'][\'show_calendar\'] = !empty($cache_block[\'data\'][\'calendar_holidays\']) || !empty($cache_block[\'data\'][\'calendar_birthdays\']) || !empty($cache_block[\'data\'][\'calendar_events\']);',
		];
	}

	/**
	 * Makes sure the calendar post is valid.
	 */
	public static function validateEventPost(): void
	{
		if (!isset($_POST['deleteevent'])) {
			// The 2.1 way
			if (isset($_POST['start_date'])) {
				$d = date_parse(str_replace(',', '', Time::convertToEnglish($_POST['start_date'])));

				if (!empty($d['error_count']) || !empty($d['warning_count'])) {
					ErrorHandler::fatalLang('invalid_date', false);
				}

				if (empty($d['year'])) {
					ErrorHandler::fatalLang('event_year_missing', false);
				}

				if (empty($d['month'])) {
					ErrorHandler::fatalLang('event_month_missing', false);
				}
			} elseif (isset($_POST['start_datetime'])) {
				$d = date_parse(str_replace(',', '', Time::convertToEnglish($_POST['start_datetime'])));

				if (!empty($d['error_count']) || !empty($d['warning_count'])) {
					ErrorHandler::fatalLang('invalid_date', false);
				}

				if (empty($d['year'])) {
					ErrorHandler::fatalLang('event_year_missing', false);
				}

				if (empty($d['month'])) {
					ErrorHandler::fatalLang('event_month_missing', false);
				}
			}
			// The 2.0 way
			else {
				// No month?  No year?
				if (!isset($_POST['month'])) {
					ErrorHandler::fatalLang('event_month_missing', false);
				}

				if (!isset($_POST['year'])) {
					ErrorHandler::fatalLang('event_year_missing', false);
				}

				// Check the month and year...
				if ($_POST['month'] < 1 || $_POST['month'] > 12) {
					ErrorHandler::fatalLang('invalid_month', false);
				}

				if ($_POST['year'] < Config::$modSettings['cal_minyear'] || $_POST['year'] > Config::$modSettings['cal_maxyear']) {
					ErrorHandler::fatalLang('invalid_year', false);
				}
			}
		}

		// Make sure they're allowed to post...
		User::$me->isAllowedTo('calendar_post');

		// If they want to us to calculate an end date, make sure it will fit in an acceptable range.
		if (isset($_POST['span']) && (($_POST['span'] < 1) || (!empty(Config::$modSettings['cal_maxspan']) && $_POST['span'] > Config::$modSettings['cal_maxspan']))) {
			ErrorHandler::fatalLang('invalid_days_numb', false);
		}

		// There is no need to validate the following values if we are just deleting the event.
		if (!isset($_POST['deleteevent'])) {
			// If we're doing things the 2.0 way, check the day
			if (empty($_POST['start_date']) && empty($_POST['start_datetime'])) {
				// No day?
				if (!isset($_POST['day'])) {
					ErrorHandler::fatalLang('event_day_missing', false);
				}

				// Bad day?
				if (!checkdate($_POST['month'], $_POST['day'], $_POST['year'])) {
					ErrorHandler::fatalLang('invalid_date', false);
				}
			}

			if (!isset($_POST['evtitle'])) {
				if (!isset($_POST['subject'])) {
					ErrorHandler::fatalLang('event_title_missing', false);
				}

				$_POST['evtitle'] = $_POST['subject'];
			}

			// No title?
			if (Utils::htmlTrim($_POST['evtitle']) === '') {
				ErrorHandler::fatalLang('event_title_missing', false);
			}

			if (Utils::entityStrlen($_POST['evtitle']) > 100) {
				$_POST['evtitle'] = Utils::entitySubstr($_POST['evtitle'], 0, 100);
			}

			$_POST['evtitle'] = str_replace(';', '', $_POST['evtitle']);
		}
	}

	/**
	 * Get the event's poster.
	 *
	 * @param int $event_id The ID of the event
	 * @return int|bool The ID of the poster or false if the event was not found
	 */
	public static function getEventPoster(int $event_id): int|bool
	{
		// A simple database query, how hard can that be?
		$request = Db::$db->query(
			'',
			'SELECT id_member
			FROM {db_prefix}calendar
			WHERE id_event = {int:id_event}
			LIMIT 1',
			[
				'id_event' => $event_id,
			],
		);

		// No results, return false.
		if (Db::$db->num_rows($request) === 0) {
			return false;
		}

		// Grab the results and return.
		list($poster) = Db::$db->fetch_row($request);
		Db::$db->free_result($request);

		return (int) $poster;
	}

<<<<<<< HEAD
=======
	/**
	 * Builds a routing path based on URL query parameters.
	 *
	 * @param array $params URL query parameters.
	 * @return array Contains two elements: ['route' => [], 'params' => []].
	 *    The 'route' element contains the routing path. The 'params' element
	 *    contains any $params that weren't incorporated into the route.
	 */
	public static function buildRoute(array $params): array
	{
		$route[] = $params['action'];
		unset($params['action']);

		if (isset($params['sa'], self::$subactions[$params['sa']])) {
			if ($params['sa'] === 'post') {
				if (isset($params['eventid'])) {
					$route[] = 'events';
					$route[] = $params['eventid'];
					unset($params['eventid']);

					if (isset($params['recurrenceid'])) {
						$route[] = $params['recurrenceid'];
						unset($params['recurrenceid']);
					}
				}
			}

			$route[] = $params['sa'];

			if ($params['sa'] === 'clock') {
				if (isset($params['omfg'])) {
					$route[] = 'omfg';
					unset($params['omfg']);
				} elseif (isset($params['rb'])) {
					$route[] = 'rb';
					unset($params['rb']);
				} elseif (isset($params['bcd'])) {
					$route[] = 'bcd';
					unset($params['bcd']);
				}
			}

			unset($params['sa']);
		} elseif (isset($params['year'])) {
			$route[] = sprintf('%04d', $params['year']);
			$route[] = sprintf('%02d', $params['month'] ?? 1);
			$route[] = sprintf('%02d', $params['day'] ?? 1);
			unset($params['year'], $params['month'], $params['day']);
		} elseif (isset($params['event'])) {
			$route[] = 'events';
			$route[] = $params['event'];
			unset($params['event']);
		}

		return ['route' => $route, 'params' => $params];
	}

	/**
	 * Parses a route to get URL query parameters.
	 *
	 * @param array $route Array of routing path components.
	 * @param array $params Any existing URL query parameters.
	 * @return array URL query parameters
	 */
	public static function parseRoute(array $route, array $params = []): array
	{
		if ($route[0] === 'clock') {
			array_unshift($route, 'calendar');
		}

		$params['action'] = array_shift($route);

		if (!empty($route)) {
			if (in_array($route[0], self::$subactions)) {
				$params['sa'] = array_shift($route);

				if ($params['sa'] === 'clock' && in_array($route[0] ?? null, ['bcd', 'rb', 'omfg'])) {
					$params[$route[0]] = true;
				}
			} elseif (is_numeric($route[0])) {
				$params['year'] = array_shift($route);

				if (!empty($route)) {
					$params['month'] = array_shift($route);

					if (!empty($route)) {
						$params['day'] = array_shift($route);
					}
				}
			} elseif ($route[0] === 'events') {
				array_shift($route);
				$params['event'] = array_shift($route);

				if (!empty($route)) {
					if (!in_array($route[0], self::$subactions)) {
						$params['recurrenceid'] = array_shift($route);
					}

					if (!empty($route) && in_array($route[0], self::$subactions)) {
						$params['sa'] = array_shift($route);
						$params['eventid'] = $params['event'];
					}
				}
			}
		}

		return $params;
	}

	/**
	 * Backward compatibility wrapper for Holiday::remove().
	 *
	 * @param array $holiday_ids An array of IDs of holidays to delete.
	 */
	public static function removeHolidays(array $holiday_ids): void
	{
		foreach ($holiday_ids as $holiday_id) {
			Holiday::remove($holiday_id);
		}
	}

>>>>>>> 58cba676
	/******************
	 * Internal methods
	 ******************/

	/**
	 * Constructor. Protected to force instantiation via self::load().
	 */
	protected function __construct()
	{
		Lang::load('Calendar');

		if ($_GET['action'] === 'clock') {
			$this->subaction = 'clock';
		} elseif (!empty($_GET['sa']) && isset(self::$subactions[$_GET['sa']])) {
			$this->subaction = $_GET['sa'];
		}

		if ($this->subaction === 'clock') {
			return;
		}

		// Special case for handling calendar subscriptions.
		if (
			User::$me->is_guest
			&& $this->subaction === 'ical'
			&& isset($_REQUEST['u'], $_REQUEST['token'])
		) {
			$user = current(User::load((int) $_REQUEST['u']));

			if (
				!($user instanceof User)
				|| !$user->allowedTo('calendar_view')
				|| $_REQUEST['token'] !== $this->createToken($user)
			) {
				exit;
			}
		}
		// Permissions, permissions, permissions.
		else {
			User::$me->isAllowedTo('calendar_view');
		}

		// Some global template resources.
		Utils::$context['calendar_resources'] = [
			'min_year' => Config::$modSettings['cal_minyear'],
			'max_year' => Config::$modSettings['cal_maxyear'],
		];
	}

	/**
	 * Generates an calendar subscription authentication token.
	 *
	 * @param User $user The member that this token is for.
	 * @return string The authentication token.
	 */
	protected function createToken(User $user): string
	{
		$token = hash_hmac('sha3-224', (string) $user->id, Config::getAuthSecret(), true);

		return strtr(base64_encode($token), ['+' => '_', '/' => '-', '=' => '']);
	}

	/**
	 * Validates the guest-supplided user ID and token combination, and loads
	 * and returns the requested user if the token is valid. Otherwise, returns
	 * the current user.
	 *
	 * @return SMF\User whose permissions should be used for exporting events.
	 */
	protected function authenticateForExport(): User
	{
		if (User::$me->is_guest && !empty($_REQUEST['u']) && isset($_REQUEST['token'])) {
			$user = current(User::load((int) $_REQUEST['u']));

			if (($user instanceof User) && $_REQUEST['token'] === $this->createToken($user)) {
				return $user;
			}
		}

		return User::$me;
	}

	/**
	 * Gets the board IDs for boards where the passed user wants to see events.
	 *
	 * @param User $user The user whose permissions should be used.
	 * @return array An array of board IDs.
	 */
	protected function getBoardsForExport(User $user): array
	{
		$request = Db::$db->query(
			'',
			'SELECT b.id_board
			FROM {db_prefix}boards as b
			WHERE ' . $user->query_wanna_see_board,
			[],
		);

		$board_ids = array_map(fn($row) => $row['id_board'], Db::$db->fetch_all($request));

		Db::$db->free_result($request);

		$board_ids[] = 0;

		return $board_ids;
	}
}

?><|MERGE_RESOLUTION|>--- conflicted
+++ resolved
@@ -1612,8 +1612,6 @@
 		return (int) $poster;
 	}
 
-<<<<<<< HEAD
-=======
 	/**
 	 * Builds a routing path based on URL query parameters.
 	 *
@@ -1723,19 +1721,6 @@
 		return $params;
 	}
 
-	/**
-	 * Backward compatibility wrapper for Holiday::remove().
-	 *
-	 * @param array $holiday_ids An array of IDs of holidays to delete.
-	 */
-	public static function removeHolidays(array $holiday_ids): void
-	{
-		foreach ($holiday_ids as $holiday_id) {
-			Holiday::remove($holiday_id);
-		}
-	}
-
->>>>>>> 58cba676
 	/******************
 	 * Internal methods
 	 ******************/
