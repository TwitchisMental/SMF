<?php

/**
 * Simple Machines Forum (SMF)
 *
 * @package SMF
 * @author Simple Machines https://www.simplemachines.org
 * @copyright 2025 Simple Machines and individual contributors
 * @license https://www.simplemachines.org/about/smf/license.php BSD
 *
 * @version 3.0 Alpha 2
 */

declare(strict_types=1);

namespace SMF\Actions;

use SMF\ActionInterface;
use SMF\ActionSuffixRouter;
use SMF\ActionTrait;
use SMF\Attachment;
use SMF\Board;
use SMF\Cache\CacheApi;
use SMF\Calendar\Event;
use SMF\Config;
use SMF\Db\DatabaseApi as Db;
use SMF\Draft;
use SMF\Editor;
use SMF\ErrorHandler;
use SMF\IntegrationHook;
use SMF\Lang;
use SMF\Msg;
use SMF\Parser;
use SMF\Poll;
use SMF\Routable;
use SMF\Security;
use SMF\Theme;
use SMF\Time;
use SMF\TimeZone;
use SMF\Topic;
use SMF\User;
use SMF\Utils;
use SMF\Verifier;

/**
 * This class handles posting and modifying replies and new topics.
 */
class Post implements ActionInterface, Routable
{
	use ActionSuffixRouter;
	use ActionTrait;
	use BackwardCompatibility;

	/*****************
	 * Class constants
	 *****************/

	/**
	 * Constants to indicate what the user intends to do with this post.
	 */
	public const INTENT_NEW_TOPIC = 0;
	public const INTENT_NEW_REPLY = 1;
	public const INTENT_EDIT_POST = 2;

	/*******************
	 * Public properties
	 *******************/

	/**
	 * @var string
	 *
	 * The sub-action to call.
	 */
	public string $subaction = 'show';

	/**
	 * @var array
	 *
	 * Errors encountered while trying to post.
	 */
	public array $errors = [];

	/**
	 * @var array
	 *
	 * There are two error types: serious and minor. Serious errors
	 * actually tell the user that a real error has occurred, while minor
	 * errors are like warnings that let them know that something with
	 * their post isn't right.
	 */
	public array $minor_errors = [
		'not_approved',
		'new_replies',
		'old_topic',
		'need_qr_verification',
		'no_subject',
		'topic_locked',
		'topic_unlocked',
		'topic_stickied',
		'topic_unstickied',
		'cannot_post_attachment',
	];

	/**
	 * @var string
	 *
	 * The subject string to show in the editor form.
	 */
	public string $form_subject = '';

	/**
	 * @var string
	 *
	 * The message body string to show in the editor form.
	 */
	public string $form_message = '';

	/**
	 * @var bool
	 *
	 * Whether the current user can approve posts.
	 */
	public bool $can_approve = false;

	/**
	 * @var bool
	 *
	 * Whether this post will become approved upon submission.
	 */
	public bool $becomes_approved = true;

	/**
	 * @var int
	 *
	 * What is the user trying to do with this post?
	 */
	public int $intent = self::INTENT_NEW_TOPIC;

	/**************************
	 * Public static properties
	 **************************/

	/**
	 * @var array
	 *
	 * Available sub-actions.
	 */
	public static array $subactions = [
		'show' => 'show',
	];

	/*********************
	 * Internal properties
	 *********************/

	/**
	 * @var array
	 *
	 * The boards that this post can be submitted to.
	 *
	 * If a board was specified in the URL parameters, this will contain the ID
	 * of that board. Otherwise, it will contain a list of boards that the user
	 * is allowed to post in.
	 */
	protected array $boards = [];

	/**
	 * @var array
	 *
	 * A list of categories and boards produced by MessageIndex::getBoardList().
	 * Not used if a board was specified in the URL parameters.
	 */
	protected array $board_list = [];

	/**
	 * @var bool
	 *
	 * Whether the current topic is locked.
	 */
	protected bool $locked = false;

	/**
	 * @var int
	 *
	 * Used by getTopicSummary() method to count previous posts.
	 */
	protected int $counter = 0;

	/****************
	 * Public methods
	 ****************/

	/**
	 * Dispatcher.
	 *
	 * Does a little bit more setup, then calls $this->show().
	 */
	public function execute(): void
	{
		$this->can_approve = User::$me->allowedTo('approve_posts');

		// If there is an existing topic, load it.
		if ($this->intent !== self::INTENT_NEW_TOPIC) {
			$this->loadTopic();
		}

		// Allow mods to add new sub-actions.
		IntegrationHook::call('integrate_post_subactions', [&self::$subactions]);

		$call = method_exists($this, self::$subactions[$this->subaction]) ? [$this, self::$subactions[$this->subaction]] : Utils::getCallable(self::$subactions[$this->subaction]);

		if (!empty($call)) {
			call_user_func($call);
		}
	}

	/**
	 * Handles showing the post screen, loading the post to be modified, and
	 * loading any post quoted.
	 *
	 * Additionally handles previews of posts.
	 * Uses the Post template and language file, main sub template.
	 * Requires different permissions depending on the actions, but most notably
	 *     post_new, post_reply_own, and post_reply_any.
	 * Shows options for the editing and posting of calendar events and
	 *     attachments, as well as the posting of polls.
	 * Accessed from ?action=post.
	 */
	public function show(): void
	{
		Lang::load('Post+Calendar');

		if (!empty(Config::$modSettings['drafts_post_enabled'])) {
			Lang::load('Drafts');
		}

		// You can't reply with a poll... hacker.
		if (isset($_REQUEST['poll']) && !empty(Topic::$topic_id) && !isset($_REQUEST['msg'])) {
			unset($_REQUEST['poll']);
		}

		// Posting an event?
		Utils::$context['make_event'] = isset($_REQUEST['calendar']);
		Utils::$context['robot_no_index'] = true;

		IntegrationHook::call('integrate_post_start');

		// Where are we posting this (or where might we)?
		$this->setBoards();

		if (isset($_REQUEST['xml'])) {
			Theme::loadTemplate('Xml');
			Utils::$context['sub_template'] = 'post';

			// Just in case of an earlier error...
			Utils::$context['preview_message'] = '';
			Utils::$context['preview_subject'] = '';
		}

		// Get notification preferences for later.
		$this->loadNotifyPrefs();

		// Replying to an existing topic.
		if ($this->intent !== self::INTENT_NEW_TOPIC) {
			$this->initiateReply();
		}
		// Starting a new topic.
		else {
			$this->initiateNewTopic();
		}

		// Don't allow a post if it's locked and you aren't all powerful.
		if ($this->locked && !User::$me->allowedTo('moderate_board')) {
			ErrorHandler::fatalLang('topic_locked', false);
		}

		Utils::$context['notify'] = !empty(Utils::$context['notify']);

		Utils::$context['can_notify'] = !User::$me->is_guest;
		Utils::$context['move'] = !empty($_REQUEST['move']);
		Utils::$context['announce'] = !empty($_REQUEST['announce']);
		Utils::$context['locked'] = !empty($this->locked) || !empty($_REQUEST['lock']);
		Utils::$context['can_quote'] = empty(Config::$modSettings['disabledBBC']) || !in_array('quote', explode(',', Config::$modSettings['disabledBBC']));

		// An array to hold all the attachments for this topic.
		Utils::$context['current_attachments'] = [];

		// Does the user want to create a poll?
		$this->initiatePoll();

		// Does the user want to create an event?
		$this->initiateEvent();

		// See if any new replies have come along.
		$this->checkForNewReplies();

		// Get a response prefix (like 'Re:') in the default forum language.
		$this->setResponsePrefix();

		// Previewing, modifying, or posting?
		if (isset($_REQUEST['message']) || isset($_REQUEST['quickReply']) || !empty(Utils::$context['post_error'])) {
			$this->showPreview();
		}
		// Editing a message...
		elseif ($this->intent === self::INTENT_EDIT_POST) {
			$this->showEdit();
		}
		// Posting...
		else {
			$this->showNew();
		}

		// Prepare any existing attachments for display.
		$this->showAttachments();

		// Do we need to show the visual verification image?
		$this->showVerification();

		// Did any errors occur?
		$this->checkForErrors();

		// What are you doing? Posting a poll, modifying, previewing, new post, or reply...
		$this->setPageTitle();

		// Build the link tree.
		$this->setLinktree();

		Utils::$context['subject'] = addcslashes($this->form_subject, '"');
		Utils::$context['message'] = str_replace(['"', '<', '>', '&nbsp;'], ['&quot;', '&lt;', '&gt;', ' '], $this->form_message);

		// Are there any drafts to show in the editor?
		$this->loadDrafts();

		// Load the editor.
		$this->loadEditor();

		$this->setMessageIcons();

		$this->getTopicSummary();

		Utils::$context['back_to_topic'] = isset($_REQUEST['goback']) || (isset($_REQUEST['msg']) && !isset($_REQUEST['subject']));
		Utils::$context['show_additional_options'] = !empty($_POST['additional_options']) || isset($_GET['additionalOptions']);

		Utils::$context['is_new_topic'] = empty(Topic::$info->id);
		Utils::$context['is_new_post'] = !isset($_REQUEST['msg']);
		Utils::$context['is_first_post'] = Utils::$context['is_new_topic'] || (isset($_REQUEST['msg']) && $_REQUEST['msg'] == Topic::$info->id_first_msg);

		// Register this form in the session variables.
		Security::checkSubmitOnce('register');

		// Mentions
		if (!empty(Config::$modSettings['enable_mentions']) && User::$me->allowedTo('mention')) {
			Theme::loadJavaScriptFile('jquery.caret.min.js', ['defer' => true], 'smf_caret');
			Theme::loadJavaScriptFile('jquery.atwho.min.js', ['defer' => true], 'smf_atwho');
			Theme::loadJavaScriptFile('mentions.js', ['defer' => true, 'minimize' => true], 'smf_mentions');
		}

		// Load the drafts.js file
		if (Utils::$context['drafts_autosave']) {
			Theme::loadJavaScriptFile('drafts.js', ['defer' => false, 'minimize' => true], 'smf_drafts');
		}

		// quotedText.js
		Theme::loadJavaScriptFile('quotedText.js', ['defer' => true, 'minimize' => true], 'smf_quotedText');

		// Knowing the current board ID might be handy.
		Theme::addInlineJavaScript('
		var current_board = ' . (empty(Utils::$context['current_board']) ? 'null' : Utils::$context['current_board']) . ';', false);

		// Set up the fields for the posting form header.
		$this->setupPostingFields();

		// Finally, load the template.
		if (!isset($_REQUEST['xml'])) {
			Theme::loadTemplate('Post');
		}

		IntegrationHook::call('integrate_post_end');
	}

<<<<<<< HEAD
=======
	/***********************
	 * Public static methods
	 ***********************/

	/**
	 * Backward compatibility wrapper.
	 *
	 * Needed to allow old mods to pass $post_errors as a function parameter.
	 */
	public static function post(array $post_errors = []): void
	{
		self::load();
		self::$obj->errors = (array) $post_errors;
		self::$obj->execute();
	}

	/**
	 * Builds a routing path based on URL query parameters.
	 *
	 * @param array $params URL query parameters.
	 * @param bool $append If true, the action route will be appended to the
	 *    topic or board route indicated by the topic or board params.
	 *    Default: false.
	 * @return array Contains two elements: ['route' => [], 'params' => []].
	 *    The 'route' element contains the routing path. The 'params' element
	 *    contains any $params that weren't incorporated into the route.
	 */
	public static function buildRoute(array $params): array
	{
		if (isset($params['topic'])) {
			extract(Topic::buildRoute($params));
		} elseif (isset($params['board'])) {
			extract(Board::buildRoute($params));
		}

		$route = array_merge($route ?? [], self::buildActionRoute($params));

		if (isset($params['msg'])) {
			$route[] = $params['msg'];
			unset($params['msg']);
		}

		if (isset($params['calendar'])) {
			$route[] = 'calendar';
			unset($params['calendar']);

			if (isset($params['eventid'])) {
				$route[] = 'events';
				$route[] = $params['eventid'];
				unset($params['eventid']);


				if (isset($params['recurrenceid'])) {
					$route[] = $params['recurrenceid'];
					unset($params['recurrenceid']);
				}
			}
		}

		return ['route' => $route, 'params' => $params];
	}

	/**
	 * Parses a route to get URL query parameters.
	 *
	 * @param array $route Array of routing path components.
	 * @param array $params Any existing URL query parameters.
	 * @return array URL query parameters
	 */
	public static function parseRoute(array $route, array $params = []): array
	{
		$params['action'] = array_shift($route);

		if (!empty($route) && in_array($route[0], self::$subactions)) {
			$params['sa'] = array_shift($route);
		}

		if (!empty($route) && is_numeric($route[0])) {
			$params['msg'] = array_shift($route);
		}

		if (!empty($route) && $route[0] === 'calendar') {
			array_shift($route);
			$params['calendar'] = true;

			if (!empty($route) && $route[0] === 'events') {
				array_shift($route);
				$params['eventid'] = array_shift($route);

				if (!empty($route)) {
					$params['recurrenceid'] = array_shift($route);
				}
			}
		}

		return $params;
	}

>>>>>>> 58cba676
	/******************
	 * Internal methods
	 ******************/

	/**
	 * Constructor. Protected to force instantiation via self::load().
	 */
	protected function __construct()
	{
		// Add references to some properties to Utils::$context.
		Utils::$context['becomes_approved'] = &$this->becomes_approved;

		// What exactly is the user trying to do?
		$this->intent = !empty($_REQUEST['msg']) ? self::INTENT_EDIT_POST : (!empty(Topic::$topic_id) ? self::INTENT_NEW_REPLY : self::INTENT_NEW_TOPIC);
	}

	/**
	 * Get the topic for display purposes.
	 *
	 * Gets a summary of the most recent posts in a topic.
	 * Depends on the topicSummaryPosts setting.
	 * If you are editing a post, only shows posts previous to that post.
	 * Puts results into Utils::$context['previous_posts'].
	 */
	protected function getTopicSummary(): void
	{
		if (empty(Topic::$info->id) || empty(Config::$modSettings['topicSummaryPosts'])) {
			return;
		}

		if (isset($_REQUEST['xml'])) {
			$limit = '
			LIMIT ' . (empty(Utils::$context['new_replies']) ? '0' : Utils::$context['new_replies']);
		} else {
			$limit = empty(Config::$modSettings['topicSummaryPosts']) ? '' : '
			LIMIT ' . (int) Config::$modSettings['topicSummaryPosts'];
		}

		// If you're modifying, get only those posts before the current one. (otherwise get all.)
		Utils::$context['previous_posts'] = [];
		$request = Db::$db->query(
			'',
			'SELECT
				COALESCE(mem.real_name, m.poster_name) AS poster_name, m.poster_time,
				m.body, m.smileys_enabled, m.id_msg, m.id_member
			FROM {db_prefix}messages AS m
				LEFT JOIN {db_prefix}members AS mem ON (mem.id_member = m.id_member)
			WHERE m.id_topic = {int:current_topic}' . (isset($_REQUEST['msg']) ? '
				AND m.id_msg < {int:id_msg}' : '') . (!Config::$modSettings['postmod_active'] || $this->can_approve ? '' : '
				AND m.approved = {int:approved}') . '
			ORDER BY m.id_msg DESC' . $limit,
			[
				'current_topic' => Topic::$topic_id,
				'id_msg' => isset($_REQUEST['msg']) ? (int) $_REQUEST['msg'] : 0,
				'approved' => 1,
			],
		);

		while ($row = Db::$db->fetch_assoc($request)) {
			// Censor, BBC, ...
			Lang::censorText($row['body']);

			$row['body'] = Parser::transform(
				string: $row['body'],
				input_types: Parser::INPUT_BBC | Parser::INPUT_MARKDOWN | ((bool) $row['smileys_enabled'] ? Parser::INPUT_SMILEYS : 0),
				options: ['cache_id' => (int) $row['id_msg']],
			);

			IntegrationHook::call('integrate_getTopic_previous_post', [&$row]);

			// ...and store.
			Utils::$context['previous_posts'][] = [
				'counter' => $this->counter++,
				'poster' => $row['poster_name'],
				'message' => $row['body'],
				'time' => Time::create('@' . $row['poster_time'])->format(),
				'timestamp' => $row['poster_time'],
				'id' => $row['id_msg'],
				'is_new' => !empty(Utils::$context['new_replies']),
				'is_ignored' => !empty(Config::$modSettings['enable_buddylist']) && !empty(Theme::$current->options['posts_apply_ignore_list']) && in_array($row['id_member'], User::$me->ignoreusers),
			];

			if (!empty(Utils::$context['new_replies'])) {
				Utils::$context['new_replies']--;
			}
		}
		Db::$db->free_result($request);
	}

	/**
	 * Get notification preferences for later use.
	 *
	 * Puts results in Utils::$context['notify'], Utils::$context['auto_notify'],
	 * and Utils::$context['notify_prefs'].
	 */
	protected function loadNotifyPrefs(): void
	{
		if (!empty(Topic::$info->id)) {
			Utils::$context['notify_prefs'] = Topic::$info->getNotificationPrefs();
			Utils::$context['auto_notify'] = !empty(Topic::$info->notify_prefs['msg_auto_notify']);
		} else {
			Utils::$context['notify_prefs'] = Notify::getNotifyPrefs(User::$me->id, ['topic_notify', 'msg_auto_notify'], true);
			Utils::$context['auto_notify'] = !empty(Utils::$context['notify_prefs']['msg_auto_notify']);
		}

		Utils::$context['notify'] = !empty(Utils::$context['notify_prefs']['pref']);
	}

	/**
	 * Sets the values of $this->boards and, if applicable, $this->board_list.
	 */
	protected function setBoards(): void
	{
		// Not in a board? Fine, but we'll make them pick one eventually.
		if (empty(Board::$info->id) || Utils::$context['make_event']) {
			// Get ids of all the boards they can post in.
			$post_permissions = ['post_new'];

			if (Config::$modSettings['postmod_active']) {
				$post_permissions[] = 'post_unapproved_topics';
			}

			$this->boards = User::$me->boardsAllowedTo($post_permissions);

			if (empty($this->boards)) {
				ErrorHandler::fatalLang('cannot_post_new', false);
			}

			// Get a list of boards for the select menu
			$boardListOptions = [
				'included_boards' => in_array(0, $this->boards) ? null : $this->boards,
				'not_redirection' => true,
				'use_permissions' => true,
				'selected_board' => !empty(Board::$info->id) ? Board::$info->id : (Utils::$context['make_event'] && !empty(Config::$modSettings['cal_defaultboard']) ? Config::$modSettings['cal_defaultboard'] : $this->boards[0]),
			];

			$this->board_list = MessageIndex::getBoardList($boardListOptions);
		}
		// Let's keep things simple for ourselves.
		else {
			$this->boards = [Board::$info->id];
		}
	}

	/**
	 * Loads the topic that is being replied to.
	 *
	 * If necessary, finds the topic ID based on $_REQUEST['msg'].
	 */
	protected function loadTopic(): void
	{
		if (empty(Topic::$topic_id) && !empty($_REQUEST['msg'])) {
			$request = Db::$db->query(
				'',
				'SELECT id_topic
				FROM {db_prefix}messages
				WHERE id_msg = {int:msg}
				LIMIT 1',
				[
					'msg' => (int) $_REQUEST['msg'],
				],
			);

			if (Db::$db->num_rows($request) != 1) {
				unset($_REQUEST['msg'], $_POST['msg'], $_GET['msg']);
			} else {
				list(Topic::$topic_id) = Db::$db->fetch_row($request);
			}
			Db::$db->free_result($request);
		}

		// We expected a topic, but we don't have one.
		if (empty(Topic::$topic_id)) {
			ErrorHandler::fatalLang('not_a_topic');
		}

		Topic::load(Topic::$topic_id);

		// Though the topic should be there, it might have vanished.
		if (empty(Topic::$info->id)) {
			ErrorHandler::fatalLang('topic_doesnt_exist', status: 404);
		}

		// Did this topic suddenly move? Just checking...
		if (isset(Board::$info->id) && Topic::$info->id_board != Board::$info->id) {
			ErrorHandler::fatalLang('not_a_topic');
		}
	}

	/**
	 * Sets up various Utils::$context variables for the template when replying to a topic
	 */
	protected function initiateReply(): void
	{
		$this->locked = Topic::$info->is_locked;
		Utils::$context['topic_last_message'] = Topic::$info->id_last_msg;

		// If this topic already has a poll, they sure can't add another.
		if (isset($_REQUEST['poll']) && Topic::$info->id_poll > 0) {
			unset($_REQUEST['poll']);
		}

		// New reply.
		if ($this->intent === self::INTENT_NEW_REPLY) {
			// If guests can't post, kick them out.
			if (User::$me->is_guest && !User::$me->allowedTo('post_reply_any') && (!Config::$modSettings['postmod_active'] || !User::$me->allowedTo('post_unapproved_replies_any'))) {
				User::$me->kickIfGuest();
			}

			// By default the reply will be approved...
			$this->becomes_approved = true;

			if (Topic::$info->id_member_started != User::$me->id || User::$me->is_guest) {
				if (Config::$modSettings['postmod_active'] && User::$me->allowedTo('post_unapproved_replies_any') && !User::$me->allowedTo('post_reply_any')) {
					$this->becomes_approved = false;
				} else {
					User::$me->isAllowedTo('post_reply_any');
				}
			} elseif (!User::$me->allowedTo('post_reply_any')) {
				if (Config::$modSettings['postmod_active'] && ((User::$me->allowedTo('post_unapproved_replies_own') && !User::$me->allowedTo('post_reply_own')) || User::$me->allowedTo('post_unapproved_replies_any'))) {
					$this->becomes_approved = false;
				} else {
					User::$me->isAllowedTo('post_reply_own');
				}
			}
		}
		// Modifying an existing reply.
		else {
			$this->becomes_approved = true;
		}

		// What options should we show?
		Utils::$context['can_lock'] = User::$me->allowedTo('lock_any') || (User::$me->id == Topic::$info->id_member_started && User::$me->allowedTo('lock_own'));
		Utils::$context['can_sticky'] = User::$me->allowedTo('make_sticky');
		Utils::$context['can_move'] = User::$me->allowedTo('move_any');
		// You can only announce topics that will get approved...
		Utils::$context['can_announce'] = User::$me->allowedTo('announce_topic') && $this->becomes_approved;
		Utils::$context['show_approval'] = !$this->can_approve ? 0 : ($this->becomes_approved ? 2 : 1);

		// We don't always want the request vars to override what's in the db...
		Utils::$context['already_locked'] = $this->locked;
		Utils::$context['already_sticky'] = Topic::$info->is_sticky;
		Utils::$context['sticky'] = isset($_REQUEST['sticky']) ? !empty($_REQUEST['sticky']) : Topic::$info->is_sticky;

		// Check whether this is a really old post being bumped...
		if (!empty(Config::$modSettings['oldTopicDays']) && Topic::$info->updated_timestamp + Config::$modSettings['oldTopicDays'] * 86400 < time() && empty(Topic::$info->is_sticky) && !isset($_REQUEST['subject'])) {
			$this->errors[] = ['old_topic', [Config::$modSettings['oldTopicDays']]];
		}
	}

	/**
	 * Sets up the form for posting a new topic
	 */
	protected function initiateNewTopic(): void
	{
		// @todo Should use JavaScript to hide and show the warning based on the selection in the board select menu
		$this->becomes_approved = true;

		if (Config::$modSettings['postmod_active'] && !User::$me->allowedTo('post_new', $this->boards, true) && User::$me->allowedTo('post_unapproved_topics', $this->boards, true)) {
			$this->becomes_approved = false;
		} else {
			User::$me->isAllowedTo('post_new', $this->boards, true);
		}

		$this->locked = false;
		Utils::$context['already_locked'] = false;
		Utils::$context['already_sticky'] = false;
		Utils::$context['sticky'] = !empty($_REQUEST['sticky']);

		// What options should we show?
		Utils::$context['can_lock'] = User::$me->allowedTo(['lock_any', 'lock_own'], $this->boards, true);
		Utils::$context['can_sticky'] = User::$me->allowedTo('make_sticky', $this->boards, true);
		Utils::$context['can_move'] = User::$me->allowedTo('move_any', $this->boards, true);
		Utils::$context['can_announce'] = User::$me->allowedTo('announce_topic', $this->boards, true) && $this->becomes_approved;
		Utils::$context['show_approval'] = !User::$me->allowedTo('approve_posts', $this->boards, true) ? 0 : ($this->becomes_approved ? 2 : 1);
	}

	/**
	 * Sets up the form for creating a new topic with a poll
	 */
	protected function initiatePoll(): void
	{
		// Check the users permissions - is the user allowed to add or post a poll?
		if (!isset($_REQUEST['poll']) || Config::$modSettings['pollMode'] != '1') {
			unset($_REQUEST['poll'], $_POST['poll'], $_GET['poll']);
			Utils::$context['make_poll'] = false;

			return;
		}

		// Make a new empty poll.
		$poll = Poll::create();

		Utils::$context['poll_options'] = $poll->format();
		Utils::$context['choices'] = &$poll->formatted['choices'];

		Utils::$context['make_poll'] = true;
	}

	/**
	 * Sets up the form for creating a new event
	 */
	protected function initiateEvent(): void
	{
		if (empty(Utils::$context['make_event'])) {
			return;
		}

		// They might want to pick a board.
		if (!isset(Utils::$context['current_board'])) {
			Utils::$context['current_board'] = 0;
		}

		// Start loading up the event info.
		if (isset($_REQUEST['eventid'])) {
			Utils::$context['event'] = current(Event::load((int) $_REQUEST['eventid']));
		}

		if (!isset(Utils::$context['event']) || !(Utils::$context['event'] instanceof Event)) {
			Utils::$context['event'] = new Event(-1);
			Utils::$context['event']->selected_occurrence = Utils::$context['event']->getFirstOccurrence();
		} else {
			if (isset($_REQUEST['recurrenceid'])) {
				$selected_occurrence = Utils::$context['event']->getOccurrence($_REQUEST['recurrenceid']);
			}

			if (empty($selected_occurrence)) {
				$selected_occurrence = Utils::$context['event']->getFirstOccurrence();
			}

			Utils::$context['event']->selected_occurrence = $selected_occurrence;
		}

		// Permissions check!
		User::$me->isAllowedTo('calendar_post');

		// Are there any other linked events besides this one?
		foreach (Event::load(Topic::$topic_id, true) as $event) {
			if ($event->id === Utils::$context['event']->id) {
				continue;
			}

			if (($occurrence = $event->getUpcomingOccurrence()) === false) {
				$occurrence = $event->getLastOccurrence();
			}

			Utils::$context['linked_calendar_events'][] = $occurrence;
		}

		// We want a fairly compact version of the time, but as close as possible to the user's settings.
		$time_string = Time::getShortTimeFormat();

		// Editing an event?  (but NOT previewing!?)
		if (empty(Utils::$context['event']->new) && !isset($_REQUEST['subject'])) {
			// If the user doesn't have permission to edit the post in this topic, redirect them.
			if ((empty(Topic::$info->id_member_started) || Topic::$info->id_member_started != User::$me->id || !User::$me->allowedTo('modify_own')) && !User::$me->allowedTo('modify_any')) {
				$calendar_action = Calendar::load();
				$calendar_action->subaction = 'post';
				$calendar_action->execute();

				return;
			}
		} else {
			// Make sure the year and month are in the valid range.
			if (Utils::$context['event']->month < 1 || Utils::$context['event']->month > 12) {
				ErrorHandler::fatalLang('invalid_month', false);
			}

			if (Utils::$context['event']->year < Config::$modSettings['cal_minyear'] || Utils::$context['event']->year > Config::$modSettings['cal_maxyear']) {
				ErrorHandler::fatalLang('invalid_year', false);
			}

			Utils::$context['event']->categories = $this->board_list;
		}

		// An all day event? Set up some nice defaults in case the user wants to change that
		if (Utils::$context['event']->allday == true) {
			Utils::$context['event']->selected_occurrence->tz = User::getTimezone();
			Utils::$context['event']->selected_occurrence->start->modify(Time::create('now')->format('%H:%M:%S'));
			Utils::$context['event']->selected_occurrence->end->modify(Time::create('now + 1 hour')->format('%H:%M:%S'));
		}

		// Need this so the user can select a timezone for the event.
		Utils::$context['all_timezones'] = TimeZone::list(Utils::$context['event']->timestamp);

		// If the event's timezone is not in SMF's standard list of time zones, try to fix it.
		Utils::$context['event']->selected_occurrence->fixTimezone();

		Theme::loadTemplate('EventEditor');
		Theme::addJavaScriptVar('monthly_byday_items', (string) (count(Utils::$context['event']->byday_items) - 1));
		Theme::loadJavaScriptFile('event.js', ['defer' => true], 'smf_event');

		Utils::$context['event']->board = !empty(Utils::$context['event']->board) ? Utils::$context['event']->board : (Board::$info->id ?? (int) Config::$modSettings['cal_defaultboard']);
		Utils::$context['event']->topic = !empty(Utils::$context['event']->topic) ? Utils::$context['event']->topic : -1;
	}

	/**
	 * Checks whether any new replies have been posted while the user was typing and warns them if so
	 */
	protected function checkForNewReplies(): void
	{
		// Only check if the user is trying to submit a new reply to a topic.
		if (!empty($_REQUEST['msg']) || empty(Topic::$info->id)) {
			return;
		}

		// Only check if the user wants to be warned about new replies.
		if (!empty(Theme::$current->options['no_new_reply_warning'])) {
			return;
		}

		// Is the last post when they started writing still the last post now?
		if (!isset($_REQUEST['last_msg']) || Topic::$info->id_last_msg <= $_REQUEST['last_msg']) {
			return;
		}

		// Figure out how many new replies were made while the user was writing.
		$request = Db::$db->query(
			'',
			'SELECT COUNT(*)
			FROM {db_prefix}messages
			WHERE id_topic = {int:current_topic}
				AND id_msg > {int:last_msg}' . (!Config::$modSettings['postmod_active'] || $this->can_approve ? '' : '
				AND approved = {int:approved}') . '
			LIMIT 1',
			[
				'current_topic' => Topic::$info->id,
				'last_msg' => (int) $_REQUEST['last_msg'],
				'approved' => 1,
			],
		);
		list(Utils::$context['new_replies']) = Db::$db->fetch_row($request);
		Db::$db->free_result($request);

		if (!empty(Utils::$context['new_replies'])) {
			Lang::$txt['error_new_replies'] = Lang::getTxt('error_new_replies' . (isset($_GET['last_msg']) ? '_reading' : ''), [Utils::$context['new_replies']]);

			$this->errors[] = 'new_replies';

			Config::$modSettings['topicSummaryPosts'] = Utils::$context['new_replies'] > Config::$modSettings['topicSummaryPosts'] ? max(Config::$modSettings['topicSummaryPosts'], 5) : Config::$modSettings['topicSummaryPosts'];
		}
	}

	/**
	 * Handles setting the response prefix
	 */
	protected function setResponsePrefix(): void
	{
		if (!isset(Utils::$context['response_prefix']) && !(Utils::$context['response_prefix'] = CacheApi::get('response_prefix'))) {
			if (Lang::$default === User::$me->language) {
				Utils::$context['response_prefix'] = Lang::$txt['response_prefix'];
			} else {
				Lang::load('General', Lang::$default, false);
				Utils::$context['response_prefix'] = Lang::$txt['response_prefix'];
				Lang::load('General');
			}
			CacheApi::put('response_prefix', Utils::$context['response_prefix'], 600);
		}
	}

	/**
	 * Handles previewing a post
	 */
	protected function showPreview(): void
	{
		if (isset($_REQUEST['quickReply'])) {
			$_REQUEST['message'] = $_REQUEST['quickReply'];
		}

		// Validate inputs.
		if (empty(Utils::$context['post_error'])) {
			// This means they didn't click Post and get an error.
			$really_previewing = true;
		} else {
			if (!isset($_REQUEST['subject'])) {
				$_REQUEST['subject'] = '';
			}

			if (!isset($_REQUEST['message'])) {
				$_REQUEST['message'] = '';
			}

			if (!isset($_REQUEST['icon'])) {
				$_REQUEST['icon'] = 'xx';
			}

			// They are previewing if they asked to preview (i.e. came from quick reply).
			$really_previewing = !empty($_POST['preview']);
		}

		// In order to keep the approval status flowing through, we have to pass it through the form...
		$this->becomes_approved = empty($_REQUEST['not_approved']);
		Utils::$context['show_approval'] = isset($_REQUEST['approve']) ? ($_REQUEST['approve'] ? 2 : 1) : ($this->can_approve ? 2 : 0);
		Utils::$context['can_announce'] &= $this->becomes_approved;

		// Set up the inputs for the form.
		$this->form_subject = strtr(Utils::htmlspecialchars($_REQUEST['subject']), ["\r" => '', "\n" => '', "\t" => '']);
		$this->form_message = Utils::htmlspecialchars($_REQUEST['message'], ENT_QUOTES);

		// Make sure the subject isn't too long - taking into account special characters.
		if (Utils::entityStrlen($this->form_subject) > 100) {
			$this->form_subject = Utils::entitySubstr($this->form_subject, 0, 100);
		}

		if (isset($_REQUEST['poll'])) {
			Utils::$context['question'] = isset($_REQUEST['question']) ? Utils::htmlspecialchars(trim($_REQUEST['question'])) : '';

			Utils::$context['choices'] = [];
			$choice_id = 0;

			$_POST['options'] = empty($_POST['options']) ? [] : Utils::htmlspecialcharsRecursive($_POST['options']);

			foreach ($_POST['options'] as $option) {
				if (trim($option) == '') {
					continue;
				}

				Utils::$context['choices'][] = [
					'id' => $choice_id++,
					'number' => $choice_id,
					'label' => $option,
					'is_last' => false,
				];
			}

			// One empty option for those with js disabled...I know are few... :P
			Utils::$context['choices'][] = [
				'id' => $choice_id++,
				'number' => $choice_id,
				'label' => '',
				'is_last' => false,
			];

			if (count(Utils::$context['choices']) < 2) {
				Utils::$context['choices'][] = [
					'id' => $choice_id++,
					'number' => $choice_id,
					'label' => '',
					'is_last' => false,
				];
			}
			Utils::$context['last_choice_id'] = $choice_id;
			Utils::$context['choices'][count(Utils::$context['choices']) - 1]['is_last'] = true;
		}

		// Are you... a guest?
		if (User::$me->is_guest) {
			$_REQUEST['guestname'] = !isset($_REQUEST['guestname']) ? '' : trim($_REQUEST['guestname']);
			$_REQUEST['email'] = !isset($_REQUEST['email']) ? '' : trim($_REQUEST['email']);

			$_REQUEST['guestname'] = Utils::htmlspecialchars($_REQUEST['guestname']);
			Utils::$context['name'] = $_REQUEST['guestname'];
			$_REQUEST['email'] = Utils::htmlspecialchars($_REQUEST['email']);
			Utils::$context['email'] = $_REQUEST['email'];

			User::$me->name = $_REQUEST['guestname'];
		}

		// Only show the preview stuff if they hit Preview.
		if (($really_previewing == true || isset($_REQUEST['xml'])) && !isset($_REQUEST['save_draft'])) {
			// Set up the preview message and subject and censor them...
			Utils::$context['preview_message'] = $this->form_message;
			Msg::preparsecode($this->form_message, true);
			Msg::preparsecode(Utils::$context['preview_message']);

			// Do all bulletin board code tags, with or without smileys.
			Utils::$context['preview_message'] = Parser::transform(
				string: Utils::$context['preview_message'],
				input_types: Parser::INPUT_BBC | Parser::INPUT_MARKDOWN | (!isset($_REQUEST['ns']) ? Parser::INPUT_SMILEYS : 0),
			);

			Lang::censorText(Utils::$context['preview_message']);

			if ($this->form_subject != '') {
				Utils::$context['preview_subject'] = $this->form_subject;

				Lang::censorText(Utils::$context['preview_subject']);
			} else {
				Utils::$context['preview_subject'] = '<em>' . Lang::$txt['no_subject'] . '</em>';
			}

			IntegrationHook::call('integrate_preview_post', [&$this->form_message, &$this->form_subject]);

			// Protect any CDATA blocks.
			if (isset($_REQUEST['xml'])) {
				Utils::$context['preview_message'] = strtr(Utils::$context['preview_message'], [']]>' => ']]]]><![CDATA[>']);
			}
		}

		// Set up the checkboxes.
		Utils::$context['notify'] = !empty($_REQUEST['notify']);
		Utils::$context['use_smileys'] = !isset($_REQUEST['ns']);

		Utils::$context['icon'] = isset($_REQUEST['icon']) ? preg_replace('~[./\\\\*\':"<>]~', '', $_REQUEST['icon']) : 'xx';

		// Set the destination action for submission.
		Utils::$context['destination'] = 'post2;start=' . $_REQUEST['start'] . (isset($_REQUEST['msg']) ? ';msg=' . $_REQUEST['msg'] . ';' . Utils::$context['session_var'] . '=' . Utils::$context['session_id'] : '') . (isset($_REQUEST['poll']) ? ';poll' : '');

		Utils::$context['submit_label'] = isset($_REQUEST['msg']) ? Lang::$txt['save'] : Lang::$txt['post'];

		// Previewing an edit?
		if (isset($_REQUEST['msg']) && !empty(Topic::$info->id)) {
			// Get the existing message. Previewing.
			$request = Db::$db->query(
				'',
				'SELECT
					m.id_member, m.modified_time, m.smileys_enabled, m.body,
					m.poster_name, m.poster_email, m.subject, m.icon, m.approved,
					t.id_member_started AS id_member_poster,
					m.poster_time, log.id_action, t.id_first_msg
				FROM {db_prefix}messages AS m
					INNER JOIN {db_prefix}topics AS t ON (t.id_topic = {int:current_topic})
					LEFT JOIN {db_prefix}log_actions AS log ON (m.id_topic = log.id_topic AND log.action = {string:announce_action})
				WHERE m.id_msg = {int:id_msg}
					AND m.id_topic = {int:current_topic}',
				[
					'current_topic' => Topic::$info->id,
					'id_msg' => $_REQUEST['msg'],
					'announce_action' => 'announce_topic',
				],
			);

			// The message they were trying to edit was most likely deleted.
			// @todo Change this error message?
			if (Db::$db->num_rows($request) == 0) {
				ErrorHandler::fatalLang('no_board', false);
			}
			$row = Db::$db->fetch_assoc($request);
			Db::$db->free_result($request);

			if ($row['id_member'] == User::$me->id && !User::$me->allowedTo('modify_any')) {
				// Give an extra five minutes over the disable time threshold, so they can type - assuming the post is public.
				if ($row['approved'] && !empty(Config::$modSettings['edit_disable_time']) && $row['poster_time'] + (Config::$modSettings['edit_disable_time'] + 5) * 60 < time()) {
					ErrorHandler::fatalLang('modify_post_time_passed', false);
				} elseif ($row['id_member_poster'] == User::$me->id && !User::$me->allowedTo('modify_own')) {
					User::$me->isAllowedTo('modify_replies');
				} else {
					User::$me->isAllowedTo('modify_own');
				}
			} elseif ($row['id_member_poster'] == User::$me->id && !User::$me->allowedTo('modify_any')) {
				User::$me->isAllowedTo('modify_replies');
			} else {
				User::$me->isAllowedTo('modify_any');
			}

			if (Utils::$context['can_announce'] && !empty($row['id_action']) && $row['id_first_msg'] == $_REQUEST['msg']) {
				Lang::load('Errors');
				Utils::$context['post_error']['already_announced'] = Lang::$txt['error_topic_already_announced'];
			}

			if (!empty(Config::$modSettings['attachmentEnable'])) {
				Utils::$context['current_attachments'] = Attachment::loadByMsg($_REQUEST['msg'], Attachment::APPROVED_ANY);
			}

			// Allow moderators to change names....
			if (User::$me->allowedTo('moderate_forum') && !empty(Topic::$info->id)) {
				$request = Db::$db->query(
					'',
					'SELECT id_member, poster_name, poster_email
					FROM {db_prefix}messages
					WHERE id_msg = {int:id_msg}
						AND id_topic = {int:current_topic}
					LIMIT 1',
					[
						'current_topic' => Topic::$info->id,
						'id_msg' => (int) $_REQUEST['msg'],
					],
				);
				$row = Db::$db->fetch_assoc($request);
				Db::$db->free_result($request);

				if (empty($row['id_member'])) {
					Utils::$context['name'] = Utils::htmlspecialchars($row['poster_name']);
					Utils::$context['email'] = Utils::htmlspecialchars($row['poster_email']);
				}
			}
		}

		// No check is needed, since nothing is really posted.
		Security::checkSubmitOnce('free');
	}

	/**
	 * Shows the form for editing a post
	 */
	protected function showEdit(): void
	{
		Utils::$context['editing'] = true;

		$_REQUEST['msg'] = (int) $_REQUEST['msg'];

		// Get the existing message. Editing.
		$request = Db::$db->query(
			'',
			'SELECT
				m.id_member, m.modified_time, m.modified_name, m.modified_reason, m.smileys_enabled, m.body,
				m.poster_name, m.poster_email, m.subject, m.icon, m.approved,
				t.id_member_started AS id_member_poster,
				m.poster_time, log.id_action, t.id_first_msg
			FROM {db_prefix}messages AS m
				INNER JOIN {db_prefix}topics AS t ON (t.id_topic = {int:current_topic})
				LEFT JOIN {db_prefix}log_actions AS log ON (m.id_topic = log.id_topic AND log.action = {string:announce_action})
			WHERE m.id_msg = {int:id_msg}
				AND m.id_topic = {int:current_topic}',
			[
				'current_topic' => Topic::$info->id,
				'id_msg' => $_REQUEST['msg'],
				'announce_action' => 'announce_topic',
			],
		);

		// The message they were trying to edit was most likely deleted.
		if (Db::$db->num_rows($request) == 0) {
			ErrorHandler::fatalLang('no_message', false);
		}
		$row = Db::$db->fetch_assoc($request);
		Db::$db->free_result($request);

		if ($row['id_member'] == User::$me->id && !User::$me->allowedTo('modify_any')) {
			// Give an extra five minutes over the disable time threshold, so they can type - assuming the post is public.
			if ($row['approved'] && !empty(Config::$modSettings['edit_disable_time']) && $row['poster_time'] + (Config::$modSettings['edit_disable_time'] + 5) * 60 < time()) {
				ErrorHandler::fatalLang('modify_post_time_passed', false);
			} elseif ($row['id_member_poster'] == User::$me->id && !User::$me->allowedTo('modify_own')) {
				User::$me->isAllowedTo('modify_replies');
			} else {
				User::$me->isAllowedTo('modify_own');
			}
		} elseif ($row['id_member_poster'] == User::$me->id && !User::$me->allowedTo('modify_any')) {
			User::$me->isAllowedTo('modify_replies');
		} else {
			User::$me->isAllowedTo('modify_any');
		}

		if (Utils::$context['can_announce'] && !empty($row['id_action']) && $row['id_first_msg'] == $_REQUEST['msg']) {
			Lang::load('Errors');
			Utils::$context['post_error']['already_announced'] = Lang::$txt['error_topic_already_announced'];
		}

		// When was it last modified?
		if (!empty($row['modified_time'])) {
			Utils::$context['last_modified'] = Time::create('@' . $row['modified_time'])->format();
			Utils::$context['last_modified_reason'] = Lang::censorText($row['modified_reason']);
			Utils::$context['last_modified_reason_raw'] = $row['modified_reason'];
			Utils::$context['last_modified_name'] = $row['modified_name'];
			Utils::$context['last_modified_text'] = Lang::getTxt('last_edit_by', ['time' => Utils::$context['last_modified'], 'member' => $row['modified_name']]) . empty($row['modified_reason']) ? '' : ' ' . Lang::getTxt('last_edit_reason', ['reason' => $row['modified_reason']]);
		}

		// Get the stuff ready for the form.
		$this->form_subject = $row['subject'];
		$this->form_message = Msg::un_preparsecode($row['body']);
		Lang::censorText($this->form_message);
		Lang::censorText($this->form_subject);

		// Check the boxes that should be checked.
		Utils::$context['use_smileys'] = !empty($row['smileys_enabled']);
		Utils::$context['icon'] = $row['icon'];

		// Leave the approval checkbox unchecked by default for unapproved messages.
		if (!$row['approved'] && !empty(Utils::$context['show_approval'])) {
			Utils::$context['show_approval'] = 1;
		}

		// Load up 'em attachments!
		if (!empty(Config::$modSettings['attachmentEnable'])) {
			Utils::$context['current_attachments'] = Attachment::loadByMsg($_REQUEST['msg'], Attachment::APPROVED_ANY);
		}

		// Allow moderators to change names....
		if (User::$me->allowedTo('moderate_forum') && empty($row['id_member'])) {
			Utils::$context['name'] = Utils::htmlspecialchars($row['poster_name']);
			Utils::$context['email'] = Utils::htmlspecialchars($row['poster_email']);
		}

		// Set the destination.
		Utils::$context['destination'] = 'post2;start=' . $_REQUEST['start'] . ';msg=' . $_REQUEST['msg'] . ';' . Utils::$context['session_var'] . '=' . Utils::$context['session_id'] . (isset($_REQUEST['poll']) ? ';poll' : '');

		Utils::$context['submit_label'] = Lang::$txt['save'];
	}

	/**
	 * Shows the form for creating a new post
	 */
	protected function showNew(): void
	{
		// By default....
		Utils::$context['use_smileys'] = true;
		Utils::$context['icon'] = 'xx';

		if (User::$me->is_guest) {
			Utils::$context['name'] = $_SESSION['guest_name'] ?? '';
			Utils::$context['email'] = $_SESSION['guest_email'] ?? '';
		}
		Utils::$context['destination'] = 'post2;start=' . $_REQUEST['start'] . (isset($_REQUEST['poll']) ? ';poll' : '');

		Utils::$context['submit_label'] = Lang::$txt['post'];

		// Posting a quoted reply?
		if (!empty(Topic::$info->id) && !empty($_REQUEST['quote'])) {
			// Make sure they _can_ quote this post, and if so get it.
			$request = Db::$db->query(
				'',
				'SELECT m.subject, COALESCE(mem.real_name, m.poster_name) AS poster_name, m.poster_time, m.body
				FROM {db_prefix}messages AS m
					LEFT JOIN {db_prefix}members AS mem ON (mem.id_member = m.id_member)' . (!Config::$modSettings['postmod_active'] || $this->can_approve ? '' : '
					INNER JOIN {db_prefix}topics AS t ON (t.id_topic = m.id_topic)') . '
				WHERE {query_see_message_board}
					AND m.id_msg = {int:id_msg}' . (!Config::$modSettings['postmod_active'] || $this->can_approve ? '' : '
					AND m.approved = {int:is_approved}
					AND t.approved = {int:is_approved}') . '
				LIMIT 1',
				[
					'id_msg' => (int) $_REQUEST['quote'],
					'is_approved' => 1,
				],
			);

			if (Db::$db->num_rows($request) == 0) {
				ErrorHandler::fatalLang('quoted_post_deleted', false);
			}
			list($this->form_subject, $mname, $mdate, $this->form_message) = Db::$db->fetch_row($request);
			Db::$db->free_result($request);

			// Add 'Re: ' to the front of the quoted subject.
			if (trim(Utils::$context['response_prefix']) != '' && Utils::entityStrpos($this->form_subject, trim(Utils::$context['response_prefix'])) !== 0) {
				$this->form_subject = Utils::$context['response_prefix'] . $this->form_subject;
			}

			// Censor the message and subject.
			Lang::censorText($this->form_message);
			Lang::censorText($this->form_subject);

			// But if it's in HTML world, turn them into htmlspecialchar's so they can be edited!
			if (str_contains($this->form_message, '[html]')) {
				$parts = preg_split('~(\[/code\]|\[code(?:=[^\]]+)?\])~i', $this->form_message, -1, PREG_SPLIT_DELIM_CAPTURE);

				for ($i = 0, $n = count($parts); $i < $n; $i++) {
					// It goes 0 = outside, 1 = begin tag, 2 = inside, 3 = close tag, repeat.
					if ($i % 4 == 0) {
						$parts[$i] = preg_replace_callback(
							'~\[html\](.+?)\[/html\]~is',
							function ($m) {
								return '[html]' . preg_replace('~<br\s?/?' . '>~i', '&lt;br /&gt;<br>', "{$m[1]}") . '[/html]';
							},
							$parts[$i],
						);
					}
				}

				$this->form_message = implode('', $parts);
			}

			$this->form_message = preg_replace('~<br ?/?' . '>~i', "\n", $this->form_message);

			// Remove any nested quotes, if necessary.
			if (!empty(Config::$modSettings['removeNestedQuotes'])) {
				$this->form_message = preg_replace(['~\n?\[quote.*?\].+?\[/quote\]\n?~is', '~^\n~', '~\[/quote\]~'], '', $this->form_message);
			}

			// Add a quote string on the front and end.
			$this->form_message = '[quote author=' . $mname . ' link=msg=' . (int) $_REQUEST['quote'] . ' date=' . $mdate . ']' . "\n" . rtrim($this->form_message) . "\n" . '[/quote]';
		}
		// Posting a reply without a quote?
		elseif (!empty(Topic::$info->id) && empty($_REQUEST['quote'])) {
			// Get the first message's subject.
			$this->form_subject = Topic::$info->subject;

			// Add 'Re: ' to the front of the subject.
			if (trim(Utils::$context['response_prefix']) != '' && $this->form_subject != '' && Utils::entityStrpos($this->form_subject, trim(Utils::$context['response_prefix'])) !== 0) {
				$this->form_subject = Utils::$context['response_prefix'] . $this->form_subject;
			}

			// Censor the subject.
			Lang::censorText($this->form_subject);

			$this->form_message = '';
		} else {
			$this->form_subject = $_GET['subject'] ?? '';
			$this->form_message = '';
		}
	}

	/**
	 * Handles showing attachments and setting up information for the attachments interface
	 */
	protected function showAttachments(): void
	{
		// Clear out prior attachment activity when starting afresh
		if (empty($_REQUEST['message']) && empty($_REQUEST['preview']) && !empty($_SESSION['already_attached'])) {
			foreach ($_SESSION['already_attached'] as $attachID => $attachment) {
				Attachment::remove(['id_attach' => $attachID]);
			}

			unset($_SESSION['already_attached']);
		}

		Utils::$context['can_post_attachment'] = !empty(Config::$modSettings['attachmentEnable']) && Config::$modSettings['attachmentEnable'] == 1 && (User::$me->allowedTo('post_attachment', $this->boards, true) || (Config::$modSettings['postmod_active'] && User::$me->allowedTo('post_unapproved_attachments', $this->boards, true)));

		if (Utils::$context['can_post_attachment']) {
			// If there are attachments, calculate the total size and how many.
			Utils::$context['attachments']['total_size'] = 0;
			Utils::$context['attachments']['quantity'] = 0;

			// If this isn't a new post, check the current attachments.
			if (isset($_REQUEST['msg'])) {
				Utils::$context['attachments']['quantity'] = count(Utils::$context['current_attachments']);

				foreach (Utils::$context['current_attachments'] as $attachment) {
					Utils::$context['attachments']['total_size'] += $attachment['size'];
				}
			}

			// A bit of house keeping first.
			if (!empty($_SESSION['temp_attachments']) && count($_SESSION['temp_attachments']) == 1) {
				unset($_SESSION['temp_attachments']);
			}

			if (!empty($_SESSION['temp_attachments'])) {
				// Is this a request to delete them?
				if (isset($_GET['delete_temp'])) {
					foreach ($_SESSION['temp_attachments'] as $attachID => $attachment) {
						if (str_contains($attachID, 'post_tmp_' . User::$me->id)) {
							if (file_exists($attachment['tmp_name'])) {
								unlink($attachment['tmp_name']);
							}
						}
					}

					$this->errors[] = 'temp_attachments_gone';
					$_SESSION['temp_attachments'] = [];
				}
				// Hmm, coming in fresh and there are files in session.
				elseif ($this->subaction != 'submit' || !empty($_POST['from_qr'])) {
					// Let's be nice and see if they belong here first.
					if ((empty($_REQUEST['msg']) && empty($_SESSION['temp_attachments']['post']['msg']) && $_SESSION['temp_attachments']['post']['board'] == (!empty(Board::$info->id) ? Board::$info->id : 0)) || (!empty($_REQUEST['msg']) && $_SESSION['temp_attachments']['post']['msg'] == $_REQUEST['msg'])) {
						// See if any files still exist before showing the warning message and the files attached.
						foreach ($_SESSION['temp_attachments'] as $attachID => $attachment) {
							if (!str_contains($attachID, 'post_tmp_' . User::$me->id)) {
								continue;
							}

							if (file_exists($attachment['tmp_name'])) {
								$this->errors[] = 'temp_attachments_new';
								Utils::$context['files_in_session_warning'] = Lang::$txt['attached_files_in_session'];
								unset($_SESSION['temp_attachments']['post']['files']);
								break;
							}
						}
					} else {
						// Since, they don't belong here. Let's inform the user that they exist..
						if (!empty(Topic::$info->id)) {
							$delete_url = Config::$scripturl . '?action=post' . (!empty($_REQUEST['msg']) ? (';msg=' . $_REQUEST['msg']) : '') . (!empty($_REQUEST['last_msg']) ? (';last_msg=' . $_REQUEST['last_msg']) : '') . ';topic=' . Topic::$info->id . ';delete_temp';
						} else {
							$delete_url = Config::$scripturl . '?action=post' . (!empty(Board::$info->id) ? ';board=' . Board::$info->id : '') . ';delete_temp';
						}

						// Compile a list of the files to show the user.
						$file_list = [];

						foreach ($_SESSION['temp_attachments'] as $attachID => $attachment) {
							if (str_contains($attachID, 'post_tmp_' . User::$me->id)) {
								$file_list[] = $attachment['name'];
							}
						}

						$_SESSION['temp_attachments']['post']['files'] = $file_list;
						$file_list = '<div class="attachments">' . implode('<br>', $file_list) . '</div>';

						if (!empty($_SESSION['temp_attachments']['post']['msg'])) {
							// We have a message id, so we can link back to the old topic they were trying to edit..
							$goback_url = Config::$scripturl . '?action=post' . (!empty($_SESSION['temp_attachments']['post']['msg']) ? (';msg=' . $_SESSION['temp_attachments']['post']['msg']) : '') . (!empty($_SESSION['temp_attachments']['post']['last_msg']) ? (';last_msg=' . $_SESSION['temp_attachments']['post']['last_msg']) : '') . ';topic=' . $_SESSION['temp_attachments']['post']['topic'] . ';additionalOptions';

							$this->errors[] = ['temp_attachments_found', ['delete_url' => $delete_url, 'goback_url' => $goback_url, 'file_list' => $file_list]];

							Utils::$context['ignore_temp_attachments'] = true;
						} else {
							$this->errors[] = ['temp_attachments_lost', ['delete_url' => $delete_url, 'file_list' => $file_list]];

							Utils::$context['ignore_temp_attachments'] = true;
						}
					}
				}

				if (!empty(Utils::$context['we_are_history'])) {
					$this->errors[] = Utils::$context['we_are_history'];
				}

				foreach ($_SESSION['temp_attachments'] as $attachID => $attachment) {
					if (isset(Utils::$context['ignore_temp_attachments']) || isset($_SESSION['temp_attachments']['post']['files'])) {
						break;
					}

					if ($attachID != 'initial_error' && !str_contains($attachID, 'post_tmp_' . User::$me->id)) {
						continue;
					}

					if ($attachID == 'initial_error') {
						Lang::$txt['error_attach_initial_error'] = Lang::$txt['attach_no_upload'] . '<div style="padding: 0 1em;">' . (is_array($attachment) ? Lang::getTxt($attachment[0], (array) $attachment[1]) : Lang::$txt[$attachment]) . '</div>';

						$this->errors[] = 'attach_initial_error';

						unset($_SESSION['temp_attachments']);

						break;
					}

					// Show any errors which might have occurred.
					if (!empty($attachment['errors'])) {
						Lang::$txt['error_attach_errors'] = empty(Lang::$txt['error_attach_errors']) ? '<br>' : '';

						Lang::$txt['error_attach_errors'] .= Lang::getTxt('attach_warning', $attachment) . '<div style="padding: 0 1em;">';

						foreach ($attachment['errors'] as $error) {
							Lang::$txt['error_attach_errors'] .= (is_array($error) ? Lang::getTxt($error[0], (array) $error[1]) : Lang::$txt[$error]) . '<br >';
						}

						Lang::$txt['error_attach_errors'] .= '</div>';

						$this->errors[] = 'attach_errors';

						// Take out the trash.
						unset($_SESSION['temp_attachments'][$attachID]);

						if (file_exists($attachment['tmp_name'])) {
							unlink($attachment['tmp_name']);
						}

						continue;
					}

					// More house keeping.
					if (!file_exists($attachment['tmp_name'])) {
						unset($_SESSION['temp_attachments'][$attachID]);

						continue;
					}

					Utils::$context['attachments']['quantity']++;
					Utils::$context['attachments']['total_size'] += $attachment['size'];

					if (!isset(Utils::$context['files_in_session_warning'])) {
						Utils::$context['files_in_session_warning'] = Lang::$txt['attached_files_in_session'];
					}

					Utils::$context['current_attachments'][$attachID] = [
						'name' => $attachment['name'],
						'size' => $attachment['size'],
						'attachID' => $attachID,
						'href' => Config::$scripturl . '?action=dlattach;attach=' . $attachID,
						'unchecked' => false,
						'approved' => 1,
						'mime_type' => '',
						'thumb' => 0,
					];
				}
			}
		}

		// Allow user to see previews for all of this post's attachments, even if the post hasn't been submitted yet.
		if (!isset($_SESSION['attachments_can_preview'])) {
			$_SESSION['attachments_can_preview'] = [];
		}

		if (!empty($_SESSION['already_attached'])) {
			$_SESSION['attachments_can_preview'] += array_fill_keys(array_keys($_SESSION['already_attached']), true);
		}

		foreach (Utils::$context['current_attachments'] as $attachID => $attachment) {
			$_SESSION['attachments_can_preview'][$attachID] = true;

			if (!empty($attachment['thumb'])) {
				$_SESSION['attachments_can_preview'][$attachment['thumb']] = true;
			}
		}

		// Previously uploaded attachments have 2 flavors:
		// - Existing post - at this point, now in Utils::$context['current_attachments']
		// - Just added, current session only - at this point, now in $_SESSION['already_attached']
		// We need to make sure *all* of these are in Utils::$context['current_attachments'], otherwise they won't show in dropzone during edits.
		if (!empty($_SESSION['already_attached'])) {
			Utils::$context['current_attachments'] = Attachment::load($_SESSION['already_attached'], Attachment::APPROVED_ANY, Attachment::TYPE_STANDARD);
		}

		// If the user can post attachments prepare the warning labels.
		if (Utils::$context['can_post_attachment']) {
			// If they've unchecked an attachment, they may still want to attach that many more files, but don't allow more than num_allowed_attachments.
			Utils::$context['num_allowed_attachments'] = empty(Config::$modSettings['attachmentNumPerPostLimit']) ? PHP_INT_MAX : Config::$modSettings['attachmentNumPerPostLimit'];

			Utils::$context['can_post_attachment_unapproved'] = User::$me->allowedTo('post_attachment');

			Utils::$context['attachment_restrictions'] = [];

			Utils::$context['allowed_extensions'] = !empty(Config::$modSettings['attachmentCheckExtensions']) ? (strtr(strtolower(Config::$modSettings['attachmentExtensions']), [',' => ', '])) : '';

			$attachmentRestrictionTypes = ['attachmentNumPerPostLimit', 'attachmentPostLimit', 'attachmentSizeLimit'];

			foreach ($attachmentRestrictionTypes as $type) {
				if (!empty(Config::$modSettings[$type])) {
					Config::$modSettings[$type] = (int) Config::$modSettings[$type];

					Utils::$context['attachment_restrictions'][$type] = Lang::getTxt('attach_restrict_' . $type, [round(Config::$modSettings[$type] >= 1024 ? Config::$modSettings[$type] / 1024 : Config::$modSettings[$type], 2), 'unit' => Config::$modSettings[$type] >= 1024 ? Lang::$txt['megabyte'] : Lang::$txt['kilobyte']]);

					// Show the max number of attachments if not 0.
					if ($type == 'attachmentNumPerPostLimit') {
						Utils::$context['attachment_restrictions'][$type] .= ' (' . Lang::getTxt('attach_remaining', [max(Config::$modSettings['attachmentNumPerPostLimit'] - Utils::$context['attachments']['quantity'], 0)]) . ')';
					} elseif ($type == 'attachmentPostLimit' && Utils::$context['attachments']['total_size'] > 0) {
						Utils::$context['attachment_restrictions'][$type] .= '<span class="attach_available"> (' . Lang::getTxt('attach_available', [round(max(Config::$modSettings['attachmentPostLimit'] - (Utils::$context['attachments']['total_size'] / 1024), 0), 2)]) . ')</span>';
					}
				}
			}
		}

		Theme::addInlineJavaScript('
		var current_attachments = [];');

		if (!empty(Utils::$context['current_attachments'])) {
			// Mock files to show already attached files.
			foreach (Utils::$context['current_attachments'] as $key => $mock) {
				Theme::addInlineJavaScript('
		current_attachments.push({
			name: ' . Utils::escapeJavaScript($mock['name']) . ',
			size: ' . $mock['size'] . ',
			attachID: ' . $mock['attachID'] . ',
			approved: ' . $mock['approved'] . ',
			type: ' . Utils::escapeJavaScript(!empty($mock['mime_type']) ? $mock['mime_type'] : '') . ',
			thumbID: ' . (!empty($mock['thumb']) ? $mock['thumb'] : 0) . '
		});');
			}
		}

		// File Upload.
		if (Utils::$context['can_post_attachment']) {
			$acceptedFiles = empty(Utils::$context['allowed_extensions']) ? '' : implode(',', array_map(
				function ($val) {
					return !empty($val) ? ('.' . Utils::htmlTrim($val)) : '';
				},
				explode(',', Utils::$context['allowed_extensions']),
			));

			Theme::loadJavaScriptFile('dropzone.min.js', ['defer' => true], 'smf_dropzone');
			Theme::loadJavaScriptFile('smf_fileUpload.js', ['defer' => true, 'minimize' => true], 'smf_fileUpload');
			Theme::addInlineJavaScript('
		$(function() {
			smf_fileUpload({
				dictDefaultMessage : ' . Utils::escapeJavaScript(Lang::$txt['attach_drop_zone']) . ',
				dictFallbackMessage : ' . Utils::escapeJavaScript(Lang::$txt['attach_drop_zone_no']) . ',
				dictCancelUpload : ' . Utils::escapeJavaScript(Lang::$txt['modify_cancel']) . ',
				genericError: ' . Utils::escapeJavaScript(Lang::$txt['attach_php_error']) . ',
				text_attachDropzoneLabel: ' . Utils::escapeJavaScript(Lang::$txt['attach_drop_zone']) . ',
				text_attachLimitNag: ' . Utils::escapeJavaScript(Lang::$txt['attach_limit_nag']) . ',
				text_attachLeft: ' . Utils::escapeJavaScript(Lang::$txt['attachments_left']) . ',
				text_deleteAttach: ' . Utils::escapeJavaScript(Lang::$txt['attached_file_delete']) . ',
				text_attachDeleted: ' . Utils::escapeJavaScript(Lang::$txt['attached_file_deleted']) . ',
				text_insertBBC: ' . Utils::escapeJavaScript(Lang::$txt['attached_insert_bbc']) . ',
				text_attachUploaded: ' . Utils::escapeJavaScript(Lang::$txt['attached_file_uploaded']) . ',
				text_attach_unlimited: ' . Utils::escapeJavaScript(Lang::$txt['attach_drop_unlimited']) . ',
				text_totalMaxSize: ' . Utils::escapeJavaScript(Lang::$txt['attach_max_total_file_size_current']) . ',
				text_max_size_progress: ' . Utils::escapeJavaScript('{currentRemain} ' . (Config::$modSettings['attachmentPostLimit'] >= 1024 ? Lang::$txt['megabyte'] : Lang::$txt['kilobyte']) . ' / {currentTotal} ' . (Config::$modSettings['attachmentPostLimit'] >= 1024 ? Lang::$txt['megabyte'] : Lang::$txt['kilobyte'])) . ',
				dictMaxFilesExceeded: ' . Utils::escapeJavaScript(Lang::$txt['more_attachments_error']) . ',
				dictInvalidFileType: ' . Utils::escapeJavaScript(Lang::getTxt('cant_upload_type', Utils::$context)) . ',
				dictFileTooBig: ' . Utils::escapeJavaScript(Lang::getTxt('file_too_big', [Lang::numberFormat(Config::$modSettings['attachmentSizeLimit'], 0)])) . ',
				acceptedFiles: ' . Utils::escapeJavaScript($acceptedFiles) . ',
				thumbnailWidth: ' . (!empty(Config::$modSettings['attachmentThumbWidth']) ? Config::$modSettings['attachmentThumbWidth'] : 'null') . ',
				thumbnailHeight: ' . (!empty(Config::$modSettings['attachmentThumbHeight']) ? Config::$modSettings['attachmentThumbHeight'] : 'null') . ',
				limitMultiFileUploadSize:' . round(max(Config::$modSettings['attachmentPostLimit'] - (Utils::$context['attachments']['total_size'] / 1024), 0)) * 1024 . ',
				maxFileAmount: ' . (!empty(Utils::$context['num_allowed_attachments']) ? Utils::$context['num_allowed_attachments'] : 'null') . ',
				maxTotalSize: ' . (!empty(Config::$modSettings['attachmentPostLimit']) ? Config::$modSettings['attachmentPostLimit'] : '0') . ',
				maxFilesize: ' . (!empty(Config::$modSettings['attachmentSizeLimit']) ? Config::$modSettings['attachmentSizeLimit'] : '0') . ',
			});
		});', true);
		}

		Theme::loadCSSFile('attachments.css', ['minimize' => true, 'order_pos' => 450], 'smf_attachments');
	}

	/**
	 * Shows the verification control if necessary
	 */
	protected function showVerification(): void
	{
		Utils::$context['require_verification'] = !User::$me->is_mod && !User::$me->is_admin && !empty(Config::$modSettings['posts_require_captcha']) && (User::$me->posts < Config::$modSettings['posts_require_captcha'] || (User::$me->is_guest && Config::$modSettings['posts_require_captcha'] == -1));

		if (Utils::$context['require_verification']) {
			$verifier = new Verifier(['id' => 'post']);
		}

		// If they came from quick reply, and have to enter verification details, give them some notice.
		if (!empty($_REQUEST['from_qr']) && !empty(Utils::$context['require_verification'])) {
			$this->errors[] = 'need_qr_verification';
		}
	}

	/**
	 * Checks for any errors
	 */
	protected function checkForErrors(): void
	{
		IntegrationHook::call('integrate_post_errors', [&$this->errors, &$this->minor_errors, $this->form_message, $this->form_subject]);

		if (empty($this->errors)) {
			return;
		}

		Lang::load('Errors');
		Utils::$context['error_type'] = 'minor';

		foreach ($this->errors as $post_error) {
			if (is_array($post_error)) {
				$post_error_id = $post_error[0];

				Utils::$context['post_error'][$post_error_id] = Lang::getTxt('error_' . $post_error_id, (array) $post_error[1]);

				// If it's not a minor error flag it as such.
				if (!in_array($post_error_id, $this->minor_errors)) {
					Utils::$context['error_type'] = 'serious';
				}
			} else {
				Utils::$context['post_error'][$post_error] = Lang::$txt['error_' . $post_error];

				// If it's not a minor error flag it as such.
				if (!in_array($post_error, $this->minor_errors)) {
					Utils::$context['error_type'] = 'serious';
				}
			}
		}
	}

	/**
	 * Sets the page title based on what the user is doing
	 */
	protected function setPageTitle(): void
	{
		if (isset($_REQUEST['poll'])) {
			Utils::$context['page_title'] = Lang::$txt['new_poll'];
		} elseif (Utils::$context['make_event']) {
			Utils::$context['page_title'] = Utils::$context['event']->id == -1 ? Lang::$txt['calendar_post_event'] : Lang::$txt['calendar_edit'];
		} elseif (isset($_REQUEST['msg'])) {
			Utils::$context['page_title'] = Lang::$txt['modify_msg'];
		} elseif (isset($_REQUEST['subject'], Utils::$context['preview_subject'])) {
			Utils::$context['page_title'] = Lang::getTxt('preview_subject', ['subject' => strip_tags(Utils::$context['preview_subject'])]);
		} elseif (empty(Topic::$info->id)) {
			Utils::$context['page_title'] = Lang::$txt['start_new_topic'];
		} else {
			Utils::$context['page_title'] = Lang::$txt['post_reply'];
		}
	}

	/**
	 * Sets up the linktree info for the template
	 */
	protected function setLinktree(): void
	{
		if (empty(Topic::$info->id)) {
			Utils::$context['linktree'][] = [
				'name' => '<em>' . Lang::$txt['start_new_topic'] . '</em>',
			];
		} else {
			Utils::$context['linktree'][] = [
				'url' => Config::$scripturl . '?topic=' . Topic::$info->id . '.' . $_REQUEST['start'],
				'name' => $this->form_subject,
				'extra_before' => '<span><strong class="nav">' . Utils::$context['page_title'] . ' (</strong></span>',
				'extra_after' => '<span><strong class="nav">)</strong></span>',
			];
		}
	}

	/**
	 * Handles loading drafts
	 */
	protected function loadDrafts(): void
	{
		// Are post drafts enabled?
		Utils::$context['drafts_type'] = 'post';
		Utils::$context['drafts_save'] = !empty(Config::$modSettings['drafts_post_enabled']) && User::$me->allowedTo('post_draft');
		Utils::$context['drafts_autosave'] = !empty(Utils::$context['drafts_save']) && !empty(Config::$modSettings['drafts_autosave_enabled']) && User::$me->allowedTo('post_autosave_draft') && !empty(Theme::$current->options['drafts_autosave_enabled']);

		// Build a list of drafts that they can load in to the editor
		if (!empty(Utils::$context['drafts_save'])) {
			Draft::showInEditor(User::$me->id, Topic::$topic_id);

			// Has a specific draft has been selected?
			// Load its data if there is not a message already in the editor.
			if (isset($_REQUEST['id_draft']) && empty($_POST['subject']) && empty($_POST['message'])) {
				$draft = new Draft((int) $_REQUEST['id_draft'], true);
				$draft->prepare();
			}
		}
	}

	/**
	 * Load a new editor instance.
	 */
	protected function loadEditor(): void
	{
		new Editor([
			'id' => 'message',
			'value' => Utils::$context['message'],
			'labels' => [
				'post_button' => Utils::$context['submit_label'],
			],
			// add height and width for the editor
			'height' => '175px',
			'width' => '100%',
			// We do XML preview here.
			'preview_type' => Editor::PREVIEW_XML,
			'required' => true,
		]);
	}

	/**
	 * Gets information about available message icons for the template
	 */
	protected function setMessageIcons(): void
	{
		// Message icons - customized icons are off?
		Utils::$context['icons'] = Editor::getMessageIcons(!empty(Board::$info->id) ? Board::$info->id : 0);

		if (!empty(Utils::$context['icons'])) {
			Utils::$context['icons'][count(Utils::$context['icons']) - 1]['is_last'] = true;
		}

		// Are we starting a poll? if set the poll icon as selected if its available
		if (isset($_REQUEST['poll'])) {
			foreach (Utils::$context['icons'] as $icons) {
				if (isset($icons['value']) && $icons['value'] == 'poll') {
					// if found we are done
					Utils::$context['icon'] = 'poll';
					break;
				}
			}
		}

		Utils::$context['icon_url'] = '';

		for ($i = 0, $n = count(Utils::$context['icons']); $i < $n; $i++) {
			Utils::$context['icons'][$i]['selected'] = Utils::$context['icon'] == Utils::$context['icons'][$i]['value'];

			if (Utils::$context['icons'][$i]['selected']) {
				Utils::$context['icon_url'] = Utils::$context['icons'][$i]['url'];
			}
		}

		if (empty(Utils::$context['icon_url'])) {
			Utils::$context['icon_url'] = Theme::$current->settings[file_exists(Theme::$current->settings['theme_dir'] . '/images/post/' . Utils::$context['icon'] . '.png') ? 'images_url' : 'default_images_url'] . '/post/' . Utils::$context['icon'] . '.png';

			array_unshift(Utils::$context['icons'], [
				'value' => Utils::$context['icon'],
				'name' => Lang::$txt['current_icon'],
				'url' => Utils::$context['icon_url'],
				'is_last' => empty(Utils::$context['icons']),
				'selected' => true,
			]);
		}
	}

	/**
	 * Sets up information about each of the form fields
	 */
	protected function setupPostingFields(): void
	{
		/*
			Each item in Utils::$context['posting_fields'] is an array similar to one of
			the following:

			Utils::$context['posting_fields']['foo'] = array(
				'label' => array(
					'text' => Lang::$txt['foo'], // required
					'class' => 'foo', // optional
				),
				'input' => array(
					'type' => 'text', // required
					'attributes' => array(
						'name' => 'foo', // optional, defaults to posting field's key
						'value' => $foo,
						'size' => 80,
					),
				),
			);

			Utils::$context['posting_fields']['bar'] = array(
				'label' => array(
					'text' => Lang::$txt['bar'], // required
					'class' => 'bar', // optional
				),
				'input' => array(
					'type' => 'select', // required
					'attributes' => array(
						'name' => 'bar', // optional, defaults to posting field's key
					),
					'options' => array(
						'option_1' => array(
							'label' => Lang::$txt['option_1'],
							'value' => '1',
							'selected' => true,
						),
						'option_2' => array(
							'label' => Lang::$txt['option_2'],
							'value' => '2',
							'selected' => false,
						),
						'opt_group_1' => array(
							'label' => Lang::$txt['opt_group_1'],
							'options' => array(
								'option_3' => array(
									'label' => Lang::$txt['option_3'],
									'value' => '3',
									'selected' => false,
								),
								'option_4' => array(
									'label' => Lang::$txt['option_4'],
									'value' => '4',
									'selected' => false,
								),
							),
						),
					),
				),
			);

			Utils::$context['posting_fields']['baz'] = array(
				'label' => array(
					'text' => Lang::$txt['baz'], // required
					'class' => 'baz', // optional
				),
				'input' => array(
					'type' => 'radio_select', // required
					'attributes' => array(
						'name' => 'baz', // optional, defaults to posting field's key
					),
					'options' => array(
						'option_1' => array(
							'label' => Lang::$txt['option_1'],
							'value' => '1',
							'selected' => true,
						),
						'option_2' => array(
							'label' => Lang::$txt['option_2'],
							'value' => '2',
							'selected' => false,
						),
					),
				),
			);

			The label and input elements are required. The label text and input
			type are also required. Other elements may be required or optional
			depending on the situation.

			The input type can be one of the following:

			- text, password, color, date, datetime-local, email, month, number,
			  range, tel, time, url, or week
			- textarea
			- checkbox
			- select
			- radio_select

			When the input type is text (etc.), textarea, or checkbox, the
			'attributes' element is used to specify the initial value and any
			other HTML attributes that might be necessary for the input field.

			When the input type is select or radio_select, the options element
			is required in order to list the options that the user can select.
			For the select type, these will be used to generate a typical select
			menu. For the radio_select type, they will be used to make a div with
			some radio buttons in it.

			Each option in the options array is itself an array of attributes. If
			an option contains a sub-array of more options, then it will be
			turned into an optgroup in the generated select menu. Note that the
			radio_select type only supports simple options, not grouped ones.

			Both the label and the input can have a 'before' and/or 'after'
			element. If used, these define literal HTML strings to be inserted
			before or after the rest of the content of the label or input.

			Finally, it is possible to define an 'html' element for the label
			and/or the input. If used, this will override the HTML that would
			normally be generated in the template file using the other
			information in the array. This should be avoided if at all possible.
		*/
		Utils::$context['posting_fields'] = [];

		// Guests must supply their name and email.
		if (isset(Utils::$context['name'], Utils::$context['email'])) {
			Utils::$context['posting_fields']['guestname'] = [
				'label' => [
					'text' => Lang::$txt['name'],
					'class' => isset(Utils::$context['post_error']['long_name']) || isset(Utils::$context['post_error']['no_name']) || isset(Utils::$context['post_error']['bad_name']) ? 'error' : '',
				],
				'input' => [
					'type' => 'text',
					'attributes' => [
						'size' => 25,
						'maxlength' => 25,
						'value' => Utils::$context['name'],
						'required' => true,
					],
				],
			];

			if (empty(Config::$modSettings['guest_post_no_email'])) {
				Utils::$context['posting_fields']['email'] = [
					'label' => [
						'text' => Lang::$txt['email'],
						'class' => isset(Utils::$context['post_error']['no_email']) || isset(Utils::$context['post_error']['bad_email']) ? 'error' : '',
					],
					'input' => [
						'type' => 'email',
						'attributes' => [
							'size' => 25,
							'value' => Utils::$context['email'],
							'required' => true,
						],
					],
				];
			}
		}

		// Gotta post it somewhere.
		if (empty(Board::$info->id)) {
			Utils::$context['posting_fields']['board'] = [
				'label' => [
					'text' => Lang::$txt['calendar_post_in'],
				],
				'input' => [
					'type' => 'select',
					'options' => [],
				],
			];

			foreach ($this->board_list as $category) {
				Utils::$context['posting_fields']['board']['input']['options'][$category['name']] = ['options' => []];

				foreach ($category['boards'] as $brd) {
					Utils::$context['posting_fields']['board']['input']['options'][$category['name']]['options'][$brd['name']] = [
						'value' => $brd['id'],
						'selected' => (bool) $brd['selected'],
						'label' => ($brd['child_level'] > 0 ? str_repeat('==', (int) $brd['child_level'] - 1) . '=&gt;' : '') . ' ' . $brd['name'],
					];
				}
			}
		}

		// Gotta have a subject.
		Utils::$context['posting_fields']['subject'] = [
			'label' => [
				'text' => Lang::$txt['subject'],
				'class' => isset(Utils::$context['post_error']['no_subject']) ? 'error' : '',
			],
			'input' => [
				'type' => 'text',
				'attributes' => [
					'size' => 80,
					'maxlength' => 80 + (!empty(Topic::$info->id) ? Utils::entityStrlen(Utils::$context['response_prefix']) : 0),
					'value' => Utils::$context['subject'],
					'required' => true,
				],
			],
		];

		// Icons are fun.
		Utils::$context['posting_fields']['icon'] = [
			'label' => [
				'text' => Lang::$txt['message_icon'],
			],
			'input' => [
				'type' => 'select',
				'attributes' => [
					'id' => 'icon',
					'onchange' => 'showimage();',
				],
				'options' => [],
				'after' => ' <img id="icons" src="' . Utils::$context['icon_url'] . '">',
			],
		];

		foreach (Utils::$context['icons'] as $icon) {
			Utils::$context['posting_fields']['icon']['input']['options'][$icon['name']] = [
				'value' => $icon['value'],
				'selected' => $icon['value'] == Utils::$context['icon'],
			];
		}

		// If we're editing and displaying edit details, show a box where they can say why.
		if (isset(Utils::$context['editing']) && Config::$modSettings['show_modify']) {
			Utils::$context['posting_fields']['modify_reason'] = [
				'label' => [
					'text' => Lang::$txt['reason_for_edit'],
				],
				'input' => [
					'type' => 'text',
					'attributes' => [
						'size' => 80,
						'maxlength' => 80,
						// If same user is editing again, keep the previous edit reason by default.
						'value' => isset(Utils::$context['last_modified_reason_raw']) && isset(Utils::$context['last_modified_name']) && Utils::$context['last_modified_name'] === User::$me->name ? Utils::$context['last_modified_reason_raw'] : '',
					],
					// If message has been edited before, show info about that.
					'after' => empty(Utils::$context['last_modified_text']) ? '' : '<div class="smalltext em">' . Utils::$context['last_modified_text'] . '</div>',
				],
			];
		}
	}
}

?><|MERGE_RESOLUTION|>--- conflicted
+++ resolved
@@ -378,23 +378,9 @@
 		IntegrationHook::call('integrate_post_end');
 	}
 
-<<<<<<< HEAD
-=======
 	/***********************
 	 * Public static methods
 	 ***********************/
-
-	/**
-	 * Backward compatibility wrapper.
-	 *
-	 * Needed to allow old mods to pass $post_errors as a function parameter.
-	 */
-	public static function post(array $post_errors = []): void
-	{
-		self::load();
-		self::$obj->errors = (array) $post_errors;
-		self::$obj->execute();
-	}
 
 	/**
 	 * Builds a routing path based on URL query parameters.
@@ -478,7 +464,6 @@
 		return $params;
 	}
 
->>>>>>> 58cba676
 	/******************
 	 * Internal methods
 	 ******************/
