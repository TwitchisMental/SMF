--- conflicted
+++ resolved
@@ -299,57 +299,9 @@
 		}
 	}
 
-<<<<<<< HEAD
-=======
 	/***********************
 	 * Public static methods
 	 ***********************/
-
-	/**
-	 * Figures out which parts of the moderation center can be accessed by the
-	 * current user.
-	 *
-	 * Populates the following context variables:
-	 *  - can_moderate_boards
-	 *  - can_moderate_groups
-	 *  - can_moderate_approvals
-	 *  - can_moderate_users
-	 */
-	public static function checkAccessPermissions(): void
-	{
-		// No need to repeat these checks.
-		if (self::$access_checked) {
-			return;
-		}
-
-		Utils::$context['can_moderate_boards'] = User::$me->mod_cache['bq'] != '0=1';
-		Utils::$context['can_moderate_groups'] = User::$me->mod_cache['gq'] != '0=1';
-		Utils::$context['can_moderate_approvals'] = Config::$modSettings['postmod_active'] && !empty(User::$me->mod_cache['ap']);
-		Utils::$context['can_moderate_users'] = User::$me->allowedTo('moderate_forum');
-
-		// Everyone using this area must be allowed here!
-		if (!Utils::$context['can_moderate_boards'] && !Utils::$context['can_moderate_groups'] && !Utils::$context['can_moderate_approvals'] && !Utils::$context['can_moderate_users']) {
-			User::$me->isAllowedTo('access_mod_center');
-		}
-
-		self::$access_checked = true;
-	}
-
-	/**
-	 * Backward compatibility wrapper that either calls self::call() or calls
-	 * self::load()->createMenu(), depending on the value of $dont_call.
-	 *
-	 * @param bool $dont_call If true, just creates the menu and doesn't call
-	 *    the function for the appropriate mod area.
-	 */
-	public static function ModerationMain(bool $dont_call = false): void
-	{
-		if ($dont_call) {
-			self::load()->createMenu();
-		} else {
-			self::call();
-		}
-	}
 
 	/**
 	 * Builds a routing path based on URL query parameters.
@@ -421,7 +373,6 @@
 		return $params;
 	}
 
->>>>>>> 58cba676
 	/******************
 	 * Internal methods
 	 ******************/
