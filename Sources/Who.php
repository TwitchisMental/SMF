--- conflicted
+++ resolved
@@ -308,12 +308,8 @@
 		'setcensor' => array('moderate_forum'),
 		'setreserve' => array('moderate_forum'),
 		'stats' => array('view_stats'),
-<<<<<<< HEAD
+		'theme' => array('admin_forum'),
 		'viewerrorlog' => array('admin_forum'),
-=======
-		'theme' => array('admin_forum'),
-		'viewErrorLog' => array('admin_forum'),
->>>>>>> d5ba6288
 		'viewmembers' => array('moderate_forum'),
 	);
 	call_integration_hook('who_allowed', array(&$allowedActions));
@@ -431,6 +427,10 @@
 			{
 				if (allowedTo($allowedActions[$actions['action']]))
 					$data[$k] = $txt['whoallow_' . $actions['action']];
+				elseif (in_array('moderate_forum', $allowedActions[$actions['action']]))
+					$data[$k] = $txt['who_moderate'];
+				elseif (in_array('admin_forum', $allowedActions[$actions['action']]))
+					$data[$k] = $txt['who_admin'];
 				else
 					$data[$k] = $txt['who_hidden'];
 			}
