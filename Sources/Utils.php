--- conflicted
+++ resolved
@@ -2264,101 +2264,6 @@
 		return $callable;
 	}
 
-<<<<<<< HEAD
-=======
-	/**
-	 * Backward compatibility method.
-	 *
-	 * Basically just a wrapper for Utils::getCallable(), except that if this
-	 * method's $return parameter is false, the callable will be called inside
-	 * this method..
-	 *
-	 * @param mixed $input Input to parse to find a callable.
-	 * @param bool $return If true, just return the callable instead of
-	 *    calling it. Default: false.
-	 * @return mixed If $return is false, nothing. Otherwise, either a callable
-	 *    or false if no callable was found.
-	 */
-	public static function call_helper(mixed $input, bool $return = false): mixed
-	{
-		$callable = self::getCallable($input);
-
-		// Just return the callable if that's all we were asked to do.
-		if ($return) {
-			return $callable;
-		}
-
-		call_user_func($callable);
-
-		return null;
-	}
-
-	/**
-	 * Decode HTML entities to their UTF-8 equivalent character, except for
-	 * HTML special characters, which are always converted to numeric entities.
-	 *
-	 * Callback function for preg_replace_callback.
-	 * Uses capture group 2 in the supplied array.
-	 * Does basic scan to ensure characters are inside a valid range.
-	 *
-	 * Unused by SMF. Only retained for backward compatibility purposes.
-	 *
-	 * @deprecated since 3.0
-	 *
-	 * @param array $matches An array of matches (relevant info should be the 3rd item)
-	 * @return string A fixed string
-	 */
-	public static function replaceEntities__callback(array $matches): string
-	{
-		return strtr(
-			htmlspecialchars(Utils::entityDecode($matches[1], true), ENT_QUOTES),
-			[
-				'&amp;' => '&#038;',
-				'&quot;' => '&#034;',
-				'&lt;' => '&#060;',
-				'&gt;' => '&#062;',
-			],
-		);
-	}
-
-	/**
-	 * Converts HTML entities to UTF-8 equivalents.
-	 *
-	 * Callback function for preg_replace_callback.
-	 * Uses capture group 1 in the supplied array.
-	 * Does basic checks to keep characters inside a viewable range.
-	 *
-	 * Unused by SMF. Only retained for backward compatibility purposes.
-	 *
-	 * @deprecated since 3.0
-	 *
-	 * @param array $matches An array of matches (relevant info should be the 2nd item in the array)
-	 * @return string The fixed string
-	 */
-	public static function fixchar__callback(array $matches): string
-	{
-		return Utils::entityDecode($matches[0], true);
-	}
-
-	/**
-	 * Strips out invalid HTML entities and fixes double-encoded entities.
-	 *
-	 * Callback function for preg_replace_callback.
-	 *
-	 * Unused by SMF. Only retained for backward compatibility purposes.
-	 *
-	 * @deprecated since 3.0
-	 *
-	 * @param array $matches An array of matches (relevant info should be the 3rd
-	 *    item in the array)
-	 * @return string The fixed string
-	 */
-	public static function entity_fix__callback(array $matches): string
-	{
-		return Utils::sanitizeEntities(Utils::entityFix($matches[1]));
-	}
-
->>>>>>> 0ee03a8c
 	/*************************
 	 * Internal static methods
 	 *************************/
