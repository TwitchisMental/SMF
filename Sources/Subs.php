<?php

/**
 * This file has all the main functions in it that relate to, well, everything.
 *
 * Simple Machines Forum (SMF)
 *
 * @package SMF
 * @author Simple Machines http://www.simplemachines.org
 * @copyright 2016 Simple Machines and individual contributors
 * @license http://www.simplemachines.org/about/smf/license.php BSD
 *
 * @version 2.1 Beta 3
 */

if (!defined('SMF'))
	die('No direct access...');

/**
 * Update some basic statistics.
 *
 * 'member' statistic updates the latest member, the total member
 *  count, and the number of unapproved members.
 * 'member' also only counts approved members when approval is on, but
 *  is much more efficient with it off.
 *
 * 'message' changes the total number of messages, and the
 *  highest message id by id_msg - which can be parameters 1 and 2,
 *  respectively.
 *
 * 'topic' updates the total number of topics, or if parameter1 is true
 *  simply increments them.
 *
 * 'subject' updates the log_search_subjects in the event of a topic being
 *  moved, removed or split.  parameter1 is the topicid, parameter2 is the new subject
 *
 * 'postgroups' case updates those members who match condition's
 *  post-based membergroups in the database (restricted by parameter1).
 *
 * @param string $type Stat type - can be 'member', 'message', 'topic', 'subject' or 'postgroups'
 * @param mixed $parameter1 A parameter for updating the stats
 * @param mixed $parameter2 A 2nd parameter for updating the stats
 */
function updateStats($type, $parameter1 = null, $parameter2 = null)
{
	global $modSettings, $smcFunc;

	switch ($type)
	{
		case 'member':
			$changes = array(
				'memberlist_updated' => time(),
			);

			// #1 latest member ID, #2 the real name for a new registration.
			if (is_numeric($parameter1))
			{
				$changes['latestMember'] = $parameter1;
				$changes['latestRealName'] = $parameter2;

				updateSettings(array('totalMembers' => true), true);
			}

			// We need to calculate the totals.
			else
			{
				// Update the latest activated member (highest id_member) and count.
				$result = $smcFunc['db_query']('', '
				SELECT COUNT(*), MAX(id_member)
				FROM {db_prefix}members
				WHERE is_activated = {int:is_activated}',
					array(
						'is_activated' => 1,
					)
				);
				list ($changes['totalMembers'], $changes['latestMember']) = $smcFunc['db_fetch_row']($result);
				$smcFunc['db_free_result']($result);

				// Get the latest activated member's display name.
				$result = $smcFunc['db_query']('', '
				SELECT real_name
				FROM {db_prefix}members
				WHERE id_member = {int:id_member}
				LIMIT 1',
					array(
						'id_member' => (int) $changes['latestMember'],
					)
				);
				list ($changes['latestRealName']) = $smcFunc['db_fetch_row']($result);
				$smcFunc['db_free_result']($result);

				if (!empty($modSettings['registration_method']))
				{
					// Are we using registration approval?
					if ($modSettings['registration_method'] == 2 || !empty($modSettings['approveAccountDeletion']))
					{
						// Update the amount of members awaiting approval
						$result = $smcFunc['db_query']('', '
						SELECT COUNT(*)
						FROM {db_prefix}members
						WHERE is_activated IN ({array_int:activation_status})',
							array(
								'activation_status' => array(3, 4),
							)
						);
						list ($changes['unapprovedMembers']) = $smcFunc['db_fetch_row']($result);
						$smcFunc['db_free_result']($result);
					}

					// What about unapproved COPPA registrations?
					if (!empty($modSettings['coppaType']) && $modSettings['coppaType'] != 1)
					{
						$result = $smcFunc['db_query']('', '
						SELECT COUNT(*)
						FROM {db_prefix}members
						WHERE is_activated = {int:coppa_approval}',
							array(
								'coppa_approval' => 5,
							)
						);
						list ($coppa_approvals) = $smcFunc['db_fetch_row']($result);
						$smcFunc['db_free_result']($result);

						// Add this to the number of unapproved members
						if (!empty($changes['unapprovedMembers']))
							$changes['unapprovedMembers'] += $coppa_approvals;
						else
							$changes['unapprovedMembers'] = $coppa_approvals;
					}
				}
			}
			updateSettings($changes);
			break;

		case 'message':
			if ($parameter1 === true && $parameter2 !== null)
				updateSettings(array('totalMessages' => true, 'maxMsgID' => $parameter2), true);
			else
			{
				// SUM and MAX on a smaller table is better for InnoDB tables.
				$result = $smcFunc['db_query']('', '
				SELECT SUM(num_posts + unapproved_posts) AS total_messages, MAX(id_last_msg) AS max_msg_id
				FROM {db_prefix}boards
				WHERE redirect = {string:blank_redirect}' . (!empty($modSettings['recycle_enable']) && $modSettings['recycle_board'] > 0 ? '
					AND id_board != {int:recycle_board}' : ''),
					array(
						'recycle_board' => isset($modSettings['recycle_board']) ? $modSettings['recycle_board'] : 0,
						'blank_redirect' => '',
					)
				);
				$row = $smcFunc['db_fetch_assoc']($result);
				$smcFunc['db_free_result']($result);

				updateSettings(array(
					'totalMessages' => $row['total_messages'] === null ? 0 : $row['total_messages'],
					'maxMsgID' => $row['max_msg_id'] === null ? 0 : $row['max_msg_id']
				));
			}
			break;

		case 'subject':
			// Remove the previous subject (if any).
			$smcFunc['db_query']('', '
			DELETE FROM {db_prefix}log_search_subjects
			WHERE id_topic = {int:id_topic}',
				array(
					'id_topic' => (int) $parameter1,
				)
			);

			// Insert the new subject.
			if ($parameter2 !== null)
			{
				$parameter1 = (int) $parameter1;
				$parameter2 = text2words($parameter2);

				$inserts = array();
				foreach ($parameter2 as $word)
					$inserts[] = array($word, $parameter1);

				if (!empty($inserts))
					$smcFunc['db_insert']('ignore',
						'{db_prefix}log_search_subjects',
						array('word' => 'string', 'id_topic' => 'int'),
						$inserts,
						array('word', 'id_topic')
					);
			}
			break;

		case 'topic':
			if ($parameter1 === true)
				updateSettings(array('totalTopics' => true), true);
			else
			{
				// Get the number of topics - a SUM is better for InnoDB tables.
				// We also ignore the recycle bin here because there will probably be a bunch of one-post topics there.
				$result = $smcFunc['db_query']('', '
				SELECT SUM(num_topics + unapproved_topics) AS total_topics
				FROM {db_prefix}boards' . (!empty($modSettings['recycle_enable']) && $modSettings['recycle_board'] > 0 ? '
				WHERE id_board != {int:recycle_board}' : ''),
					array(
						'recycle_board' => !empty($modSettings['recycle_board']) ? $modSettings['recycle_board'] : 0,
					)
				);
				$row = $smcFunc['db_fetch_assoc']($result);
				$smcFunc['db_free_result']($result);

				updateSettings(array('totalTopics' => $row['total_topics'] === null ? 0 : $row['total_topics']));
			}
			break;

		case 'postgroups':
			// Parameter two is the updated columns: we should check to see if we base groups off any of these.
			if ($parameter2 !== null && !in_array('posts', $parameter2))
				return;

			$postgroups = cache_get_data('updateStats:postgroups', 360);
			if ($postgroups == null || $parameter1 == null)
			{
				// Fetch the postgroups!
				$request = $smcFunc['db_query']('', '
				SELECT id_group, min_posts
				FROM {db_prefix}membergroups
				WHERE min_posts != {int:min_posts}',
					array(
						'min_posts' => -1,
					)
				);
				$postgroups = array();
				while ($row = $smcFunc['db_fetch_assoc']($request))
					$postgroups[$row['id_group']] = $row['min_posts'];
				$smcFunc['db_free_result']($request);

				// Sort them this way because if it's done with MySQL it causes a filesort :(.
				arsort($postgroups);

				cache_put_data('updateStats:postgroups', $postgroups, 360);
			}

			// Oh great, they've screwed their post groups.
			if (empty($postgroups))
				return;

			// Set all membergroups from most posts to least posts.
			$conditions = '';
			$lastMin = 0;
			foreach ($postgroups as $id => $min_posts)
			{
				$conditions .= '
					WHEN posts >= ' . $min_posts . (!empty($lastMin) ? ' AND posts <= ' . $lastMin : '') . ' THEN ' . $id;
				$lastMin = $min_posts;
			}

			// A big fat CASE WHEN... END is faster than a zillion UPDATE's ;).
			$smcFunc['db_query']('', '
			UPDATE {db_prefix}members
			SET id_post_group = CASE ' . $conditions . '
					ELSE 0
				END' . ($parameter1 != null ? '
			WHERE ' . (is_array($parameter1) ? 'id_member IN ({array_int:members})' : 'id_member = {int:members}') : ''),
				array(
					'members' => $parameter1,
				)
			);
			break;

		default:
			trigger_error('updateStats(): Invalid statistic type \'' . $type . '\'', E_USER_NOTICE);
	}
}

/**
 * Updates the columns in the members table.
 * Assumes the data has been htmlspecialchar'd.
 * this function should be used whenever member data needs to be
 * updated in place of an UPDATE query.
 *
 * id_member is either an int or an array of ints to be updated.
 *
 * data is an associative array of the columns to be updated and their respective values.
 * any string values updated should be quoted and slashed.
 *
 * the value of any column can be '+' or '-', which mean 'increment'
 * and decrement, respectively.
 *
 * if the member's post number is updated, updates their post groups.
 *
 * @param mixed $members An array of member IDs, null to update this for all members or the ID of a single member
 * @param array $data The info to update for the members
 */
function updateMemberData($members, $data)
{
	global $modSettings, $user_info, $smcFunc;

	$parameters = array();
	if (is_array($members))
	{
		$condition = 'id_member IN ({array_int:members})';
		$parameters['members'] = $members;
	}
	elseif ($members === null)
		$condition = '1=1';
	else
	{
		$condition = 'id_member = {int:member}';
		$parameters['member'] = $members;
	}

	// Everything is assumed to be a string unless it's in the below.
	$knownInts = array(
		'date_registered', 'posts', 'id_group', 'last_login', 'instant_messages', 'unread_messages',
		'new_pm', 'pm_prefs', 'gender', 'show_online', 'pm_receive_from', 'alerts',
		'id_theme', 'is_activated', 'id_msg_last_visit', 'id_post_group', 'total_time_logged_in', 'warning',
	);
	$knownFloats = array(
		'time_offset',
	);

	if (!empty($modSettings['integrate_change_member_data']))
	{
		// Only a few member variables are really interesting for integration.
		$integration_vars = array(
			'member_name',
			'real_name',
			'email_address',
			'id_group',
			'gender',
			'birthdate',
			'website_title',
			'website_url',
			'location',
			'time_format',
			'time_offset',
			'avatar',
			'lngfile',
		);
		$vars_to_integrate = array_intersect($integration_vars, array_keys($data));

		// Only proceed if there are any variables left to call the integration function.
		if (count($vars_to_integrate) != 0)
		{
			// Fetch a list of member_names if necessary
			if ((!is_array($members) && $members === $user_info['id']) || (is_array($members) && count($members) == 1 && in_array($user_info['id'], $members)))
				$member_names = array($user_info['username']);
			else
			{
				$member_names = array();
				$request = $smcFunc['db_query']('', '
					SELECT member_name
					FROM {db_prefix}members
					WHERE ' . $condition,
					$parameters
				);
				while ($row = $smcFunc['db_fetch_assoc']($request))
					$member_names[] = $row['member_name'];
				$smcFunc['db_free_result']($request);
			}

			if (!empty($member_names))
				foreach ($vars_to_integrate as $var)
					call_integration_hook('integrate_change_member_data', array($member_names, $var, &$data[$var], &$knownInts, &$knownFloats));
		}
	}

	$setString = '';
	foreach ($data as $var => $val)
	{
		$type = 'string';
		if (in_array($var, $knownInts))
			$type = 'int';
		elseif (in_array($var, $knownFloats))
			$type = 'float';
		elseif ($var == 'birthdate')
			$type = 'date';

		// Doing an increment?
		if ($type == 'int' && ($val === '+' || $val === '-'))
		{
			$val = $var . ' ' . $val . ' 1';
			$type = 'raw';
		}

		// Ensure posts, instant_messages, and unread_messages don't overflow or underflow.
		if (in_array($var, array('posts', 'instant_messages', 'unread_messages')))
		{
			if (preg_match('~^' . $var . ' (\+ |- |\+ -)([\d]+)~', $val, $match))
			{
				if ($match[1] != '+ ')
					$val = 'CASE WHEN ' . $var . ' <= ' . abs($match[2]) . ' THEN 0 ELSE ' . $val . ' END';
				$type = 'raw';
			}
		}

		$setString .= ' ' . $var . ' = {' . $type . ':p_' . $var . '},';
		$parameters['p_' . $var] = $val;
	}

	$smcFunc['db_query']('', '
		UPDATE {db_prefix}members
		SET' . substr($setString, 0, -1) . '
		WHERE ' . $condition,
		$parameters
	);

	updateStats('postgroups', $members, array_keys($data));

	// Clear any caching?
	if (!empty($modSettings['cache_enable']) && $modSettings['cache_enable'] >= 2 && !empty($members))
	{
		if (!is_array($members))
			$members = array($members);

		foreach ($members as $member)
		{
			if ($modSettings['cache_enable'] >= 3)
			{
				cache_put_data('member_data-profile-' . $member, null, 120);
				cache_put_data('member_data-normal-' . $member, null, 120);
				cache_put_data('member_data-minimal-' . $member, null, 120);
			}
			cache_put_data('user_settings-' . $member, null, 60);
		}
	}
}

/**
 * Updates the settings table as well as $modSettings... only does one at a time if $update is true.
 *
 * - updates both the settings table and $modSettings array.
 * - all of changeArray's indexes and values are assumed to have escaped apostrophes (')!
 * - if a variable is already set to what you want to change it to, that
 *   variable will be skipped over; it would be unnecessary to reset.
 * - When use_update is true, UPDATEs will be used instead of REPLACE.
 * - when use_update is true, the value can be true or false to increment
 *  or decrement it, respectively.
 *
 * @param array $changeArray An array of info about what we're changing in 'setting' => 'value' format
 * @param bool $update Whether to use an UPDATE query instead of a REPLACE query
 */
function updateSettings($changeArray, $update = false)
{
	global $modSettings, $smcFunc;

	if (empty($changeArray) || !is_array($changeArray))
		return;

	$toRemove = array();

	// Go check if there is any setting to be removed.
	foreach ($changeArray as $k => $v)
		if ($v === null)
		{
			// Found some, remove them from the original array and add them to ours.
			unset($changeArray[$k]);
			$toRemove[] = $k;
		}

	// Proceed with the deletion.
	if (!empty($toRemove))
		$smcFunc['db_query']('', '
			DELETE FROM {db_prefix}settings
			WHERE variable IN ({array_string:remove})',
			array(
				'remove' => $toRemove,
			)
		);

	// In some cases, this may be better and faster, but for large sets we don't want so many UPDATEs.
	if ($update)
	{
		foreach ($changeArray as $variable => $value)
		{
			$smcFunc['db_query']('', '
				UPDATE {db_prefix}settings
				SET value = {' . ($value === false || $value === true ? 'raw' : 'string') . ':value}
				WHERE variable = {string:variable}',
				array(
					'value' => $value === true ? 'value + 1' : ($value === false ? 'value - 1' : $value),
					'variable' => $variable,
				)
			);
			$modSettings[$variable] = $value === true ? $modSettings[$variable] + 1 : ($value === false ? $modSettings[$variable] - 1 : $value);
		}

		// Clean out the cache and make sure the cobwebs are gone too.
		cache_put_data('modSettings', null, 90);

		return;
	}

	$replaceArray = array();
	foreach ($changeArray as $variable => $value)
	{
		// Don't bother if it's already like that ;).
		if (isset($modSettings[$variable]) && $modSettings[$variable] == $value)
			continue;
		// If the variable isn't set, but would only be set to nothing'ness, then don't bother setting it.
		elseif (!isset($modSettings[$variable]) && empty($value))
			continue;

		$replaceArray[] = array($variable, $value);

		$modSettings[$variable] = $value;
	}

	if (empty($replaceArray))
		return;

	$smcFunc['db_insert']('replace',
		'{db_prefix}settings',
		array('variable' => 'string-255', 'value' => 'string-65534'),
		$replaceArray,
		array('variable')
	);

	// Kill the cache - it needs redoing now, but we won't bother ourselves with that here.
	cache_put_data('modSettings', null, 90);
}

/**
 * Constructs a page list.
 *
 * - builds the page list, e.g. 1 ... 6 7 [8] 9 10 ... 15.
 * - flexible_start causes it to use "url.page" instead of "url;start=page".
 * - very importantly, cleans up the start value passed, and forces it to
 *   be a multiple of num_per_page.
 * - checks that start is not more than max_value.
 * - base_url should be the URL without any start parameter on it.
 * - uses the compactTopicPagesEnable and compactTopicPagesContiguous
 *   settings to decide how to display the menu.
 *
 * an example is available near the function definition.
 * $pageindex = constructPageIndex($scripturl . '?board=' . $board, $_REQUEST['start'], $num_messages, $maxindex, true);
 *
 * @param string $base_url The basic URL to be used for each link.
 * @param int &$start The start position, by reference. If this is not a multiple of the number of items per page, it is sanitized to be so and the value will persist upon the function's return.
 * @param int $max_value The total number of items you are paginating for.
 * @param int $num_per_page The number of items to be displayed on a given page. $start will be forced to be a multiple of this value.
 * @param bool $flexible_start Whether a ;start=x component should be introduced into the URL automatically (see above)
 * @param bool $show_prevnext Whether the Previous and Next links should be shown (should be on only when navigating the list)
 *
 * @return string The complete HTML of the page index that was requested, formatted by the template.
 */
function constructPageIndex($base_url, &$start, $max_value, $num_per_page, $flexible_start = false, $show_prevnext = true)
{
	global $modSettings, $context, $smcFunc, $settings, $txt;

	// Save whether $start was less than 0 or not.
	$start = (int) $start;
	$start_invalid = $start < 0;

	// Make sure $start is a proper variable - not less than 0.
	if ($start_invalid)
		$start = 0;
	// Not greater than the upper bound.
	elseif ($start >= $max_value)
		$start = max(0, (int) $max_value - (((int) $max_value % (int) $num_per_page) == 0 ? $num_per_page : ((int) $max_value % (int) $num_per_page)));
	// And it has to be a multiple of $num_per_page!
	else
		$start = max(0, (int) $start - ((int) $start % (int) $num_per_page));

	$context['current_page'] = $start / $num_per_page;

	// Define some default page index settings if we don't already have it...
	if (!isset($settings['page_index']))
	{
		// This defines the formatting for the page indexes used throughout the forum.
		$settings['page_index'] = array(
			'extra_before' => '<span class="pages">' . $txt['pages'] . '</span>',
			'previous_page' => '<span class="generic_icons previous_page"></span>',
			'current_page' => '<span class="current_page">%1$d</span> ',
			'page' => '<a class="navPages" href="{URL}">%2$s</a> ',
			'expand_pages' => '<span class="expand_pages" onclick="expandPages(this, {LINK}, {FIRST_PAGE}, {LAST_PAGE}, {PER_PAGE});"> ... </span>',
			'next_page' => '<span class="generic_icons next_page"></span>',
			'extra_after' => '',
		);
	}

	$base_link = strtr($settings['page_index']['page'], array('{URL}' => $flexible_start ? $base_url : strtr($base_url, array('%' => '%%')) . ';start=%1$d'));
	$pageindex = $settings['page_index']['extra_before'];

	// Compact pages is off or on?
	if (empty($modSettings['compactTopicPagesEnable']))
	{
		// Show the left arrow.
		$pageindex .= $start == 0 ? ' ' : sprintf($base_link, $start - $num_per_page, $settings['page_index']['previous_page']);

		// Show all the pages.
		$display_page = 1;
		for ($counter = 0; $counter < $max_value; $counter += $num_per_page)
			$pageindex .= $start == $counter && !$start_invalid ? sprintf($settings['page_index']['current_page'], $display_page++) : sprintf($base_link, $counter, $display_page++);

		// Show the right arrow.
		$display_page = ($start + $num_per_page) > $max_value ? $max_value : ($start + $num_per_page);
		if ($start != $counter - $max_value && !$start_invalid)
			$pageindex .= $display_page > $counter - $num_per_page ? ' ' : sprintf($base_link, $display_page, $settings['page_index']['next_page']);
	}
	else
	{
		// If they didn't enter an odd value, pretend they did.
		$PageContiguous = (int) ($modSettings['compactTopicPagesContiguous'] - ($modSettings['compactTopicPagesContiguous'] % 2)) / 2;

		// Show the "prev page" link. (>prev page< 1 ... 6 7 [8] 9 10 ... 15 next page)
		if (!empty($start) && $show_prevnext)
			$pageindex .= sprintf($base_link, $start - $num_per_page, $settings['page_index']['previous_page']);
		else
			$pageindex .= '';

		// Show the first page. (prev page >1< ... 6 7 [8] 9 10 ... 15)
		if ($start > $num_per_page * $PageContiguous)
			$pageindex .= sprintf($base_link, 0, '1');

		// Show the ... after the first page.  (prev page 1 >...< 6 7 [8] 9 10 ... 15 next page)
		if ($start > $num_per_page * ($PageContiguous + 1))
			$pageindex .= strtr($settings['page_index']['expand_pages'], array(
				'{LINK}' => JavaScriptEscape($smcFunc['htmlspecialchars']($base_link)),
				'{FIRST_PAGE}' => $num_per_page,
				'{LAST_PAGE}' => $start - $num_per_page * $PageContiguous,
				'{PER_PAGE}' => $num_per_page,
			));

		// Show the pages before the current one. (prev page 1 ... >6 7< [8] 9 10 ... 15 next page)
		for ($nCont = $PageContiguous; $nCont >= 1; $nCont--)
			if ($start >= $num_per_page * $nCont)
			{
				$tmpStart = $start - $num_per_page * $nCont;
				$pageindex .= sprintf($base_link, $tmpStart, $tmpStart / $num_per_page + 1);
			}

		// Show the current page. (prev page 1 ... 6 7 >[8]< 9 10 ... 15 next page)
		if (!$start_invalid)
			$pageindex .= sprintf($settings['page_index']['current_page'], $start / $num_per_page + 1);
		else
			$pageindex .= sprintf($base_link, $start, $start / $num_per_page + 1);

		// Show the pages after the current one... (prev page 1 ... 6 7 [8] >9 10< ... 15 next page)
		$tmpMaxPages = (int) (($max_value - 1) / $num_per_page) * $num_per_page;
		for ($nCont = 1; $nCont <= $PageContiguous; $nCont++)
			if ($start + $num_per_page * $nCont <= $tmpMaxPages)
			{
				$tmpStart = $start + $num_per_page * $nCont;
				$pageindex .= sprintf($base_link, $tmpStart, $tmpStart / $num_per_page + 1);
			}

		// Show the '...' part near the end. (prev page 1 ... 6 7 [8] 9 10 >...< 15 next page)
		if ($start + $num_per_page * ($PageContiguous + 1) < $tmpMaxPages)
			$pageindex .= strtr($settings['page_index']['expand_pages'], array(
				'{LINK}' => JavaScriptEscape($smcFunc['htmlspecialchars']($base_link)),
				'{FIRST_PAGE}' => $start + $num_per_page * ($PageContiguous + 1),
				'{LAST_PAGE}' => $tmpMaxPages,
				'{PER_PAGE}' => $num_per_page,
			));

		// Show the last number in the list. (prev page 1 ... 6 7 [8] 9 10 ... >15<  next page)
		if ($start + $num_per_page * $PageContiguous < $tmpMaxPages)
			$pageindex .= sprintf($base_link, $tmpMaxPages, $tmpMaxPages / $num_per_page + 1);

		// Show the "next page" link. (prev page 1 ... 6 7 [8] 9 10 ... 15 >next page<)
		if ($start != $tmpMaxPages && $show_prevnext)
			$pageindex .= sprintf($base_link, $start + $num_per_page, $settings['page_index']['next_page']);
	}
	$pageindex .= $settings['page_index']['extra_after'];

	return $pageindex;
}

/**
 * - Formats a number.
 * - uses the format of number_format to decide how to format the number.
 *   for example, it might display "1 234,50".
 * - caches the formatting data from the setting for optimization.
 *
 * @param float $number A number
 * @param bool|int $override_decimal_count If set, will use the specified number of decimal places. Otherwise it's automatically determined
 * @return string A formatted number
 */
function comma_format($number, $override_decimal_count = false)
{
	global $txt;
	static $thousands_separator = null, $decimal_separator = null, $decimal_count = null;

	// Cache these values...
	if ($decimal_separator === null)
	{
		// Not set for whatever reason?
		if (empty($txt['number_format']) || preg_match('~^1([^\d]*)?234([^\d]*)(0*?)$~', $txt['number_format'], $matches) != 1)
			return $number;

		// Cache these each load...
		$thousands_separator = $matches[1];
		$decimal_separator = $matches[2];
		$decimal_count = strlen($matches[3]);
	}

	// Format the string with our friend, number_format.
	return number_format($number, (float) $number === $number ? ($override_decimal_count === false ? $decimal_count : $override_decimal_count) : 0, $decimal_separator, $thousands_separator);
}

/**
 * Format a time to make it look purdy.
 *
 * - returns a pretty formatted version of time based on the user's format in $user_info['time_format'].
 * - applies all necessary time offsets to the timestamp, unless offset_type is set.
 * - if todayMod is set and show_today was not not specified or true, an
 *   alternate format string is used to show the date with something to show it is "today" or "yesterday".
 * - performs localization (more than just strftime would do alone.)
 *
 * @param int $log_time A timestamp
 * @param bool $show_today Whether to show "Today"/"Yesterday" or just a date
 * @param bool|string $offset_type If false, uses both user time offset and forum offset. If 'forum', uses only the forum offset. Otherwise no offset is applied.
 * @return string A formatted timestamp
 */
function timeformat($log_time, $show_today = true, $offset_type = false)
{
	global $context, $user_info, $txt, $modSettings;
	static $non_twelve_hour;

	// Offset the time.
	if (!$offset_type)
		$time = $log_time + ($user_info['time_offset'] + $modSettings['time_offset']) * 3600;
	// Just the forum offset?
	elseif ($offset_type == 'forum')
		$time = $log_time + $modSettings['time_offset'] * 3600;
	else
		$time = $log_time;

	// We can't have a negative date (on Windows, at least.)
	if ($log_time < 0)
		$log_time = 0;

	// Today and Yesterday?
	if ($modSettings['todayMod'] >= 1 && $show_today === true)
	{
		// Get the current time.
		$nowtime = forum_time();

		$then = @getdate($time);
		$now = @getdate($nowtime);

		// Try to make something of a time format string...
		$s = strpos($user_info['time_format'], '%S') === false ? '' : ':%S';
		if (strpos($user_info['time_format'], '%H') === false && strpos($user_info['time_format'], '%T') === false)
		{
			$h = strpos($user_info['time_format'], '%l') === false ? '%I' : '%l';
			$today_fmt = $h . ':%M' . $s . ' %p';
		}
		else
			$today_fmt = '%H:%M' . $s;

		// Same day of the year, same year.... Today!
		if ($then['yday'] == $now['yday'] && $then['year'] == $now['year'])
			return $txt['today'] . timeformat($log_time, $today_fmt, $offset_type);

		// Day-of-year is one less and same year, or it's the first of the year and that's the last of the year...
		if ($modSettings['todayMod'] == '2' && (($then['yday'] == $now['yday'] - 1 && $then['year'] == $now['year']) || ($now['yday'] == 0 && $then['year'] == $now['year'] - 1) && $then['mon'] == 12 && $then['mday'] == 31))
			return $txt['yesterday'] . timeformat($log_time, $today_fmt, $offset_type);
	}

	$str = !is_bool($show_today) ? $show_today : $user_info['time_format'];

	if (setlocale(LC_TIME, $txt['lang_locale']))
	{
		if (!isset($non_twelve_hour))
			$non_twelve_hour = trim(strftime('%p')) === '';
		if ($non_twelve_hour && strpos($str, '%p') !== false)
			$str = str_replace('%p', (strftime('%H', $time) < 12 ? $txt['time_am'] : $txt['time_pm']), $str);

		foreach (array('%a', '%A', '%b', '%B') as $token)
			if (strpos($str, $token) !== false)
				$str = str_replace($token, strftime($token, $time), $str);
	}
	else
	{
		// Do-it-yourself time localization.  Fun.
		foreach (array('%a' => 'days_short', '%A' => 'days', '%b' => 'months_short', '%B' => 'months') as $token => $text_label)
			if (strpos($str, $token) !== false)
				$str = str_replace($token, $txt[$text_label][(int) strftime($token === '%a' || $token === '%A' ? '%w' : '%m', $time)], $str);

		if (strpos($str, '%p') !== false)
			$str = str_replace('%p', (strftime('%H', $time) < 12 ? $txt['time_am'] : $txt['time_pm']), $str);
	}

	// Windows doesn't support %e; on some versions, strftime fails altogether if used, so let's prevent that.
	if ($context['server']['is_windows'] && strpos($str, '%e') !== false)
		$str = str_replace('%e', ltrim(strftime('%d', $time), '0'), $str);

	// Format any other characters..
	return strftime($str, $time);
}

/**
 * Removes special entities from strings.  Compatibility...
 * Should be used instead of html_entity_decode for PHP version compatibility reasons.
 *
 * - removes the base entities (&lt;, &quot;, etc.) from text.
 * - additionally converts &nbsp; and &#039;.
 *
 * @param string $string A string
 * @return string The string without entities
 */
function un_htmlspecialchars($string)
{
	global $context;
	static $translation = array();

	// Determine the character set... Default to UTF-8
	if (empty($context['character_set']))
		$charset = 'UTF-8';
	// Use ISO-8859-1 in place of non-suppported ISO-8859 charsets...
	elseif (strpos($context['character_set'], 'ISO-8859-') !== false && !in_array($context['character_set'], array('ISO-8859-5', 'ISO-8859-15')))
		$charset = 'ISO-8859-1';
	else
		$charset = $context['character_set'];

	if (empty($translation))
		$translation = array_flip(get_html_translation_table(HTML_SPECIALCHARS, ENT_QUOTES, $charset)) + array('&#039;' => '\'', '&#39;' => '\'', '&nbsp;' => ' ');

	return strtr($string, $translation);
}

/**
 * Shorten a subject + internationalization concerns.
 *
 * - shortens a subject so that it is either shorter than length, or that length plus an ellipsis.
 * - respects internationalization characters and entities as one character.
 * - avoids trailing entities.
 * - returns the shortened string.
 *
 * @param string $subject The subject
 * @param int $len How many characters to limit it to
 * @return string The shortened subject - either the entire subject (if it's <= $len) or the subject shortened to $len characters with "..." appended
 */
function shorten_subject($subject, $len)
{
	global $smcFunc;

	// It was already short enough!
	if ($smcFunc['strlen']($subject) <= $len)
		return $subject;

	// Shorten it by the length it was too long, and strip off junk from the end.
	return $smcFunc['substr']($subject, 0, $len) . '...';
}

/**
 * Gets the current time with offset.
 *
 * - always applies the offset in the time_offset setting.
 *
 * @param bool $use_user_offset Whether to apply the user's offset as well
 * @param int $timestamp A timestamp (null to use current time)
 * @return int Seconds since the unix epoch, with forum time offset and (optionally) user time offset applied
 */
function forum_time($use_user_offset = true, $timestamp = null)
{
	global $user_info, $modSettings;

	if ($timestamp === null)
		$timestamp = time();
	elseif ($timestamp == 0)
		return 0;

	return $timestamp + ($modSettings['time_offset'] + ($use_user_offset ? $user_info['time_offset'] : 0)) * 3600;
}

/**
 * Calculates all the possible permutations (orders) of array.
 * should not be called on huge arrays (bigger than like 10 elements.)
 * returns an array containing each permutation.
 *
 * @deprecated since 2.1
 * @param array $array An array
 * @return array An array containing each permutation
 */
function permute($array)
{
	$orders = array($array);

	$n = count($array);
	$p = range(0, $n);
	for ($i = 1; $i < $n; null)
	{
		$p[$i]--;
		$j = $i % 2 != 0 ? $p[$i] : 0;

		$temp = $array[$i];
		$array[$i] = $array[$j];
		$array[$j] = $temp;

		for ($i = 1; $p[$i] == 0; $i++)
			$p[$i] = 1;

		$orders[] = $array;
	}

	return $orders;
}

 /**
 * Lexicographic permutation function.
 *
 * This is a special type of permutation which involves the order of the set. The next
 * lexicographic permutation of '32541' is '34125'. Numerically, it is simply the smallest
 * set larger than the current one.
 *
 * The benefit of this over a recursive solution is that the whole list does NOT need
 * to be held in memory. So it's actually possible to run 30! permutations without
 * causing a memory overflow.
 *
 * Source: O'Reilly PHP Cookbook
 *
 * @param mixed[] $p An array of permutations
 * @param int $size The size of our array
 *
 * @return mixed[] The next permutation of the passed array $p
 */
function pc_next_permutation($p, $size)
{
	// Slide down the array looking for where we're smaller than the next guy
	for ($i = $size - 1; isset($p[$i]) && $p[$i] >= $p[$i + 1]; --$i)
	{
	}

	// If this doesn't occur, we've finished our permutations
	// the array is reversed: (1, 2, 3, 4) => (4, 3, 2, 1)
	if ($i === -1)
	{
		return false;
	}

	// Slide down the array looking for a bigger number than what we found before
	for ($j = $size; $p[$j] <= $p[$i]; --$j)
	{
	}

	// Swap them
	$tmp = $p[$i];
	$p[$i] = $p[$j];
	$p[$j] = $tmp;

	// Now reverse the elements in between by swapping the ends
	for ($i, $j = $size; $i < $j; $i, --$j)
	{
		$tmp = $p[$i];
		$p[$i] = $p[$j];
		$p[$j] = $tmp;
	}

	return $p;
}

/**
 * Parse bulletin board code in a string, as well as smileys optionally.
 *
 * - only parses bbc tags which are not disabled in disabledBBC.
 * - handles basic HTML, if enablePostHTML is on.
 * - caches the from/to replace regular expressions so as not to reload them every time a string is parsed.
 * - only parses smileys if smileys is true.
 * - does nothing if the enableBBC setting is off.
 * - uses the cache_id as a unique identifier to facilitate any caching it may do.
 *  -returns the modified message.
 *
 * @param string $message The message
 * @param bool $smileys Whether to parse smileys as well
 * @param string $cache_id The cache ID
 * @param array $parse_tags If set, only parses these tags rather than all of them
 * @return string The parsed message
 */
function parse_bbc($message, $smileys = true, $cache_id = '', $parse_tags = array())
{
	global $txt, $scripturl, $context, $modSettings, $user_info, $sourcedir;
	static $bbc_codes = array(), $itemcodes = array(), $no_autolink_tags = array();
	static $disabled;

	// Don't waste cycles
	if ($message === '')
		return '';

	// Just in case it wasn't determined yet whether UTF-8 is enabled.
	if (!isset($context['utf8']))
		$context['utf8'] = (empty($modSettings['global_character_set']) ? $txt['lang_character_set'] : $modSettings['global_character_set']) === 'UTF-8';

	// Clean up any cut/paste issues we may have
	$message = sanitizeMSCutPaste($message);

	// If the load average is too high, don't parse the BBC.
	if (!empty($context['load_average']) && !empty($modSettings['bbc']) && $context['load_average'] >= $modSettings['bbc'])
	{
		$context['disabled_parse_bbc'] = true;
		return $message;
	}

	if ($smileys !== null && ($smileys == '1' || $smileys == '0'))
		$smileys = (bool) $smileys;

	if (empty($modSettings['enableBBC']) && $message !== false)
	{
		if ($smileys === true)
			parsesmileys($message);

		return $message;
	}

	// If we are not doing every tag then we don't cache this run.
	if (!empty($parse_tags) && !empty($bbc_codes))
	{
		$temp_bbc = $bbc_codes;
		$bbc_codes = array();
	}

	// Allow mods access before entering the main parse_bbc loop
	call_integration_hook('integrate_pre_parsebbc', array(&$message, &$smileys, &$cache_id, &$parse_tags));

	// Sift out the bbc for a performance improvement.
	if (empty($bbc_codes) || $message === false || !empty($parse_tags))
	{
		if (!empty($modSettings['disabledBBC']))
		{
			$disabled = array();

			$temp = explode(',', strtolower($modSettings['disabledBBC']));

			foreach ($temp as $tag)
				$disabled[trim($tag)] = true;
		}

		if (empty($modSettings['enableEmbeddedFlash']))
			$disabled['flash'] = true;

		/* The following bbc are formatted as an array, with keys as follows:

			tag: the tag's name - should be lowercase!

			type: one of...
				- (missing): [tag]parsed content[/tag]
				- unparsed_equals: [tag=xyz]parsed content[/tag]
				- parsed_equals: [tag=parsed data]parsed content[/tag]
				- unparsed_content: [tag]unparsed content[/tag]
				- closed: [tag], [tag/], [tag /]
				- unparsed_commas: [tag=1,2,3]parsed content[/tag]
				- unparsed_commas_content: [tag=1,2,3]unparsed content[/tag]
				- unparsed_equals_content: [tag=...]unparsed content[/tag]

			parameters: an optional array of parameters, for the form
			  [tag abc=123]content[/tag].  The array is an associative array
			  where the keys are the parameter names, and the values are an
			  array which may contain the following:
				- match: a regular expression to validate and match the value.
				- quoted: true if the value should be quoted.
				- validate: callback to evaluate on the data, which is $data.
				- value: a string in which to replace $1 with the data.
				  either it or validate may be used, not both.
				- optional: true if the parameter is optional.

			test: a regular expression to test immediately after the tag's
			  '=', ' ' or ']'.  Typically, should have a \] at the end.
			  Optional.

			content: only available for unparsed_content, closed,
			  unparsed_commas_content, and unparsed_equals_content.
			  $1 is replaced with the content of the tag.  Parameters
			  are replaced in the form {param}.  For unparsed_commas_content,
			  $2, $3, ..., $n are replaced.

			before: only when content is not used, to go before any
			  content.  For unparsed_equals, $1 is replaced with the value.
			  For unparsed_commas, $1, $2, ..., $n are replaced.

			after: similar to before in every way, except that it is used
			  when the tag is closed.

			disabled_content: used in place of content when the tag is
			  disabled.  For closed, default is '', otherwise it is '$1' if
			  block_level is false, '<div>$1</div>' elsewise.

			disabled_before: used in place of before when disabled.  Defaults
			  to '<div>' if block_level, '' if not.

			disabled_after: used in place of after when disabled.  Defaults
			  to '</div>' if block_level, '' if not.

			block_level: set to true the tag is a "block level" tag, similar
			  to HTML.  Block level tags cannot be nested inside tags that are
			  not block level, and will not be implicitly closed as easily.
			  One break following a block level tag may also be removed.

			trim: if set, and 'inside' whitespace after the begin tag will be
			  removed.  If set to 'outside', whitespace after the end tag will
			  meet the same fate.

			validate: except when type is missing or 'closed', a callback to
			  validate the data as $data.  Depending on the tag's type, $data
			  may be a string or an array of strings (corresponding to the
			  replacement.)

			quoted: when type is 'unparsed_equals' or 'parsed_equals' only,
			  may be not set, 'optional', or 'required' corresponding to if
			  the content may be quoted.  This allows the parser to read
			  [tag="abc]def[esdf]"] properly.

			require_parents: an array of tag names, or not set.  If set, the
			  enclosing tag *must* be one of the listed tags, or parsing won't
			  occur.

			require_children: similar to require_parents, if set children
			  won't be parsed if they are not in the list.

			disallow_children: similar to, but very different from,
			  require_children, if it is set the listed tags will not be
			  parsed inside the tag.

			parsed_tags_allowed: an array restricting what BBC can be in the
			  parsed_equals parameter, if desired.
		*/

		$codes = array(
			array(
				'tag' => 'abbr',
				'type' => 'unparsed_equals',
				'before' => '<abbr title="$1">',
				'after' => '</abbr>',
				'quoted' => 'optional',
				'disabled_after' => ' ($1)',
			),
			array(
				'tag' => 'anchor',
				'type' => 'unparsed_equals',
				'test' => '[#]?([A-Za-z][A-Za-z0-9_\-]*)\]',
				'before' => '<span id="post_$1">',
				'after' => '</span>',
			),
			array(
				'tag' => 'attach',
				'type' => 'unparsed_content',
				'parameters' => array(
					'name' => array('optional' => true),
				),
				'content' => '$1',
				'validate' => function (&$tag, &$data, $disabled) use ($modSettings, $context, $sourcedir, $txt)
				{
					$returnContext = '';

					// BBC or the entire attachments feature is disabled
					if (empty($modSettings['attachmentEnable']) || !empty($disabled['attach']))
						return $data;

					// Save the attach ID.
					$attachID = $data;

					// Kinda need this.
					require_once($sourcedir . '/Subs-Attachments.php');

					$currentAttachment = parseAttachBBC($attachID);

					// parseAttachBBC will return a string ($txt key) rather than diying with a fatal_error. Up to you to decide what to do.
					if (is_string($currentAttachment))
						return $data = !empty($txt[$currentAttachment]) ? $txt[$currentAttachment] : $currentAttachment;

					if (!empty($currentAttachment['is_image']))
					{
						if ($currentAttachment['thumbnail']['has_thumb'])
							$returnContext .= '
													<a href="'. $currentAttachment['href']. ';image" id="link_'. $currentAttachment['id']. '" onclick="'. $currentAttachment['thumbnail']['javascript']. '"><img src="'. $currentAttachment['thumbnail']['href']. '" alt="" id="thumb_'. $currentAttachment['id']. '"></a>';
						else
							$returnContext .= '
													<img src="' . $currentAttachment['href'] . ';image" alt="" width="' . $currentAttachment['width'] . '" height="' . $currentAttachment['height'] . '"/>';
					}

					// No image. Show a link.
					else
						$returnContext .= $currentAttachment['link'];

					// Gotta append what we just did.
					$data = $returnContext;
				},
			),
			array(
				'tag' => 'b',
				'before' => '<b>',
				'after' => '</b>',
			),
			array(
				'tag' => 'center',
				'before' => '<div class="centertext">',
				'after' => '</div>',
				'block_level' => true,
			),
			array(
				'tag' => 'code',
				'type' => 'unparsed_content',
				'content' => '<div class="codeheader"><span class="code floatleft">' . $txt['code'] . '</span> <a class="codeoperation smf_select_text">' . $txt['code_select'] . '</a></div><code class="bbc_code">$1</code>',
				// @todo Maybe this can be simplified?
				'validate' => isset($disabled['code']) ? null : function (&$tag, &$data, $disabled) use ($context)
				{
					if (!isset($disabled['code']))
					{
						$php_parts = preg_split('~(&lt;\?php|\?&gt;)~', $data, -1, PREG_SPLIT_DELIM_CAPTURE);

						for ($php_i = 0, $php_n = count($php_parts); $php_i < $php_n; $php_i++)
						{
							// Do PHP code coloring?
							if ($php_parts[$php_i] != '&lt;?php')
								continue;

							$php_string = '';
							while ($php_i + 1 < count($php_parts) && $php_parts[$php_i] != '?&gt;')
							{
								$php_string .= $php_parts[$php_i];
								$php_parts[$php_i++] = '';
							}
							$php_parts[$php_i] = highlight_php_code($php_string . $php_parts[$php_i]);
						}

						// Fix the PHP code stuff...
						$data = str_replace("<pre style=\"display: inline;\">\t</pre>", "\t", implode('', $php_parts));
						$data = str_replace("\t", "<span style=\"white-space: pre;\">\t</span>", $data);

						// Recent Opera bug requiring temporary fix. &nsbp; is needed before </code> to avoid broken selection.
						if ($context['browser']['is_opera'])
							$data .= '&nbsp;';
					}
				},
				'block_level' => true,
			),
			array(
				'tag' => 'code',
				'type' => 'unparsed_equals_content',
				'content' => '<div class="codeheader"><span class="code floatleft">' . $txt['code'] . '</span> ($2) <a class="codeoperation smf_select_text">' . $txt['code_select'] . '</a></div><code class="bbc_code">$1</code>',
				// @todo Maybe this can be simplified?
				'validate' => isset($disabled['code']) ? null : function (&$tag, &$data, $disabled) use ($context)
				{
					if (!isset($disabled['code']))
					{
						$php_parts = preg_split('~(&lt;\?php|\?&gt;)~', $data[0], -1, PREG_SPLIT_DELIM_CAPTURE);

						for ($php_i = 0, $php_n = count($php_parts); $php_i < $php_n; $php_i++)
						{
							// Do PHP code coloring?
							if ($php_parts[$php_i] != '&lt;?php')
								continue;

							$php_string = '';
							while ($php_i + 1 < count($php_parts) && $php_parts[$php_i] != '?&gt;')
							{
								$php_string .= $php_parts[$php_i];
								$php_parts[$php_i++] = '';
							}
							$php_parts[$php_i] = highlight_php_code($php_string . $php_parts[$php_i]);
						}

						// Fix the PHP code stuff...
						$data[0] = str_replace("<pre style=\"display: inline;\">\t</pre>", "\t", implode('', $php_parts));
						$data[0] = str_replace("\t", "<span style=\"white-space: pre;\">\t</span>", $data[0]);

						// Recent Opera bug requiring temporary fix. &nsbp; is needed before </code> to avoid broken selection.
						if ($context['browser']['is_opera'])
							$data[0] .= '&nbsp;';
					}
				},
				'block_level' => true,
			),
			array(
				'tag' => 'color',
				'type' => 'unparsed_equals',
				'test' => '(#[\da-fA-F]{3}|#[\da-fA-F]{6}|[A-Za-z]{1,20}|rgb\((?:(?:25[0-5]|2[0-4][0-9]|[01]?[0-9][0-9]?)\s?,\s?){2}(?:25[0-5]|2[0-4][0-9]|[01]?[0-9][0-9]?)\))\]',
				'before' => '<span style="color: $1;" class="bbc_color">',
				'after' => '</span>',
			),
			array(
				'tag' => 'email',
				'type' => 'unparsed_content',
				'content' => '<a href="mailto:$1" class="bbc_email">$1</a>',
				// @todo Should this respect guest_hideContacts?
				'validate' => function (&$tag, &$data, $disabled)
				{
					$data = strtr($data, array('<br>' => ''));
				},
			),
			array(
				'tag' => 'email',
				'type' => 'unparsed_equals',
				'before' => '<a href="mailto:$1" class="bbc_email">',
				'after' => '</a>',
				// @todo Should this respect guest_hideContacts?
				'disallow_children' => array('email', 'ftp', 'url', 'iurl'),
				'disabled_after' => ' ($1)',
			),
			array(
				'tag' => 'flash',
				'type' => 'unparsed_commas_content',
				'test' => '\d+,\d+\]',
				'content' => '<embed type="application/x-shockwave-flash" src="$1" width="$2" height="$3" play="true" loop="true" quality="high" AllowScriptAccess="never">',
				'validate' => function (&$tag, &$data, $disabled)
				{
					if (isset($disabled['url']))
						$tag['content'] = '$1';
					elseif (strpos($data[0], 'http://') !== 0 && strpos($data[0], 'https://') !== 0)
						$data[0] = 'http://' . $data[0];
				},
				'disabled_content' => '<a href="$1" target="_blank" class="new_win">$1</a>',
			),
			array(
				'tag' => 'font',
				'type' => 'unparsed_equals',
				'test' => '[A-Za-z0-9_,\-\s]+?\]',
				'before' => '<span style="font-family: $1;" class="bbc_font">',
				'after' => '</span>',
			),
			array(
				'tag' => 'html',
				'type' => 'unparsed_content',
				'content' => '$1',
				'block_level' => true,
				'disabled_content' => '$1',
			),
			array(
				'tag' => 'hr',
				'type' => 'closed',
				'content' => '<hr>',
				'block_level' => true,
			),
			array(
				'tag' => 'i',
				'before' => '<i>',
				'after' => '</i>',
			),
			array(
				'tag' => 'img',
				'type' => 'unparsed_content',
				'parameters' => array(
					'alt' => array('optional' => true),
					'title' => array('optional' => true),
					'width' => array('optional' => true, 'value' => ' width="$1"', 'match' => '(\d+)'),
					'height' => array('optional' => true, 'value' => ' height="$1"', 'match' => '(\d+)'),
				),
				'content' => '<img src="$1" alt="{alt}" title="{title}"{width}{height} class="bbc_img resized">',
				'validate' => function (&$tag, &$data, $disabled)
				{
					global $image_proxy_enabled, $image_proxy_secret, $boardurl;

					$data = strtr($data, array('<br>' => ''));
					if (strpos($data, 'http://') !== 0 && strpos($data, 'https://') !== 0)
						$data = 'http://' . $data;

					if (substr($data, 0, 8) != 'https://' && $image_proxy_enabled)
						$data = $boardurl . '/proxy.php?request=' . urlencode($data) . '&hash=' . md5($data . $image_proxy_secret);
				},
				'disabled_content' => '($1)',
			),
			array(
				'tag' => 'img',
				'type' => 'unparsed_content',
				'content' => '<img src="$1" alt="" class="bbc_img">',
				'validate' => function (&$tag, &$data, $disabled)
				{
					global $image_proxy_enabled, $image_proxy_secret, $boardurl;

					$data = strtr($data, array('<br>' => ''));
					if (strpos($data, 'http://') !== 0 && strpos($data, 'https://') !== 0)
						$data = 'http://' . $data;

					if (substr($data, 0, 8) != 'https://' && $image_proxy_enabled)
						$data = $boardurl . '/proxy.php?request=' . urlencode($data) . '&hash=' . md5($data . $image_proxy_secret);
				},
				'disabled_content' => '($1)',
			),
			array(
				'tag' => 'iurl',
				'type' => 'unparsed_content',
				'content' => '<a href="$1" class="bbc_link">$1</a>',
				'validate' => function (&$tag, &$data, $disabled)
				{
					$data = strtr($data, array('<br>' => ''));
					if (strpos($data, 'http://') !== 0 && strpos($data, 'https://') !== 0)
						$data = 'http://' . $data;
				},
			),
			array(
				'tag' => 'iurl',
				'type' => 'unparsed_equals',
				'before' => '<a href="$1" class="bbc_link">',
				'after' => '</a>',
				'validate' => function (&$tag, &$data, $disabled)
				{
					if (substr($data, 0, 1) == '#')
						$data = '#post_' . substr($data, 1);
					elseif (strpos($data, 'http://') !== 0 && strpos($data, 'https://') !== 0)
						$data = 'http://' . $data;
				},
				'disallow_children' => array('email', 'ftp', 'url', 'iurl'),
				'disabled_after' => ' ($1)',
			),
			array(
				'tag' => 'left',
				'before' => '<div style="text-align: left;">',
				'after' => '</div>',
				'block_level' => true,
			),
			array(
				'tag' => 'li',
				'before' => '<li>',
				'after' => '</li>',
				'trim' => 'outside',
				'require_parents' => array('list'),
				'block_level' => true,
				'disabled_before' => '',
				'disabled_after' => '<br>',
			),
			array(
				'tag' => 'list',
				'before' => '<ul class="bbc_list">',
				'after' => '</ul>',
				'trim' => 'inside',
				'require_children' => array('li', 'list'),
				'block_level' => true,
			),
			array(
				'tag' => 'list',
				'parameters' => array(
					'type' => array('match' => '(none|disc|circle|square|decimal|decimal-leading-zero|lower-roman|upper-roman|lower-alpha|upper-alpha|lower-greek|lower-latin|upper-latin|hebrew|armenian|georgian|cjk-ideographic|hiragana|katakana|hiragana-iroha|katakana-iroha)'),
				),
				'before' => '<ul class="bbc_list" style="list-style-type: {type};">',
				'after' => '</ul>',
				'trim' => 'inside',
				'require_children' => array('li'),
				'block_level' => true,
			),
			array(
				'tag' => 'ltr',
				'before' => '<bdo dir="ltr">',
				'after' => '</bdo>',
				'block_level' => true,
			),
			array(
				'tag' => 'me',
				'type' => 'unparsed_equals',
				'before' => '<div class="meaction">* $1 ',
				'after' => '</div>',
				'quoted' => 'optional',
				'block_level' => true,
				'disabled_before' => '/me ',
				'disabled_after' => '<br>',
			),
			array(
				'tag' => 'member',
				'type' => 'unparsed_equals',
				'before' => '<a href="' . $scripturl . '?action=profile;u=$1" class="mention">@',
				'after' => '</a>',
			),
			array(
				'tag' => 'nobbc',
				'type' => 'unparsed_content',
				'content' => '$1',
			),
			array(
				'tag' => 'php',
				'type' => 'unparsed_content',
				'content' => '<span class="phpcode">$1</span>',
				'validate' => isset($disabled['php']) ? null : function (&$tag, &$data, $disabled)
				{
					if (!isset($disabled['php']))
					{
						$add_begin = substr(trim($data), 0, 5) != '&lt;?';
						$data = highlight_php_code($add_begin ? '&lt;?php ' . $data . '?&gt;' : $data);
						if ($add_begin)
							$data = preg_replace(array('~^(.+?)&lt;\?.{0,40}?php(?:&nbsp;|\s)~', '~\?&gt;((?:</(font|span)>)*)$~'), '$1', $data, 2);
					}
				},
				'block_level' => false,
				'disabled_content' => '$1',
			),
			array(
				'tag' => 'pre',
				'before' => '<pre>',
				'after' => '</pre>',
			),
			array(
				'tag' => 'quote',
				'before' => '<div class="quoteheader">' . $txt['quote'] . '</div><blockquote>',
				'after' => '</blockquote>',
				'trim' => 'both',
				'block_level' => true,
			),
			array(
				'tag' => 'quote',
				'parameters' => array(
					'author' => array('match' => '(.{1,192}?)', 'quoted' => true),
				),
				'before' => '<div class="quoteheader">' . $txt['quote_from'] . ': {author}</div><blockquote>',
				'after' => '</blockquote>',
				'trim' => 'both',
				'block_level' => true,
			),
			array(
				'tag' => 'quote',
				'type' => 'parsed_equals',
				'before' => '<div class="quoteheader">' . $txt['quote_from'] . ': $1</div><blockquote>',
				'after' => '</blockquote>',
				'trim' => 'both',
				'quoted' => 'optional',
				// Don't allow everything to be embedded with the author name.
				'parsed_tags_allowed' => array('url', 'iurl', 'ftp'),
				'block_level' => true,
			),
			array(
				'tag' => 'quote',
				'parameters' => array(
					'author' => array('match' => '([^<>]{1,192}?)'),
					'link' => array('match' => '(?:board=\d+;)?((?:topic|threadid)=[\dmsg#\./]{1,40}(?:;start=[\dmsg#\./]{1,40})?|msg=\d+?|action=profile;u=\d+)'),
					'date' => array('match' => '(\d+)', 'validate' => 'timeformat'),
				),
				'before' => '<div class="quoteheader"><a href="' . $scripturl . '?{link}">' . $txt['quote_from'] . ': {author} ' . $txt['search_on'] . ' {date}</a></div><blockquote>',
				'after' => '</blockquote>',
				'trim' => 'both',
				'block_level' => true,
			),
			array(
				'tag' => 'quote',
				'parameters' => array(
					'author' => array('match' => '(.{1,192}?)'),
				),
				'before' => '<div class="quoteheader">' . $txt['quote_from'] . ': {author}</div><blockquote>',
				'after' => '</blockquote>',
				'trim' => 'both',
				'block_level' => true,
			),
			array(
				'tag' => 'right',
				'before' => '<div style="text-align: right;">',
				'after' => '</div>',
				'block_level' => true,
			),
			array(
				'tag' => 'rtl',
				'before' => '<bdo dir="rtl">',
				'after' => '</bdo>',
				'block_level' => true,
			),
			array(
				'tag' => 's',
				'before' => '<s>',
				'after' => '</s>',
			),
			array(
				'tag' => 'size',
				'type' => 'unparsed_equals',
				'test' => '([1-9][\d]?p[xt]|small(?:er)?|large[r]?|x[x]?-(?:small|large)|medium|(0\.[1-9]|[1-9](\.[\d][\d]?)?)?em)\]',
				'before' => '<span style="font-size: $1;" class="bbc_size">',
				'after' => '</span>',
			),
			array(
				'tag' => 'size',
				'type' => 'unparsed_equals',
				'test' => '[1-7]\]',
				'before' => '<span style="font-size: $1;" class="bbc_size">',
				'after' => '</span>',
				'validate' => function (&$tag, &$data, $disabled)
				{
					$sizes = array(1 => 0.7, 2 => 1.0, 3 => 1.35, 4 => 1.45, 5 => 2.0, 6 => 2.65, 7 => 3.95);
					$data = $sizes[$data] . 'em';
				},
			),
			array(
				'tag' => 'sub',
				'before' => '<sub>',
				'after' => '</sub>',
			),
			array(
				'tag' => 'sup',
				'before' => '<sup>',
				'after' => '</sup>',
			),
			array(
				'tag' => 'table',
				'before' => '<table class="bbc_table">',
				'after' => '</table>',
				'trim' => 'inside',
				'require_children' => array('tr'),
				'block_level' => true,
			),
			array(
				'tag' => 'td',
				'before' => '<td>',
				'after' => '</td>',
				'require_parents' => array('tr'),
				'trim' => 'outside',
				'block_level' => true,
				'disabled_before' => '',
				'disabled_after' => '',
			),
			array(
				'tag' => 'time',
				'type' => 'unparsed_content',
				'content' => '$1',
				'validate' => function (&$tag, &$data, $disabled)
				{
					if (is_numeric($data))
						$data = timeformat($data);
					else
						$tag['content'] = '[time]$1[/time]';
				},
			),
			array(
				'tag' => 'tr',
				'before' => '<tr>',
				'after' => '</tr>',
				'require_parents' => array('table'),
				'require_children' => array('td'),
				'trim' => 'both',
				'block_level' => true,
				'disabled_before' => '',
				'disabled_after' => '',
			),
			array(
				'tag' => 'u',
				'before' => '<u>',
				'after' => '</u>',
			),
			array(
				'tag' => 'url',
				'type' => 'unparsed_content',
				'content' => '<a href="$1" class="bbc_link" target="_blank">$1</a>',
				'validate' => function (&$tag, &$data, $disabled)
				{
					$data = strtr($data, array('<br>' => ''));
					if (strpos($data, 'http://') !== 0 && strpos($data, 'https://') !== 0)
						$data = 'http://' . $data;
				},
			),
			array(
				'tag' => 'url',
				'type' => 'unparsed_equals',
				'before' => '<a href="$1" class="bbc_link" target="_blank">',
				'after' => '</a>',
				'validate' => function (&$tag, &$data, $disabled)
				{
					if (strpos($data, 'http://') !== 0 && strpos($data, 'https://') !== 0)
						$data = 'http://' . $data;
				},
				'disallow_children' => array('email', 'ftp', 'url', 'iurl'),
				'disabled_after' => ' ($1)',
			),
		);

		// Inside these tags autolink is not recommendable.
		$no_autolink_tags = array(
			'url',
			'iurl',
			'email',
		);

		// Let mods add new BBC without hassle.
		call_integration_hook('integrate_bbc_codes', array(&$codes, &$no_autolink_tags));

		// This is mainly for the bbc manager, so it's easy to add tags above.  Custom BBC should be added above this line.
		if ($message === false)
		{
			if (isset($temp_bbc))
				$bbc_codes = $temp_bbc;
			usort($codes, 'sort_bbc_tags');
			return $codes;
		}

		// So the parser won't skip them.
		$itemcodes = array(
			'*' => 'disc',
			'@' => 'disc',
			'+' => 'square',
			'x' => 'square',
			'#' => 'square',
			'o' => 'circle',
			'O' => 'circle',
			'0' => 'circle',
		);
		if (!isset($disabled['li']) && !isset($disabled['list']))
		{
			foreach ($itemcodes as $c => $dummy)
				$bbc_codes[$c] = array();
		}

		// Shhhh!
		if (!isset($disabled['color']))
		{
			$codes[] = array(
				'tag' => 'chrissy',
				'before' => '<span style="color: #cc0099;">',
				'after' => ' :-*</span>',
			);
			$codes[] = array(
				'tag' => 'kissy',
				'before' => '<span style="color: #cc0099;">',
				'after' => ' :-*</span>',
			);
		}

		foreach ($codes as $code)
		{
			// If we are not doing every tag only do ones we are interested in.
			if (empty($parse_tags) || in_array($code['tag'], $parse_tags))
				$bbc_codes[substr($code['tag'], 0, 1)][] = $code;
		}
		$codes = null;
	}

	// Shall we take the time to cache this?
	if ($cache_id != '' && !empty($modSettings['cache_enable']) && (($modSettings['cache_enable'] >= 2 && isset($message[1000])) || isset($message[2400])) && empty($parse_tags))
	{
		// It's likely this will change if the message is modified.
		$cache_key = 'parse:' . $cache_id . '-' . md5(md5($message) . '-' . $smileys . (empty($disabled) ? '' : implode(',', array_keys($disabled))) . json_encode($context['browser']) . $txt['lang_locale'] . $user_info['time_offset'] . $user_info['time_format']);

		if (($temp = cache_get_data($cache_key, 240)) != null)
			return $temp;

		$cache_t = microtime();
	}

	if ($smileys === 'print')
	{
		// [glow], [shadow], and [move] can't really be printed.
		$disabled['glow'] = true;
		$disabled['shadow'] = true;
		$disabled['move'] = true;

		// Colors can't well be displayed... supposed to be black and white.
		$disabled['color'] = true;
		$disabled['black'] = true;
		$disabled['blue'] = true;
		$disabled['white'] = true;
		$disabled['red'] = true;
		$disabled['green'] = true;
		$disabled['me'] = true;

		// Color coding doesn't make sense.
		$disabled['php'] = true;

		// Links are useless on paper... just show the link.
		$disabled['ftp'] = true;
		$disabled['url'] = true;
		$disabled['iurl'] = true;
		$disabled['email'] = true;
		$disabled['flash'] = true;

		// @todo Change maybe?
		if (!isset($_GET['images']))
			$disabled['img'] = true;

		// @todo Interface/setting to add more?
	}

	$open_tags = array();
	$message = strtr($message, array("\n" => '<br>'));

	// The non-breaking-space looks a bit different each time.
	$non_breaking_space = $context['utf8'] ? '\x{A0}' : '\xA0';

	$pos = -1;
	while ($pos !== false)
	{
		$last_pos = isset($last_pos) ? max($pos, $last_pos) : $pos;
		$pos = strpos($message, '[', $pos + 1);

		// Failsafe.
		if ($pos === false || $last_pos > $pos)
			$pos = strlen($message) + 1;

		// Can't have a one letter smiley, URL, or email! (sorry.)
		if ($last_pos < $pos - 1)
		{
			// Make sure the $last_pos is not negative.
			$last_pos = max($last_pos, 0);

			// Pick a block of data to do some raw fixing on.
			$data = substr($message, $last_pos, $pos - $last_pos);

			// Take care of some HTML!
			if (!empty($modSettings['enablePostHTML']) && strpos($data, '&lt;') !== false)
			{
				$data = preg_replace('~&lt;a\s+href=((?:&quot;)?)((?:https?://|ftps?://|mailto:)\S+?)\\1&gt;~i', '[url=$2]', $data);
				$data = preg_replace('~&lt;/a&gt;~i', '[/url]', $data);

				// <br> should be empty.
				$empty_tags = array('br', 'hr');
				foreach ($empty_tags as $tag)
					$data = str_replace(array('&lt;' . $tag . '&gt;', '&lt;' . $tag . '/&gt;', '&lt;' . $tag . ' /&gt;'), '[' . $tag . ' /]', $data);

				// b, u, i, s, pre... basic tags.
				$closable_tags = array('b', 'u', 'i', 's', 'em', 'ins', 'del', 'pre', 'blockquote');
				foreach ($closable_tags as $tag)
				{
					$diff = substr_count($data, '&lt;' . $tag . '&gt;') - substr_count($data, '&lt;/' . $tag . '&gt;');
					$data = strtr($data, array('&lt;' . $tag . '&gt;' => '<' . $tag . '>', '&lt;/' . $tag . '&gt;' => '</' . $tag . '>'));

					if ($diff > 0)
						$data = substr($data, 0, -1) . str_repeat('</' . $tag . '>', $diff) . substr($data, -1);
				}

				// Do <img ...> - with security... action= -> action-.
				preg_match_all('~&lt;img\s+src=((?:&quot;)?)((?:https?://|ftps?://)\S+?)\\1(?:\s+alt=(&quot;.*?&quot;|\S*?))?(?:\s?/)?&gt;~i', $data, $matches, PREG_PATTERN_ORDER);
				if (!empty($matches[0]))
				{
					$replaces = array();
					foreach ($matches[2] as $match => $imgtag)
					{
						$alt = empty($matches[3][$match]) ? '' : ' alt=' . preg_replace('~^&quot;|&quot;$~', '', $matches[3][$match]);

						// Remove action= from the URL - no funny business, now.
						if (preg_match('~action(=|%3d)(?!dlattach)~i', $imgtag) != 0)
							$imgtag = preg_replace('~action(?:=|%3d)(?!dlattach)~i', 'action-', $imgtag);

						// Check if the image is larger than allowed.
						if (!empty($modSettings['max_image_width']) && !empty($modSettings['max_image_height']))
						{
							list ($width, $height) = url_image_size($imgtag);

							if (!empty($modSettings['max_image_width']) && $width > $modSettings['max_image_width'])
							{
								$height = (int) (($modSettings['max_image_width'] * $height) / $width);
								$width = $modSettings['max_image_width'];
							}

							if (!empty($modSettings['max_image_height']) && $height > $modSettings['max_image_height'])
							{
								$width = (int) (($modSettings['max_image_height'] * $width) / $height);
								$height = $modSettings['max_image_height'];
							}

							// Set the new image tag.
							$replaces[$matches[0][$match]] = '[img width=' . $width . ' height=' . $height . $alt . ']' . $imgtag . '[/img]';
						}
						else
							$replaces[$matches[0][$match]] = '[img' . $alt . ']' . $imgtag . '[/img]';
					}

					$data = strtr($data, $replaces);
				}
			}

			if (!empty($modSettings['autoLinkUrls']))
			{
				// Are we inside tags that should be auto linked?
				$no_autolink_area = false;
				if (!empty($open_tags))
				{
					foreach ($open_tags as $open_tag)
						if (in_array($open_tag['tag'], $no_autolink_tags))
							$no_autolink_area = true;
				}

				// Don't go backwards.
				// @todo Don't think is the real solution....
				$lastAutoPos = isset($lastAutoPos) ? $lastAutoPos : 0;
				if ($pos < $lastAutoPos)
					$no_autolink_area = true;
				$lastAutoPos = $pos;

				if (!$no_autolink_area)
				{
					// Parse any URLs.... have to get rid of the @ problems some things cause... stupid email addresses.
					if (!isset($disabled['url']) && (strpos($data, '://') !== false || strpos($data, 'www.') !== false) && strpos($data, '[url') === false)
					{
						// Switch out quotes really quick because they can cause problems.
						$data = strtr($data, array('&#039;' => '\'', '&nbsp;' => $context['utf8'] ? "\xC2\xA0" : "\xA0", '&quot;' => '>">', '"' => '<"<', '&lt;' => '<lt<'));

						// Only do this if the preg survives.
						if (is_string($result = preg_replace(array(
							'~(?<=[\s>\.(;\'"]|^)((?:http|https)://[\w\-_%@:|]+(?:\.[\w\-_%]+)*(?::\d+)?(?:/[\w\-_\~%\.@!,\?&;=#(){}+:\'\\\\]*)*[/\w\-_\~%@\?;=#}\\\\]?)~i',
							'~(?<=[\s>\.(;\'"]|^)((?:ftp|ftps)://[\w\-_%@:|]+(?:\.[\w\-_%]+)*(?::\d+)?(?:/[\w\-_\~%\.@,\?&;=#(){}+:\'\\\\]*)*[/\w\-_\~%@\?;=#}\\\\]?)~i',
							'~(?<=[\s>(\'<]|^)(www(?:\.[\w\-_]+)+(?::\d+)?(?:/[\w\-_\~%\.@!,\?&;=#(){}+:\'\\\\]*)*[/\w\-_\~%@\?;=#}\\\\])~i'
						), array(
							'[url]$1[/url]',
							'[ftp]$1[/ftp]',
							'[url=http://$1]$1[/url]'
						), $data)))
							$data = $result;

						$data = strtr($data, array('\'' => '&#039;', $context['utf8'] ? "\xC2\xA0" : "\xA0" => '&nbsp;', '>">' => '&quot;', '<"<' => '"', '<lt<' => '&lt;'));
					}

					// Next, emails...
					if (!isset($disabled['email']) && strpos($data, '@') !== false && strpos($data, '[email') === false)
					{
						$data = preg_replace('~(?<=[\?\s' . $non_breaking_space . '\[\]()*\\\;>]|^)([\w\-\.]{1,80}@[\w\-]+\.[\w\-\.]+[\w\-])(?=[?,\s' . $non_breaking_space . '\[\]()*\\\]|$|<br>|&nbsp;|&gt;|&lt;|&quot;|&#039;|\.(?:\.|;|&nbsp;|\s|$|<br>))~' . ($context['utf8'] ? 'u' : ''), '[email]$1[/email]', $data);
						$data = preg_replace('~(?<=<br>)([\w\-\.]{1,80}@[\w\-]+\.[\w\-\.]+[\w\-])(?=[?\.,;\s' . $non_breaking_space . '\[\]()*\\\]|$|<br>|&nbsp;|&gt;|&lt;|&quot;|&#039;)~' . ($context['utf8'] ? 'u' : ''), '[email]$1[/email]', $data);
					}
				}
			}

			$data = strtr($data, array("\t" => '&nbsp;&nbsp;&nbsp;'));

			// If it wasn't changed, no copying or other boring stuff has to happen!
			if ($data != substr($message, $last_pos, $pos - $last_pos))
			{
				$message = substr($message, 0, $last_pos) . $data . substr($message, $pos);

				// Since we changed it, look again in case we added or removed a tag.  But we don't want to skip any.
				$old_pos = strlen($data) + $last_pos;
				$pos = strpos($message, '[', $last_pos);
				$pos = $pos === false ? $old_pos : min($pos, $old_pos);
			}
		}

		// Are we there yet?  Are we there yet?
		if ($pos >= strlen($message) - 1)
			break;

		$tags = strtolower($message[$pos + 1]);

		if ($tags == '/' && !empty($open_tags))
		{
			$pos2 = strpos($message, ']', $pos + 1);
			if ($pos2 == $pos + 2)
				continue;

			$look_for = strtolower(substr($message, $pos + 2, $pos2 - $pos - 2));

			$to_close = array();
			$block_level = null;

			do
			{
				$tag = array_pop($open_tags);
				if (!$tag)
					break;

				if (!empty($tag['block_level']))
				{
					// Only find out if we need to.
					if ($block_level === false)
					{
						array_push($open_tags, $tag);
						break;
					}

					// The idea is, if we are LOOKING for a block level tag, we can close them on the way.
					if (strlen($look_for) > 0 && isset($bbc_codes[$look_for[0]]))
					{
						foreach ($bbc_codes[$look_for[0]] as $temp)
							if ($temp['tag'] == $look_for)
							{
								$block_level = !empty($temp['block_level']);
								break;
							}
					}

					if ($block_level !== true)
					{
						$block_level = false;
						array_push($open_tags, $tag);
						break;
					}
				}

				$to_close[] = $tag;
			}
			while ($tag['tag'] != $look_for);

			// Did we just eat through everything and not find it?
			if ((empty($open_tags) && (empty($tag) || $tag['tag'] != $look_for)))
			{
				$open_tags = $to_close;
				continue;
			}
			elseif (!empty($to_close) && $tag['tag'] != $look_for)
			{
				if ($block_level === null && isset($look_for[0], $bbc_codes[$look_for[0]]))
				{
					foreach ($bbc_codes[$look_for[0]] as $temp)
						if ($temp['tag'] == $look_for)
						{
							$block_level = !empty($temp['block_level']);
							break;
						}
				}

				// We're not looking for a block level tag (or maybe even a tag that exists...)
				if (!$block_level)
				{
					foreach ($to_close as $tag)
						array_push($open_tags, $tag);
					continue;
				}
			}

			foreach ($to_close as $tag)
			{
				$message = substr($message, 0, $pos) . "\n" . $tag['after'] . "\n" . substr($message, $pos2 + 1);
				$pos += strlen($tag['after']) + 2;
				$pos2 = $pos - 1;

				// See the comment at the end of the big loop - just eating whitespace ;).
				if (!empty($tag['block_level']) && substr($message, $pos, 6) == '<br>')
					$message = substr($message, 0, $pos) . substr($message, $pos + 6);
				if (!empty($tag['trim']) && $tag['trim'] != 'inside' && preg_match('~(<br>|&nbsp;|\s)*~', substr($message, $pos), $matches) != 0)
					$message = substr($message, 0, $pos) . substr($message, $pos + strlen($matches[0]));
			}

			if (!empty($to_close))
			{
				$to_close = array();
				$pos--;
			}

			continue;
		}

		// No tags for this character, so just keep going (fastest possible course.)
		if (!isset($bbc_codes[$tags]))
			continue;

		$inside = empty($open_tags) ? null : $open_tags[count($open_tags) - 1];
		$tag = null;
		foreach ($bbc_codes[$tags] as $possible)
		{
			$pt_strlen = strlen($possible['tag']);

			// Not a match?
			if (strtolower(substr($message, $pos + 1, $pt_strlen)) != $possible['tag'])
				continue;

			$next_c = $message[$pos + 1 + $pt_strlen];

			// A test validation?
			if (isset($possible['test']) && preg_match('~^' . $possible['test'] . '~', substr($message, $pos + 1 + $pt_strlen + 1)) === 0)
				continue;
			// Do we want parameters?
			elseif (!empty($possible['parameters']))
			{
				if ($next_c != ' ')
					continue;
			}
			elseif (isset($possible['type']))
			{
				// Do we need an equal sign?
				if (in_array($possible['type'], array('unparsed_equals', 'unparsed_commas', 'unparsed_commas_content', 'unparsed_equals_content', 'parsed_equals')) && $next_c != '=')
					continue;
				// Maybe we just want a /...
				if ($possible['type'] == 'closed' && $next_c != ']' && substr($message, $pos + 1 + $pt_strlen, 2) != '/]' && substr($message, $pos + 1 + $pt_strlen, 3) != ' /]')
					continue;
				// An immediate ]?
				if ($possible['type'] == 'unparsed_content' && $next_c != ']')
					continue;
			}
			// No type means 'parsed_content', which demands an immediate ] without parameters!
			elseif ($next_c != ']')
				continue;

			// Check allowed tree?
			if (isset($possible['require_parents']) && ($inside === null || !in_array($inside['tag'], $possible['require_parents'])))
				continue;
			elseif (isset($inside['require_children']) && !in_array($possible['tag'], $inside['require_children']))
				continue;
			// If this is in the list of disallowed child tags, don't parse it.
			elseif (isset($inside['disallow_children']) && in_array($possible['tag'], $inside['disallow_children']))
				continue;

			$pos1 = $pos + 1 + $pt_strlen + 1;

			// Quotes can have alternate styling, we do this php-side due to all the permutations of quotes.
			if ($possible['tag'] == 'quote')
			{
				// Start with standard
				$quote_alt = false;
				foreach ($open_tags as $open_quote)
				{
					// Every parent quote this quote has flips the styling
					if ($open_quote['tag'] == 'quote')
						$quote_alt = !$quote_alt;
				}
				// Add a class to the quote to style alternating blockquotes
				$possible['before'] = strtr($possible['before'], array('<blockquote>' => '<blockquote class="bbc_' . ($quote_alt ? 'alternate' : 'standard') . '_quote">'));
			}

			// This is long, but it makes things much easier and cleaner.
			if (!empty($possible['parameters']))
			{
				// Build a regular expression for each parameter for the current tag.
				$preg = array();
				foreach ($possible['parameters'] as $p => $info)
					$preg[] = '(\s+' . $p . '=' . (empty($info['quoted']) ? '' : '&quot;') . (isset($info['match']) ? $info['match'] : '(.+?)') . (empty($info['quoted']) ? '' : '&quot;') . ')' . (empty($info['optional']) ? '' : '?');

				// Okay, this may look ugly and it is, but it's not going to happen much and it is the best way of allowing any order of parameters but still parsing them right.
				$param_size = count($preg) - 1;
				$preg_keys = range(0, $param_size);
				$message_stub = substr($message, $pos1 - 1);

				// If sometthhing adds many parameters we can exceed max_execution time; let's prevent that.
				// 5040 = 7, 40,320 = 8, (N!) etc
				$max_iterations = 5040;

				// Step, one by one, through all possible permutations of the parameters until we have a match.
				do
				{
					$match_preg = '~^';
					foreach ($preg_keys as $key)
						$match_preg .= $preg[$key];
					$match_preg .= '\]~i';

					// Check if this combination of parameters matches the user input.
					$match = preg_match($match_preg, $message_stub, $matches) !== 0;
				}
				while (!$match && --$max_iterations && ($preg_keys = pc_next_permutation($preg_keys, $param_size)));

				// Didn't match our parameter list, try the next possible.
				if (!$match)
					continue;

				$params = array();
				for ($i = 1, $n = count($matches); $i < $n; $i += 2)
				{
					$key = strtok(ltrim($matches[$i]), '=');
					if (isset($possible['parameters'][$key]['value']))
						$params['{' . $key . '}'] = strtr($possible['parameters'][$key]['value'], array('$1' => $matches[$i + 1]));
					elseif (isset($possible['parameters'][$key]['validate']))
						$params['{' . $key . '}'] = $possible['parameters'][$key]['validate']($matches[$i + 1]);
					else
						$params['{' . $key . '}'] = $matches[$i + 1];

					// Just to make sure: replace any $ or { so they can't interpolate wrongly.
					$params['{' . $key . '}'] = strtr($params['{' . $key . '}'], array('$' => '&#036;', '{' => '&#123;'));
				}

				foreach ($possible['parameters'] as $p => $info)
				{
					if (!isset($params['{' . $p . '}']))
						$params['{' . $p . '}'] = '';
				}

				$tag = $possible;

				// Put the parameters into the string.
				if (isset($tag['before']))
					$tag['before'] = strtr($tag['before'], $params);
				if (isset($tag['after']))
					$tag['after'] = strtr($tag['after'], $params);
				if (isset($tag['content']))
					$tag['content'] = strtr($tag['content'], $params);

				$pos1 += strlen($matches[0]) - 1;
			}
			else
				$tag = $possible;
			break;
		}

		// Item codes are complicated buggers... they are implicit [li]s and can make [list]s!
		if ($smileys !== false && $tag === null && isset($itemcodes[$message[$pos + 1]]) && $message[$pos + 2] == ']' && !isset($disabled['list']) && !isset($disabled['li']))
		{
			if ($message[$pos + 1] == '0' && !in_array($message[$pos - 1], array(';', ' ', "\t", "\n", '>')))
				continue;

			$tag = $itemcodes[$message[$pos + 1]];

			// First let's set up the tree: it needs to be in a list, or after an li.
			if ($inside === null || ($inside['tag'] != 'list' && $inside['tag'] != 'li'))
			{
				$open_tags[] = array(
					'tag' => 'list',
					'after' => '</ul>',
					'block_level' => true,
					'require_children' => array('li'),
					'disallow_children' => isset($inside['disallow_children']) ? $inside['disallow_children'] : null,
				);
				$code = '<ul class="bbc_list">';
			}
			// We're in a list item already: another itemcode?  Close it first.
			elseif ($inside['tag'] == 'li')
			{
				array_pop($open_tags);
				$code = '</li>';
			}
			else
				$code = '';

			// Now we open a new tag.
			$open_tags[] = array(
				'tag' => 'li',
				'after' => '</li>',
				'trim' => 'outside',
				'block_level' => true,
				'disallow_children' => isset($inside['disallow_children']) ? $inside['disallow_children'] : null,
			);

			// First, open the tag...
			$code .= '<li' . ($tag == '' ? '' : ' type="' . $tag . '"') . '>';
			$message = substr($message, 0, $pos) . "\n" . $code . "\n" . substr($message, $pos + 3);
			$pos += strlen($code) - 1 + 2;

			// Next, find the next break (if any.)  If there's more itemcode after it, keep it going - otherwise close!
			$pos2 = strpos($message, '<br>', $pos);
			$pos3 = strpos($message, '[/', $pos);
			if ($pos2 !== false && ($pos2 <= $pos3 || $pos3 === false))
			{
				preg_match('~^(<br>|&nbsp;|\s|\[)+~', substr($message, $pos2 + 6), $matches);
				$message = substr($message, 0, $pos2) . (!empty($matches[0]) && substr($matches[0], -1) == '[' ? '[/li]' : '[/li][/list]') . substr($message, $pos2);

				$open_tags[count($open_tags) - 2]['after'] = '</ul>';
			}
			// Tell the [list] that it needs to close specially.
			else
			{
				// Move the li over, because we're not sure what we'll hit.
				$open_tags[count($open_tags) - 1]['after'] = '';
				$open_tags[count($open_tags) - 2]['after'] = '</li></ul>';
			}

			continue;
		}

		// Implicitly close lists and tables if something other than what's required is in them.  This is needed for itemcode.
		if ($tag === null && $inside !== null && !empty($inside['require_children']))
		{
			array_pop($open_tags);

			$message = substr($message, 0, $pos) . "\n" . $inside['after'] . "\n" . substr($message, $pos);
			$pos += strlen($inside['after']) - 1 + 2;
		}

		// No tag?  Keep looking, then.  Silly people using brackets without actual tags.
		if ($tag === null)
			continue;

		// Propagate the list to the child (so wrapping the disallowed tag won't work either.)
		if (isset($inside['disallow_children']))
			$tag['disallow_children'] = isset($tag['disallow_children']) ? array_unique(array_merge($tag['disallow_children'], $inside['disallow_children'])) : $inside['disallow_children'];

		// Is this tag disabled?
		if (isset($disabled[$tag['tag']]))
		{
			if (!isset($tag['disabled_before']) && !isset($tag['disabled_after']) && !isset($tag['disabled_content']))
			{
				$tag['before'] = !empty($tag['block_level']) ? '<div>' : '';
				$tag['after'] = !empty($tag['block_level']) ? '</div>' : '';
				$tag['content'] = isset($tag['type']) && $tag['type'] == 'closed' ? '' : (!empty($tag['block_level']) ? '<div>$1</div>' : '$1');
			}
			elseif (isset($tag['disabled_before']) || isset($tag['disabled_after']))
			{
				$tag['before'] = isset($tag['disabled_before']) ? $tag['disabled_before'] : (!empty($tag['block_level']) ? '<div>' : '');
				$tag['after'] = isset($tag['disabled_after']) ? $tag['disabled_after'] : (!empty($tag['block_level']) ? '</div>' : '');
			}
			else
				$tag['content'] = $tag['disabled_content'];
		}

		// we use this a lot
		$tag_strlen = strlen($tag['tag']);

		// The only special case is 'html', which doesn't need to close things.
		if (!empty($tag['block_level']) && $tag['tag'] != 'html' && empty($inside['block_level']))
		{
			$n = count($open_tags) - 1;
			while (empty($open_tags[$n]['block_level']) && $n >= 0)
				$n--;

			// Close all the non block level tags so this tag isn't surrounded by them.
			for ($i = count($open_tags) - 1; $i > $n; $i--)
			{
				$message = substr($message, 0, $pos) . "\n" . $open_tags[$i]['after'] . "\n" . substr($message, $pos);
				$ot_strlen = strlen($open_tags[$i]['after']);
				$pos += $ot_strlen + 2;
				$pos1 += $ot_strlen + 2;

				// Trim or eat trailing stuff... see comment at the end of the big loop.
				if (!empty($open_tags[$i]['block_level']) && substr($message, $pos, 6) == '<br>')
					$message = substr($message, 0, $pos) . substr($message, $pos + 6);
				if (!empty($open_tags[$i]['trim']) && $tag['trim'] != 'inside' && preg_match('~(<br>|&nbsp;|\s)*~', substr($message, $pos), $matches) != 0)
					$message = substr($message, 0, $pos) . substr($message, $pos + strlen($matches[0]));

				array_pop($open_tags);
			}
		}

		// No type means 'parsed_content'.
		if (!isset($tag['type']))
		{
			// @todo Check for end tag first, so people can say "I like that [i] tag"?
			$open_tags[] = $tag;
			$message = substr($message, 0, $pos) . "\n" . $tag['before'] . "\n" . substr($message, $pos1);
			$pos += strlen($tag['before']) - 1 + 2;
		}
		// Don't parse the content, just skip it.
		elseif ($tag['type'] == 'unparsed_content')
		{
			$pos2 = stripos($message, '[/' . substr($message, $pos + 1, $tag_strlen) . ']', $pos1);
			if ($pos2 === false)
				continue;

			$data = substr($message, $pos1, $pos2 - $pos1);

			if (!empty($tag['block_level']) && substr($data, 0, 6) == '<br>')
				$data = substr($data, 6);

			if (isset($tag['validate']))
				$tag['validate']($tag, $data, $disabled);

			$code = strtr($tag['content'], array('$1' => $data));
			$message = substr($message, 0, $pos) . "\n" . $code . "\n" . substr($message, $pos2 + 3 + $tag_strlen);

			$pos += strlen($code) - 1 + 2;
			$last_pos = $pos + 1;

		}
		// Don't parse the content, just skip it.
		elseif ($tag['type'] == 'unparsed_equals_content')
		{
			// The value may be quoted for some tags - check.
			if (isset($tag['quoted']))
			{
				$quoted = substr($message, $pos1, 6) == '&quot;';
				if ($tag['quoted'] != 'optional' && !$quoted)
					continue;

				if ($quoted)
					$pos1 += 6;
			}
			else
				$quoted = false;

			$pos2 = strpos($message, $quoted == false ? ']' : '&quot;]', $pos1);
			if ($pos2 === false)
				continue;

			$pos3 = stripos($message, '[/' . substr($message, $pos + 1, $tag_strlen) . ']', $pos2);
			if ($pos3 === false)
				continue;

			$data = array(
				substr($message, $pos2 + ($quoted == false ? 1 : 7), $pos3 - ($pos2 + ($quoted == false ? 1 : 7))),
				substr($message, $pos1, $pos2 - $pos1)
			);

			if (!empty($tag['block_level']) && substr($data[0], 0, 6) == '<br>')
				$data[0] = substr($data[0], 6);

			// Validation for my parking, please!
			if (isset($tag['validate']))
				$tag['validate']($tag, $data, $disabled);

			$code = strtr($tag['content'], array('$1' => $data[0], '$2' => $data[1]));
			$message = substr($message, 0, $pos) . "\n" . $code . "\n" . substr($message, $pos3 + 3 + $tag_strlen);
			$pos += strlen($code) - 1 + 2;
		}
		// A closed tag, with no content or value.
		elseif ($tag['type'] == 'closed')
		{
			$pos2 = strpos($message, ']', $pos);
			$message = substr($message, 0, $pos) . "\n" . $tag['content'] . "\n" . substr($message, $pos2 + 1);
			$pos += strlen($tag['content']) - 1 + 2;
		}
		// This one is sorta ugly... :/.  Unfortunately, it's needed for flash.
		elseif ($tag['type'] == 'unparsed_commas_content')
		{
			$pos2 = strpos($message, ']', $pos1);
			if ($pos2 === false)
				continue;

			$pos3 = stripos($message, '[/' . substr($message, $pos + 1, $tag_strlen) . ']', $pos2);
			if ($pos3 === false)
				continue;

			// We want $1 to be the content, and the rest to be csv.
			$data = explode(',', ',' . substr($message, $pos1, $pos2 - $pos1));
			$data[0] = substr($message, $pos2 + 1, $pos3 - $pos2 - 1);

			if (isset($tag['validate']))
				$tag['validate']($tag, $data, $disabled);

			$code = $tag['content'];
			foreach ($data as $k => $d)
				$code = strtr($code, array('$' . ($k + 1) => trim($d)));
			$message = substr($message, 0, $pos) . "\n" . $code . "\n" . substr($message, $pos3 + 3 + $tag_strlen);
			$pos += strlen($code) - 1 + 2;
		}
		// This has parsed content, and a csv value which is unparsed.
		elseif ($tag['type'] == 'unparsed_commas')
		{
			$pos2 = strpos($message, ']', $pos1);
			if ($pos2 === false)
				continue;

			$data = explode(',', substr($message, $pos1, $pos2 - $pos1));

			if (isset($tag['validate']))
				$tag['validate']($tag, $data, $disabled);

			// Fix after, for disabled code mainly.
			foreach ($data as $k => $d)
				$tag['after'] = strtr($tag['after'], array('$' . ($k + 1) => trim($d)));

			$open_tags[] = $tag;

			// Replace them out, $1, $2, $3, $4, etc.
			$code = $tag['before'];
			foreach ($data as $k => $d)
				$code = strtr($code, array('$' . ($k + 1) => trim($d)));
			$message = substr($message, 0, $pos) . "\n" . $code . "\n" . substr($message, $pos2 + 1);
			$pos += strlen($code) - 1 + 2;
		}
		// A tag set to a value, parsed or not.
		elseif ($tag['type'] == 'unparsed_equals' || $tag['type'] == 'parsed_equals')
		{
			// The value may be quoted for some tags - check.
			if (isset($tag['quoted']))
			{
				$quoted = substr($message, $pos1, 6) == '&quot;';
				if ($tag['quoted'] != 'optional' && !$quoted)
					continue;

				if ($quoted)
					$pos1 += 6;
			}
			else
				$quoted = false;

			$pos2 = strpos($message, $quoted == false ? ']' : '&quot;]', $pos1);
			if ($pos2 === false)
				continue;

			$data = substr($message, $pos1, $pos2 - $pos1);

			// Validation for my parking, please!
			if (isset($tag['validate']))
				$tag['validate']($tag, $data, $disabled);

			// For parsed content, we must recurse to avoid security problems.
			if ($tag['type'] != 'unparsed_equals')
				$data = parse_bbc($data, !empty($tag['parsed_tags_allowed']) ? false : true, '', !empty($tag['parsed_tags_allowed']) ? $tag['parsed_tags_allowed'] : array());

			$tag['after'] = strtr($tag['after'], array('$1' => $data));

			$open_tags[] = $tag;

			$code = strtr($tag['before'], array('$1' => $data));
			$message = substr($message, 0, $pos) . "\n" . $code . "\n" . substr($message, $pos2 + ($quoted == false ? 1 : 7));
			$pos += strlen($code) - 1 + 2;
		}

		// If this is block level, eat any breaks after it.
		if (!empty($tag['block_level']) && substr($message, $pos + 1, 6) == '<br>')
			$message = substr($message, 0, $pos + 1) . substr($message, $pos + 7);

		// Are we trimming outside this tag?
		if (!empty($tag['trim']) && $tag['trim'] != 'outside' && preg_match('~(<br>|&nbsp;|\s)*~', substr($message, $pos + 1), $matches) != 0)
			$message = substr($message, 0, $pos + 1) . substr($message, $pos + 1 + strlen($matches[0]));
	}

	// Close any remaining tags.
	while ($tag = array_pop($open_tags))
		$message .= "\n" . $tag['after'] . "\n";

	// Parse the smileys within the parts where it can be done safely.
	if ($smileys === true)
	{
		$message_parts = explode("\n", $message);
		for ($i = 0, $n = count($message_parts); $i < $n; $i += 2)
			parsesmileys($message_parts[$i]);

		$message = implode('', $message_parts);
	}

	// No smileys, just get rid of the markers.
	else
		$message = strtr($message, array("\n" => ''));

	if ($message !== '' && $message[0] === ' ')
		$message = '&nbsp;' . substr($message, 1);

	// Cleanup whitespace.
	$message = strtr($message, array('  ' => ' &nbsp;', "\r" => '', "\n" => '<br>', '<br> ' => '<br>&nbsp;', '&#13;' => "\n"));

	// Allow mods access to what parse_bbc created
	call_integration_hook('integrate_post_parsebbc', array(&$message, &$smileys, &$cache_id, &$parse_tags));

	// Cache the output if it took some time...
	if (isset($cache_key, $cache_t) && array_sum(explode(' ', microtime())) - array_sum(explode(' ', $cache_t)) > 0.05)
		cache_put_data($cache_key, $message, 240);

	// If this was a force parse revert if needed.
	if (!empty($parse_tags))
	{
		if (empty($temp_bbc))
			$bbc_codes = array();
		else
		{
			$bbc_codes = $temp_bbc;
			unset($temp_bbc);
		}
	}

	return $message;
}

/**
 * Helper function for usort(), used in parse_bbc().
 * @param array $a An array containing a tag
 * @param array $b Another array containing a tag
 * @return int A number indicating whether $a is bigger than $b
 */
function sort_bbc_tags($a, $b)
{
	return strcmp($a['tag'], $b['tag']);
}

/**
 * Parse smileys in the passed message.
 *
 * The smiley parsing function which makes pretty faces appear :).
 * If custom smiley sets are turned off by smiley_enable, the default set of smileys will be used.
 * These are specifically not parsed in code tags [url=mailto:Dad@blah.com]
 * Caches the smileys from the database or array in memory.
 * Doesn't return anything, but rather modifies message directly.
 *
 * @param string &$message The message to parse smileys in
 */
function parsesmileys(&$message)
{
	global $modSettings, $txt, $user_info, $context, $smcFunc;
	static $smileyPregSearch = null, $smileyPregReplacements = array();

	// No smiley set at all?!
	if ($user_info['smiley_set'] == 'none' || trim($message) == '')
		return;

	// If smileyPregSearch hasn't been set, do it now.
	if (empty($smileyPregSearch))
	{
		// Use the default smileys if it is disabled. (better for "portability" of smileys.)
		if (empty($modSettings['smiley_enable']))
		{
			$smileysfrom = array('>:D', ':D', '::)', '>:(', ':))', ':)', ';)', ';D', ':(', ':o', '8)', ':P', '???', ':-[', ':-X', ':-*', ':\'(', ':-\\', '^-^', 'O0', 'C:-)', '0:)');
			$smileysto = array('evil.gif', 'cheesy.gif', 'rolleyes.gif', 'angry.gif', 'laugh.gif', 'smiley.gif', 'wink.gif', 'grin.gif', 'sad.gif', 'shocked.gif', 'cool.gif', 'tongue.gif', 'huh.gif', 'embarrassed.gif', 'lipsrsealed.gif', 'kiss.gif', 'cry.gif', 'undecided.gif', 'azn.gif', 'afro.gif', 'police.gif', 'angel.gif');
			$smileysdescs = array('', $txt['icon_cheesy'], $txt['icon_rolleyes'], $txt['icon_angry'], '', $txt['icon_smiley'], $txt['icon_wink'], $txt['icon_grin'], $txt['icon_sad'], $txt['icon_shocked'], $txt['icon_cool'], $txt['icon_tongue'], $txt['icon_huh'], $txt['icon_embarrassed'], $txt['icon_lips'], $txt['icon_kiss'], $txt['icon_cry'], $txt['icon_undecided'], '', '', '', '');
		}
		else
		{
			// Load the smileys in reverse order by length so they don't get parsed wrong.
			if (($temp = cache_get_data('parsing_smileys', 480)) == null)
			{
				$result = $smcFunc['db_query']('', '
					SELECT code, filename, description
					FROM {db_prefix}smileys
					ORDER BY LENGTH(code) DESC',
					array(
					)
				);
				$smileysfrom = array();
				$smileysto = array();
				$smileysdescs = array();
				while ($row = $smcFunc['db_fetch_assoc']($result))
				{
					$smileysfrom[] = $row['code'];
					$smileysto[] = $smcFunc['htmlspecialchars']($row['filename']);
					$smileysdescs[] = $row['description'];
				}
				$smcFunc['db_free_result']($result);

				cache_put_data('parsing_smileys', array($smileysfrom, $smileysto, $smileysdescs), 480);
			}
			else
				list ($smileysfrom, $smileysto, $smileysdescs) = $temp;
		}

		// The non-breaking-space is a complex thing...
		$non_breaking_space = $context['utf8'] ? '\x{A0}' : '\xA0';

		// This smiley regex makes sure it doesn't parse smileys within code tags (so [url=mailto:David@bla.com] doesn't parse the :D smiley)
		$smileyPregReplacements = array();
		$searchParts = array();
		$smileys_path = $smcFunc['htmlspecialchars']($modSettings['smileys_url'] . '/' . $user_info['smiley_set'] . '/');

		for ($i = 0, $n = count($smileysfrom); $i < $n; $i++)
		{
			$specialChars = $smcFunc['htmlspecialchars']($smileysfrom[$i], ENT_QUOTES);
			$smileyCode = '<img src="' . $smileys_path . $smileysto[$i] . '" alt="' . strtr($specialChars, array(':' => '&#58;', '(' => '&#40;', ')' => '&#41;', '$' => '&#36;', '[' => '&#091;')). '" title="' . strtr($smcFunc['htmlspecialchars']($smileysdescs[$i]), array(':' => '&#58;', '(' => '&#40;', ')' => '&#41;', '$' => '&#36;', '[' => '&#091;')) . '" class="smiley">';

			$smileyPregReplacements[$smileysfrom[$i]] = $smileyCode;

			$searchParts[] = preg_quote($smileysfrom[$i], '~');
			if ($smileysfrom[$i] != $specialChars)
			{
				$smileyPregReplacements[$specialChars] = $smileyCode;
				$searchParts[] = preg_quote($specialChars, '~');
			}
		}

		$smileyPregSearch = '~(?<=[>:\?\.\s' . $non_breaking_space . '[\]()*\\\;]|(?<![a-zA-Z0-9])\(|^)(' . implode('|', $searchParts) . ')(?=[^[:alpha:]0-9]|$)~' . ($context['utf8'] ? 'u' : '');
	}

	// Replace away!
	$message = preg_replace_callback($smileyPregSearch,
		function ($matches) use ($smileyPregReplacements)
		{
			return $smileyPregReplacements[$matches[1]];
		}, $message);
}

/**
 * Highlight any code.
 *
 * Uses PHP's highlight_string() to highlight PHP syntax
 * does special handling to keep the tabs in the code available.
 * used to parse PHP code from inside [code] and [php] tags.
 *
 * @param string $code The code
 * @return string The code with highlighted HTML.
 */
function highlight_php_code($code)
{
	// Remove special characters.
	$code = un_htmlspecialchars(strtr($code, array('<br />' => "\n", '<br>' => "\n", "\t" => 'SMF_TAB();', '&#91;' => '[')));

	$oldlevel = error_reporting(0);

	$buffer = str_replace(array("\n", "\r"), '', @highlight_string($code, true));

	error_reporting($oldlevel);

	// Yes, I know this is kludging it, but this is the best way to preserve tabs from PHP :P.
	$buffer = preg_replace('~SMF_TAB(?:</(?:font|span)><(?:font color|span style)="[^"]*?">)?\\(\\);~', '<pre style="display: inline;">' . "\t" . '</pre>', $buffer);

	return strtr($buffer, array('\'' => '&#039;', '<code>' => '', '</code>' => ''));
}

/**
 * Make sure the browser doesn't come back and repost the form data.
 * Should be used whenever anything is posted.
 *
 * @param string $setLocation The URL to redirect them to
 * @param bool $refresh Whether to use a meta refresh instead
 * @param bool $permanent Whether to send a 301 Moved Permanently instead of a 302 Moved Temporarily
 */
function redirectexit($setLocation = '', $refresh = false, $permanent = false)
{
	global $scripturl, $context, $modSettings, $db_show_debug, $db_cache;

	// In case we have mail to send, better do that - as obExit doesn't always quite make it...
	if (!empty($context['flush_mail']))
		// @todo this relies on 'flush_mail' being only set in AddMailQueue itself... :\
		AddMailQueue(true);

	$add = preg_match('~^(ftp|http)[s]?://~', $setLocation) == 0 && substr($setLocation, 0, 6) != 'about:';

	if ($add)
		$setLocation = $scripturl . ($setLocation != '' ? '?' . $setLocation : '');

	// Put the session ID in.
	if (defined('SID') && SID != '')
		$setLocation = preg_replace('/^' . preg_quote($scripturl, '/') . '(?!\?' . preg_quote(SID, '/') . ')\\??/', $scripturl . '?' . SID . ';', $setLocation);
	// Keep that debug in their for template debugging!
	elseif (isset($_GET['debug']))
		$setLocation = preg_replace('/^' . preg_quote($scripturl, '/') . '\\??/', $scripturl . '?debug;', $setLocation);

	if (!empty($modSettings['queryless_urls']) && (empty($context['server']['is_cgi']) || ini_get('cgi.fix_pathinfo') == 1 || @get_cfg_var('cgi.fix_pathinfo') == 1) && (!empty($context['server']['is_apache']) || !empty($context['server']['is_lighttpd']) || !empty($context['server']['is_litespeed'])))
	{
		if (defined('SID') && SID != '')
			$setLocation = preg_replace_callback('~^' . preg_quote($scripturl, '/') . '\?(?:' . SID . '(?:;|&|&amp;))((?:board|topic)=[^#]+?)(#[^"]*?)?$~',
				function ($m) use ($scripturl)
				{
					return $scripturl . '/' . strtr("$m[1]", '&;=', '//,') . '.html?' . SID. (isset($m[2]) ? "$m[2]" : "");
				}, $setLocation);
		else
			$setLocation = preg_replace_callback('~^' . preg_quote($scripturl, '/') . '\?((?:board|topic)=[^#"]+?)(#[^"]*?)?$~',
				function ($m) use ($scripturl)
				{
					return $scripturl . '/' . strtr("$m[1]", '&;=', '//,') . '.html' . (isset($m[2]) ? "$m[2]" : "");
				}, $setLocation);
	}

	// Maybe integrations want to change where we are heading?
	call_integration_hook('integrate_redirect', array(&$setLocation, &$refresh, &$permanent));

	// Set the header.
	header('Location: ' . str_replace(' ', '%20', $setLocation), true, $permanent ? 301 : 302);

	// Debugging.
	if (isset($db_show_debug) && $db_show_debug === true)
		$_SESSION['debug_redirect'] = $db_cache;

	obExit(false);
}

/**
 * Ends execution.  Takes care of template loading and remembering the previous URL.
 * @param bool $header Whether to do the header
 * @param bool $do_footer Whether to do the footer
 * @param bool $from_index Whether we're coming from the board index
 * @param bool $from_fatal_error Whether we're coming from a fatal error
 */
function obExit($header = null, $do_footer = null, $from_index = false, $from_fatal_error = false)
{
	global $context, $settings, $modSettings, $txt, $smcFunc;
	static $header_done = false, $footer_done = false, $level = 0, $has_fatal_error = false;

	// Attempt to prevent a recursive loop.
	++$level;
	if ($level > 1 && !$from_fatal_error && !$has_fatal_error)
		exit;
	if ($from_fatal_error)
		$has_fatal_error = true;

	// Clear out the stat cache.
	trackStats();

	// If we have mail to send, send it.
	if (!empty($context['flush_mail']))
		// @todo this relies on 'flush_mail' being only set in AddMailQueue itself... :\
		AddMailQueue(true);

	$do_header = $header === null ? !$header_done : $header;
	if ($do_footer === null)
		$do_footer = $do_header;

	// Has the template/header been done yet?
	if ($do_header)
	{
		// Was the page title set last minute? Also update the HTML safe one.
		if (!empty($context['page_title']) && empty($context['page_title_html_safe']))
			$context['page_title_html_safe'] = $smcFunc['htmlspecialchars'](un_htmlspecialchars($context['page_title'])) . (!empty($context['current_page']) ? ' - ' . $txt['page'] . ' ' . ($context['current_page'] + 1) : '');

		// Start up the session URL fixer.
		ob_start('ob_sessrewrite');

		if (!empty($settings['output_buffers']) && is_string($settings['output_buffers']))
			$buffers = explode(',', $settings['output_buffers']);
		elseif (!empty($settings['output_buffers']))
			$buffers = $settings['output_buffers'];
		else
			$buffers = array();

		if (isset($modSettings['integrate_buffer']))
			$buffers = array_merge(explode(',', $modSettings['integrate_buffer']), $buffers);

		if (!empty($buffers))
			foreach ($buffers as $function)
			{
				$call = call_helper($function, true);

				// Is it valid?
				if (!empty($call))
					ob_start($call);
			}

		// Display the screen in the logical order.
		template_header();
		$header_done = true;
	}
	if ($do_footer)
	{
		loadSubTemplate(isset($context['sub_template']) ? $context['sub_template'] : 'main');

		// Anything special to put out?
		if (!empty($context['insert_after_template']) && !isset($_REQUEST['xml']))
			echo $context['insert_after_template'];

		// Just so we don't get caught in an endless loop of errors from the footer...
		if (!$footer_done)
		{
			$footer_done = true;
			template_footer();

			// (since this is just debugging... it's okay that it's after </html>.)
			if (!isset($_REQUEST['xml']))
				displayDebug();
		}
	}

	// Remember this URL in case someone doesn't like sending HTTP_REFERER.
	if (strpos($_SERVER['REQUEST_URL'], 'action=dlattach') === false && strpos($_SERVER['REQUEST_URL'], 'action=viewsmfile') === false)
		$_SESSION['old_url'] = $_SERVER['REQUEST_URL'];

	// For session check verification.... don't switch browsers...
	$_SESSION['USER_AGENT'] = empty($_SERVER['HTTP_USER_AGENT']) ? '' : $_SERVER['HTTP_USER_AGENT'];

	// Hand off the output to the portal, etc. we're integrated with.
	call_integration_hook('integrate_exit', array($do_footer));

	// Don't exit if we're coming from index.php; that will pass through normally.
	if (!$from_index)
		exit;
}

/**
 * Get the size of a specified image with better error handling.
 * @todo see if it's better in Subs-Graphics, but one step at the time.
 * Uses getimagesize() to determine the size of a file.
 * Attempts to connect to the server first so it won't time out.
 *
 * @param string $url The URL of the image
 * @return array|false The image size as array (width, height), or false on failure
 */
function url_image_size($url)
{
	global $sourcedir;

	// Make sure it is a proper URL.
	$url = str_replace(' ', '%20', $url);

	// Can we pull this from the cache... please please?
	if (($temp = cache_get_data('url_image_size-' . md5($url), 240)) !== null)
		return $temp;
	$t = microtime();

	// Get the host to pester...
	preg_match('~^\w+://(.+?)/(.*)$~', $url, $match);

	// Can't figure it out, just try the image size.
	if ($url == '' || $url == 'http://' || $url == 'https://')
	{
		return false;
	}
	elseif (!isset($match[1]))
	{
		$size = @getimagesize($url);
	}
	else
	{
		// Try to connect to the server... give it half a second.
		$temp = 0;
		$fp = @fsockopen($match[1], 80, $temp, $temp, 0.5);

		// Successful?  Continue...
		if ($fp != false)
		{
			// Send the HEAD request (since we don't have to worry about chunked, HTTP/1.1 is fine here.)
			fwrite($fp, 'HEAD /' . $match[2] . ' HTTP/1.1' . "\r\n" . 'Host: ' . $match[1] . "\r\n" . 'User-Agent: PHP/SMF' . "\r\n" . 'Connection: close' . "\r\n\r\n");

			// Read in the HTTP/1.1 or whatever.
			$test = substr(fgets($fp, 11), -1);
			fclose($fp);

			// See if it returned a 404/403 or something.
			if ($test < 4)
			{
				$size = @getimagesize($url);

				// This probably means allow_url_fopen is off, let's try GD.
				if ($size === false && function_exists('imagecreatefromstring'))
				{
					include_once($sourcedir . '/Subs-Package.php');

					// It's going to hate us for doing this, but another request...
					$image = @imagecreatefromstring(fetch_web_data($url));
					if ($image !== false)
					{
						$size = array(imagesx($image), imagesy($image));
						imagedestroy($image);
					}
				}
			}
		}
	}

	// If we didn't get it, we failed.
	if (!isset($size))
		$size = false;

	// If this took a long time, we may never have to do it again, but then again we might...
	if (array_sum(explode(' ', microtime())) - array_sum(explode(' ', $t)) > 0.8)
		cache_put_data('url_image_size-' . md5($url), $size, 240);

	// Didn't work.
	return $size;
}

/**
 * Sets up the basic theme context stuff.
 * @param bool $forceload Whether to load the theme even if it's already loaded
 */
function setupThemeContext($forceload = false)
{
	global $modSettings, $user_info, $scripturl, $context, $settings, $options, $txt, $maintenance;
	global $smcFunc;
	static $loaded = false;

	// Under SSI this function can be called more then once.  That can cause some problems.
	//   So only run the function once unless we are forced to run it again.
	if ($loaded && !$forceload)
		return;

	$loaded = true;

	$context['in_maintenance'] = !empty($maintenance);
	$context['current_time'] = timeformat(time(), false);
	$context['current_action'] = isset($_GET['action']) ? $smcFunc['htmlspecialchars']($_GET['action']) : '';

	// Get some news...
	$context['news_lines'] = array_filter(explode("\n", str_replace("\r", '', trim(addslashes($modSettings['news'])))));
	for ($i = 0, $n = count($context['news_lines']); $i < $n; $i++)
	{
		if (trim($context['news_lines'][$i]) == '')
			continue;

		// Clean it up for presentation ;).
		$context['news_lines'][$i] = parse_bbc(stripslashes(trim($context['news_lines'][$i])), true, 'news' . $i);
	}
	if (!empty($context['news_lines']))
		$context['random_news_line'] = $context['news_lines'][mt_rand(0, count($context['news_lines']) - 1)];

	if (!$user_info['is_guest'])
	{
		$context['user']['messages'] = &$user_info['messages'];
		$context['user']['unread_messages'] = &$user_info['unread_messages'];
		$context['user']['alerts'] = &$user_info['alerts'];

		// Personal message popup...
		if ($user_info['unread_messages'] > (isset($_SESSION['unread_messages']) ? $_SESSION['unread_messages'] : 0))
			$context['user']['popup_messages'] = true;
		else
			$context['user']['popup_messages'] = false;
		$_SESSION['unread_messages'] = $user_info['unread_messages'];

		if (allowedTo('moderate_forum'))
			$context['unapproved_members'] = (!empty($modSettings['registration_method']) && ($modSettings['registration_method'] == 2 || (!empty($modSettings['coppaType']) && $modSettings['coppaType'] == 2))) || !empty($modSettings['approveAccountDeletion']) ? $modSettings['unapprovedMembers'] : 0;

		$context['user']['avatar'] = array();

		// Check for gravatar first since we might be forcing them...
		if (($modSettings['gravatarEnabled'] && substr($user_info['avatar']['url'], 0, 11) == 'gravatar://') || !empty($modSettings['gravatarOverride']))
		{
			if (!empty($modSettings['gravatarAllowExtraEmail']) && stristr($user_info['avatar']['url'], 'gravatar://') && strlen($user_info['avatar']['url']) > 11)
				$context['user']['avatar']['href'] = get_gravatar_url($smcFunc['substr']($user_info['avatar']['url'], 11));
			else
				$context['user']['avatar']['href'] = get_gravatar_url($user_info['email']);
		}
		// Uploaded?
		elseif ($user_info['avatar']['url'] == '' && !empty($user_info['avatar']['id_attach']))
			$context['user']['avatar']['href'] = $user_info['avatar']['custom_dir'] ? $modSettings['custom_avatar_url'] . '/' . $user_info['avatar']['filename'] : $scripturl . '?action=dlattach;attach=' . $user_info['avatar']['id_attach'] . ';type=avatar';
		// Full URL?
		elseif (strpos($user_info['avatar']['url'], 'http://') === 0 || strpos($user_info['avatar']['url'], 'https://') === 0)
			$context['user']['avatar']['href'] = $user_info['avatar']['url'];
		// Otherwise we assume it's server stored.
		elseif ($user_info['avatar']['url'] != '')
			$context['user']['avatar']['href'] = $modSettings['avatar_url'] . '/' . $smcFunc['htmlspecialchars']($user_info['avatar']['url']);
		// No avatar at all? Fine, we have a big fat default avatar ;)
		else
			$context['user']['avatar']['href'] = $modSettings['avatar_url'] . '/default.png';

		if (!empty($context['user']['avatar']))
			$context['user']['avatar']['image'] = '<img src="' . $context['user']['avatar']['href'] . '" alt="" class="avatar">';

		// Figure out how long they've been logged in.
		$context['user']['total_time_logged_in'] = array(
			'days' => floor($user_info['total_time_logged_in'] / 86400),
			'hours' => floor(($user_info['total_time_logged_in'] % 86400) / 3600),
			'minutes' => floor(($user_info['total_time_logged_in'] % 3600) / 60)
		);
	}
	else
	{
		$context['user']['messages'] = 0;
		$context['user']['unread_messages'] = 0;
		$context['user']['avatar'] = array();
		$context['user']['total_time_logged_in'] = array('days' => 0, 'hours' => 0, 'minutes' => 0);
		$context['user']['popup_messages'] = false;

		if (!empty($modSettings['registration_method']) && $modSettings['registration_method'] == 1)
			$txt['welcome_guest'] .= $txt['welcome_guest_activate'];

		// If we've upgraded recently, go easy on the passwords.
		if (!empty($modSettings['disableHashTime']) && ($modSettings['disableHashTime'] == 1 || time() < $modSettings['disableHashTime']))
			$context['disable_login_hashing'] = true;
	}

	// Setup the main menu items.
	setupMenuContext();

	// This is here because old index templates might still use it.
	$context['show_news'] = !empty($settings['enable_news']);

	// This is done to allow theme authors to customize it as they want.
	$context['show_pm_popup'] = $context['user']['popup_messages'] && !empty($options['popup_messages']) && (!isset($_REQUEST['action']) || $_REQUEST['action'] != 'pm');

	// 2.1+: Add the PM popup here instead. Theme authors can still override it simply by editing/removing the 'fPmPopup' in the array.
	if ($context['show_pm_popup'])
		addInlineJavascript('
		jQuery(document).ready(function($) {
			new smc_Popup({
				heading: ' . JavaScriptEscape($txt['show_personal_messages_heading']) . ',
				content: ' . JavaScriptEscape(sprintf($txt['show_personal_messages'], $context['user']['unread_messages'], $scripturl . '?action=pm')) . ',
				icon_class: \'generic_icons mail_new\'
			});
		});');

	// Add a generic "Are you sure?" confirmation message.
	addInlineJavascript('
	var smf_you_sure =' . JavaScriptEscape($txt['quickmod_confirm']) .';');

	// Now add the capping code for avatars.
	if (!empty($modSettings['avatar_max_width_external']) && !empty($modSettings['avatar_max_height_external']) && !empty($modSettings['avatar_action_too_large']) && $modSettings['avatar_action_too_large'] == 'option_css_resize')
		addInlineCss('
img.avatar { max-width: ' . $modSettings['avatar_max_width_external'] . 'px; max-height: ' . $modSettings['avatar_max_height_external'] . 'px; }');

	// This looks weird, but it's because BoardIndex.php references the variable.
	$context['common_stats']['latest_member'] = array(
		'id' => $modSettings['latestMember'],
		'name' => $modSettings['latestRealName'],
		'href' => $scripturl . '?action=profile;u=' . $modSettings['latestMember'],
		'link' => '<a href="' . $scripturl . '?action=profile;u=' . $modSettings['latestMember'] . '">' . $modSettings['latestRealName'] . '</a>',
	);
	$context['common_stats'] = array(
		'total_posts' => comma_format($modSettings['totalMessages']),
		'total_topics' => comma_format($modSettings['totalTopics']),
		'total_members' => comma_format($modSettings['totalMembers']),
		'latest_member' => $context['common_stats']['latest_member'],
	);
	$context['common_stats']['boardindex_total_posts'] = sprintf($txt['boardindex_total_posts'], $context['common_stats']['total_posts'], $context['common_stats']['total_topics'], $context['common_stats']['total_members']);

	if (empty($settings['theme_version']))
		addJavascriptVar('smf_scripturl', $scripturl);

	if (!isset($context['page_title']))
		$context['page_title'] = '';

	// Set some specific vars.
	$context['page_title_html_safe'] = $smcFunc['htmlspecialchars'](un_htmlspecialchars($context['page_title'])) . (!empty($context['current_page']) ? ' - ' . $txt['page'] . ' ' . ($context['current_page'] + 1) : '');
	$context['meta_keywords'] = !empty($modSettings['meta_keywords']) ? $smcFunc['htmlspecialchars']($modSettings['meta_keywords']) : '';
}

/**
 * Helper function to set the system memory to a needed value
 * - If the needed memory is greater than current, will attempt to get more
 * - if in_use is set to true, will also try to take the current memory usage in to account
 *
 * @param string $needed The amount of memory to request, if needed, like 256M
 * @param bool $in_use Set to true to account for current memory usage of the script
 * @return boolean True if we have at least the needed memory
 */
function setMemoryLimit($needed, $in_use = false)
{
	// everything in bytes
	$memory_used = 0;
	$memory_current = memoryReturnBytes(ini_get('memory_limit'));
	$memory_needed = memoryReturnBytes($needed);

	// should we account for how much is currently being used?
	if ($in_use)
		$memory_needed += function_exists('memory_get_usage') ? memory_get_usage() : (2 * 1048576);

	// if more is needed, request it
	if ($memory_current < $memory_needed)
	{
		@ini_set('memory_limit', ceil($memory_needed / 1048576) . 'M');
		$memory_current = memoryReturnBytes(ini_get('memory_limit'));
	}

	$memory_current = max($memory_current, memoryReturnBytes(get_cfg_var('memory_limit')));

	// return success or not
	return (bool) ($memory_current >= $memory_needed);
}

/**
 * Helper function to convert memory string settings to bytes
 *
 * @param string $val The byte string, like 256M or 1G
 * @return integer The string converted to a proper integer in bytes
 */
function memoryReturnBytes($val)
{
	if (is_integer($val))
		return $val;

	// Separate the number from the designator
	$val = trim($val);
	$num = intval(substr($val, 0, strlen($val) - 1));
	$last = strtolower(substr($val, -1));

	// convert to bytes
	switch ($last)
	{
		case 'g':
			$num *= 1024;
		case 'm':
			$num *= 1024;
		case 'k':
			$num *= 1024;
	}
	return $num;
}

/**
 * The header template
 */
function template_header()
{
	global $txt, $modSettings, $context, $user_info, $boarddir, $cachedir;

	setupThemeContext();

	// Print stuff to prevent caching of pages (except on attachment errors, etc.)
	if (empty($context['no_last_modified']))
	{
		header('Expires: Mon, 26 Jul 1997 05:00:00 GMT');
		header('Last-Modified: ' . gmdate('D, d M Y H:i:s') . ' GMT');

		// Are we debugging the template/html content?
		if (!isset($_REQUEST['xml']) && isset($_GET['debug']) && !isBrowser('ie'))
			header('Content-Type: application/xhtml+xml');
		elseif (!isset($_REQUEST['xml']))
			header('Content-Type: text/html; charset=' . (empty($context['character_set']) ? 'ISO-8859-1' : $context['character_set']));
	}

	header('Content-Type: text/' . (isset($_REQUEST['xml']) ? 'xml' : 'html') . '; charset=' . (empty($context['character_set']) ? 'ISO-8859-1' : $context['character_set']));

	// We need to splice this in after the body layer, or after the main layer for older stuff.
	if ($context['in_maintenance'] && $context['user']['is_admin'])
	{
		$position = array_search('body', $context['template_layers']);
		if ($position === false)
			$position = array_search('main', $context['template_layers']);

		if ($position !== false)
		{
			$before = array_slice($context['template_layers'], 0, $position + 1);
			$after = array_slice($context['template_layers'], $position + 1);
			$context['template_layers'] = array_merge($before, array('maint_warning'), $after);
		}
	}

	$checked_securityFiles = false;
	$showed_banned = false;
	foreach ($context['template_layers'] as $layer)
	{
		loadSubTemplate($layer . '_above', true);

		// May seem contrived, but this is done in case the body and main layer aren't there...
		if (in_array($layer, array('body', 'main')) && allowedTo('admin_forum') && !$user_info['is_guest'] && !$checked_securityFiles)
		{
			$checked_securityFiles = true;

			$securityFiles = array('install.php', 'upgrade.php', 'convert.php', 'repair_paths.php', 'repair_settings.php', 'Settings.php~', 'Settings_bak.php~');

			// Add your own files.
			call_integration_hook('integrate_security_files', array(&$securityFiles));

			foreach ($securityFiles as $i => $securityFile)
			{
				if (!file_exists($boarddir . '/' . $securityFile))
					unset($securityFiles[$i]);
			}

			// We are already checking so many files...just few more doesn't make any difference! :P
			if (!empty($modSettings['currentAttachmentUploadDir']))
			{
				if (!is_array($modSettings['attachmentUploadDir']))
					$modSettings['attachmentUploadDir'] = @json_decode($modSettings['attachmentUploadDir'], true);
				$path = $modSettings['attachmentUploadDir'][$modSettings['currentAttachmentUploadDir']];
			}
			else
			{
				$path = $modSettings['attachmentUploadDir'];
				$id_folder_thumb = 1;
			}
			secureDirectory($path, true);
			secureDirectory($cachedir);

			// If agreement is enabled, at least the english version shall exists
			if ($modSettings['requireAgreement'])
				$agreement = !file_exists($boarddir . '/agreement.txt');

			if (!empty($securityFiles) || (!empty($modSettings['cache_enable']) && !is_writable($cachedir)) || !empty($agreement))
			{
				echo '
		<div class="errorbox">
			<p class="alert">!!</p>
			<h3>', empty($securityFiles) ? $txt['generic_warning'] : $txt['security_risk'], '</h3>
			<p>';

				foreach ($securityFiles as $securityFile)
				{
					echo '
				', $txt['not_removed'], '<strong>', $securityFile, '</strong>!<br>';

					if ($securityFile == 'Settings.php~' || $securityFile == 'Settings_bak.php~')
						echo '
				', sprintf($txt['not_removed_extra'], $securityFile, substr($securityFile, 0, -1)), '<br>';
				}

				if (!empty($modSettings['cache_enable']) && !is_writable($cachedir))
					echo '
				<strong>', $txt['cache_writable'], '</strong><br>';

				if (!empty($agreement))
					echo '
				<strong>', $txt['agreement_missing'], '</strong><br>';

				echo '
			</p>
		</div>';
			}
		}
		// If the user is banned from posting inform them of it.
		elseif (in_array($layer, array('main', 'body')) && isset($_SESSION['ban']['cannot_post']) && !$showed_banned)
		{
			$showed_banned = true;
			echo '
				<div class="windowbg alert" style="margin: 2ex; padding: 2ex; border: 2px dashed red;">
					', sprintf($txt['you_are_post_banned'], $user_info['is_guest'] ? $txt['guest_title'] : $user_info['name']);

			if (!empty($_SESSION['ban']['cannot_post']['reason']))
				echo '
					<div style="padding-left: 4ex; padding-top: 1ex;">', $_SESSION['ban']['cannot_post']['reason'], '</div>';

			if (!empty($_SESSION['ban']['expire_time']))
				echo '
					<div>', sprintf($txt['your_ban_expires'], timeformat($_SESSION['ban']['expire_time'], false)), '</div>';
			else
				echo '
					<div>', $txt['your_ban_expires_never'], '</div>';

			echo '
				</div>';
		}
	}
}

/**
 * Show the copyright.
 */
function theme_copyright()
{
	global $forum_copyright, $software_year, $forum_version;

	// Don't display copyright for things like SSI.
	if (!isset($forum_version) || !isset($software_year))
		return;

	// Put in the version...
	printf($forum_copyright, $forum_version, $software_year);
}

/**
 * The template footer
 */
function template_footer()
{
	global $context, $modSettings, $time_start, $db_count;

	// Show the load time?  (only makes sense for the footer.)
	$context['show_load_time'] = !empty($modSettings['timeLoadPageEnable']);
	$context['load_time'] = comma_format(round(array_sum(explode(' ', microtime())) - array_sum(explode(' ', $time_start)), 3));
	$context['load_queries'] = $db_count;

	foreach (array_reverse($context['template_layers']) as $layer)
		loadSubTemplate($layer . '_below', true);
}

/**
 * Output the Javascript files
 * 	- tabbing in this function is to make the HTML source look good proper
 *  - if defered is set function will output all JS (source & inline) set to load at page end
 *
 * @param bool $do_defered If true will only output the deferred JS (the stuff that goes right before the closing body tag)
 */
function template_javascript($do_defered = false)
{
	global $context, $modSettings, $settings;

	// Use this hook to minify/optimize Javascript files and vars
	call_integration_hook('integrate_pre_javascript_output', array(&$do_defered));

	// Ouput the declared Javascript variables.
	if (!empty($context['javascript_vars']) && !$do_defered)
	{
		echo '
	<script>';

		foreach ($context['javascript_vars'] as $key => $value)
		{
			if (empty($value))
			{
				echo '
		var ', $key, ';';
			}
			else
			{
				echo '
		var ', $key, ' = ', $value, ';';
			}
		}

		echo '
	</script>';
	}

	// While we have JavaScript files to place in the template.
	foreach ($context['javascript_files'] as $id => $js_file)
	{
		// Last minute call! allow theme authors to disable single files.
		if (!empty($settings['disable_files']) && in_array($id, $settings['disable_files']))
			continue;

		if ((!$do_defered && empty($js_file['options']['defer'])) || ($do_defered && !empty($js_file['options']['defer'])))
			echo '
	<script src="', $js_file['filename'], '"', !empty($js_file['options']['async']) ? ' async="async"' : '', '></script>';
	}

	// Inline JavaScript - Actually useful some times!
	if (!empty($context['javascript_inline']))
	{
		if (!empty($context['javascript_inline']['defer']) && $do_defered)
		{
			echo '
<script>';

			foreach ($context['javascript_inline']['defer'] as $js_code)
				echo $js_code;

			echo '
</script>';
		}

		if (!empty($context['javascript_inline']['standard']) && !$do_defered)
		{
			echo '
	<script>';

			foreach ($context['javascript_inline']['standard'] as $js_code)
				echo $js_code;

			echo '
	</script>';
		}
	}
}

/**
 * Output the CSS files
 */
function template_css()
{
	global $context, $db_show_debug, $boardurl, $settings;

	// Use this hook to minify/optimize CSS files
	call_integration_hook('integrate_pre_css_output');

	foreach ($context['css_files'] as $id => $file)
	{
		// Last minute call! allow theme authors to disable single files.
		if (!empty($settings['disable_files']) && in_array($id, $settings['disable_files']))
			continue;

		echo '
	<link rel="stylesheet" href="', $file['filename'], '">';
	}

	if ($db_show_debug === true)
	{
		// Try to keep only what's useful.
		$repl = array($boardurl . '/Themes/' => '', $boardurl . '/' => '');
		foreach ($context['css_files'] as $file)
			$context['debug']['sheets'][] = strtr($file['filename'], $repl);
	}

	if (!empty($context['css_header']))
	{
		echo '
	<style>';

		foreach ($context['css_header'] as $css)
			echo $css .'
	';

		echo'
	</style>';
	}
}

/**
 * Get an attachment's encrypted filename. If $new is true, won't check for file existence.
 * @todo this currently returns the hash if new, and the full filename otherwise.
 * Something messy like that.
 * @todo and of course everything relies on this behavior and work around it. :P.
 * Converters included.
 *
 * @param string $filename The name of the file
 * @param int $attachment_id The ID of the attachment
 * @param string $dir Which directory it should be in (null to use current one)
 * @param bool $new Whether this is a new attachment
 * @param string $file_hash The file hash
 * @return string The path to the file
 */
function getAttachmentFilename($filename, $attachment_id, $dir = null, $new = false, $file_hash = '')
{
	global $modSettings, $smcFunc;

	// Just make up a nice hash...
	if ($new)
		return sha1(md5($filename . time()) . mt_rand());

	// Grab the file hash if it wasn't added.
	// Left this for legacy.
	if ($file_hash === '')
	{
		$request = $smcFunc['db_query']('', '
			SELECT file_hash
			FROM {db_prefix}attachments
			WHERE id_attach = {int:id_attach}',
			array(
				'id_attach' => $attachment_id,
			));

		if ($smcFunc['db_num_rows']($request) === 0)
			return false;

		list ($file_hash) = $smcFunc['db_fetch_row']($request);
		$smcFunc['db_free_result']($request);
	}

	// Still no hash? mmm...
	if (empty($file_hash))
		$file_hash = sha1(md5($filename . time()) . mt_rand());

	// Are we using multiple directories?
	if (!empty($modSettings['currentAttachmentUploadDir']))
	{
		if (!is_array($modSettings['attachmentUploadDir']))
			$modSettings['attachmentUploadDir'] = json_decode($modSettings['attachmentUploadDir'], true);
		$path = $modSettings['attachmentUploadDir'][$dir];
	}
	else
		$path = $modSettings['attachmentUploadDir'];

	return $path . '/' . $attachment_id . '_' . $file_hash .'.dat';
}

/**
 * Convert a single IP to a ranged IP.
 * internal function used to convert a user-readable format to a format suitable for the database.
 *
 * @param string $fullip The full IP
 * @return array An array of IP parts
 */
function ip2range($fullip)
{
	// If its IPv6, validate it first.
	if (isValidIPv6($fullip) !== false)
	{
		$ip_parts = explode(':', expandIPv6($fullip, false));
		$ip_array = array();

		if (count($ip_parts) != 8)
			return array();

		for ($i = 0; $i < 8; $i++)
		{
			if ($ip_parts[$i] == '*')
				$ip_array[$i] = array('low' => '0', 'high' => hexdec('ffff'));
			elseif (preg_match('/^([0-9A-Fa-f]{1,4})\-([0-9A-Fa-f]{1,4})$/', $ip_parts[$i], $range) == 1)
				$ip_array[$i] = array('low' => hexdec($range[1]), 'high' => hexdec($range[2]));
			elseif (is_numeric(hexdec($ip_parts[$i])))
				$ip_array[$i] = array('low' => hexdec($ip_parts[$i]), 'high' => hexdec($ip_parts[$i]));
		}

		return $ip_array;
	}

	// Pretend that 'unknown' is 255.255.255.255. (since that can't be an IP anyway.)
	if ($fullip == 'unknown')
		$fullip = '255.255.255.255';

	$ip_parts = explode('.', $fullip);
	$ip_array = array();

	if (count($ip_parts) != 4)
		return array();

	for ($i = 0; $i < 4; $i++)
	{
		if ($ip_parts[$i] == '*')
			$ip_array[$i] = array('low' => '0', 'high' => '255');
		elseif (preg_match('/^(\d{1,3})\-(\d{1,3})$/', $ip_parts[$i], $range) == 1)
			$ip_array[$i] = array('low' => $range[1], 'high' => $range[2]);
		elseif (is_numeric($ip_parts[$i]))
			$ip_array[$i] = array('low' => $ip_parts[$i], 'high' => $ip_parts[$i]);
	}

	// Makes it simpiler to work with.
	$ip_array[4] = array('low' => 0, 'high' => 0);
	$ip_array[5] = array('low' => 0, 'high' => 0);
	$ip_array[6] = array('low' => 0, 'high' => 0);
	$ip_array[7] = array('low' => 0, 'high' => 0);

	return $ip_array;
}

/**
 * Lookup an IP; try shell_exec first because we can do a timeout on it.
 *
 * @param string $ip The IP to get the hostname from
 * @return string The hostname
 */
function host_from_ip($ip)
{
	global $modSettings;

	if (($host = cache_get_data('hostlookup-' . $ip, 600)) !== null)
		return $host;
	$t = microtime();

	// Try the Linux host command, perhaps?
	if (!isset($host) && (strpos(strtolower(PHP_OS), 'win') === false || strpos(strtolower(PHP_OS), 'darwin') !== false) && mt_rand(0, 1) == 1)
	{
		if (!isset($modSettings['host_to_dis']))
			$test = @shell_exec('host -W 1 ' . @escapeshellarg($ip));
		else
			$test = @shell_exec('host ' . @escapeshellarg($ip));

		// Did host say it didn't find anything?
		if (strpos($test, 'not found') !== false)
			$host = '';
		// Invalid server option?
		elseif ((strpos($test, 'invalid option') || strpos($test, 'Invalid query name 1')) && !isset($modSettings['host_to_dis']))
			updateSettings(array('host_to_dis' => 1));
		// Maybe it found something, after all?
		elseif (preg_match('~\s([^\s]+?)\.\s~', $test, $match) == 1)
			$host = $match[1];
	}

	// This is nslookup; usually only Windows, but possibly some Unix?
	if (!isset($host) && stripos(PHP_OS, 'win') !== false && strpos(strtolower(PHP_OS), 'darwin') === false && mt_rand(0, 1) == 1)
	{
		$test = @shell_exec('nslookup -timeout=1 ' . @escapeshellarg($ip));
		if (strpos($test, 'Non-existent domain') !== false)
			$host = '';
		elseif (preg_match('~Name:\s+([^\s]+)~', $test, $match) == 1)
			$host = $match[1];
	}

	// This is the last try :/.
	if (!isset($host) || $host === false)
		$host = @gethostbyaddr($ip);

	// It took a long time, so let's cache it!
	if (array_sum(explode(' ', microtime())) - array_sum(explode(' ', $t)) > 0.5)
		cache_put_data('hostlookup-' . $ip, $host, 600);

	return $host;
}

/**
 * Chops a string into words and prepares them to be inserted into (or searched from) the database.
 *
 * @param string $text The text to split into words
 * @param int $max_chars The maximum number of characters per word
 * @param bool $encrypt Whether to encrypt the results
 * @return array An array of ints or words depending on $encrypt
 */
function text2words($text, $max_chars = 20, $encrypt = false)
{
	global $smcFunc, $context;

	// Step 1: Remove entities/things we don't consider words:
	$words = preg_replace('~(?:[\x0B\0' . ($context['utf8'] ? '\x{A0}' : '\xA0') . '\t\r\s\n(){}\\[\\]<>!@$%^*.,:+=`\~\?/\\\\]+|&(?:amp|lt|gt|quot);)+~' . ($context['utf8'] ? 'u' : ''), ' ', strtr($text, array('<br>' => ' ')));

	// Step 2: Entities we left to letters, where applicable, lowercase.
	$words = un_htmlspecialchars($smcFunc['strtolower']($words));

	// Step 3: Ready to split apart and index!
	$words = explode(' ', $words);

	if ($encrypt)
	{
		$possible_chars = array_flip(array_merge(range(46, 57), range(65, 90), range(97, 122)));
		$returned_ints = array();
		foreach ($words as $word)
		{
			if (($word = trim($word, '-_\'')) !== '')
			{
				$encrypted = substr(crypt($word, 'uk'), 2, $max_chars);
				$total = 0;
				for ($i = 0; $i < $max_chars; $i++)
					$total += $possible_chars[ord($encrypted{$i})] * pow(63, $i);
				$returned_ints[] = $max_chars == 4 ? min($total, 16777215) : $total;
			}
		}
		return array_unique($returned_ints);
	}
	else
	{
		// Trim characters before and after and add slashes for database insertion.
		$returned_words = array();
		foreach ($words as $word)
			if (($word = trim($word, '-_\'')) !== '')
				$returned_words[] = $max_chars === null ? $word : substr($word, 0, $max_chars);

		// Filter out all words that occur more than once.
		return array_unique($returned_words);
	}
}

/**
 * Creates an image/text button
 *
 * @param string $name The name of the button (should be a generic_icons class or the name of an image)
 * @param string $alt The alt text
 * @param string $label The $txt string to use as the label
 * @param string $custom Custom text/html to add to the img tag (only when using an actual image)
 * @param boolean $force_use Whether to force use of this when template_create_button is available
 * @return string The HTML to display the button
 */
function create_button($name, $alt, $label = '', $custom = '', $force_use = false)
{
	global $settings, $txt;

	// Does the current loaded theme have this and we are not forcing the usage of this function?
	if (function_exists('template_create_button') && !$force_use)
		return template_create_button($name, $alt, $label = '', $custom = '');

	if (!$settings['use_image_buttons'])
		return $txt[$alt];
	elseif (!empty($settings['use_buttons']))
		return '<span class="generic_icons ' . $name . '" alt="' . $txt[$alt] . '"></span>' . ($label != '' ? '&nbsp;<strong>' . $txt[$label] . '</strong>' : '');
	else
		return '<img src="' . $settings['lang_images_url'] . '/' . $name . '" alt="' . $txt[$alt] . '" ' . $custom . '>';
}

/**
 * Empty out the cache in use as best it can
 *
 * It may only remove the files of a certain type (if the $type parameter is given)
 * Type can be user, data or left blank
 * 	- user clears out user data
 *  - data clears out system / opcode data
 *  - If no type is specified will perform a complete cache clearing
 * For cache engines that do not distinguish on types, a full cache flush will be done
 *
 * @param string $type The cache type ('memcached', 'apc', 'xcache', 'zend' or something else for SMF's file cache)
 */
function clean_cache($type = '')
{
	global $cachedir, $sourcedir, $cache_accelerator, $modSettings, $memcached;

	switch ($cache_accelerator)
	{
		case 'memcached':
			if (function_exists('memcache_flush') || function_exists('memcached_flush') && isset($modSettings['cache_memcached']) && trim($modSettings['cache_memcached']) != '')
			{
				// Not connected yet?
				if (empty($memcached))
					get_memcached_server();
				if (!$memcached)
					return;

				// clear it out
				if (function_exists('memcache_flush'))
					memcache_flush($memcached);
				else
					memcached_flush($memcached);
			}
			break;
		case 'apc':
			if (function_exists('apc_clear_cache'))
			{
				// if passed a type, clear that type out
				if ($type === '' || $type === 'data')
				{
					apc_clear_cache('user');
					apc_clear_cache('system');
				}
				elseif ($type === 'user')
					apc_clear_cache('user');
			}
			break;
		case 'zend':
			if (function_exists('zend_shm_cache_clear'))
				zend_shm_cache_clear('SMF');
			break;
		case 'xcache':
			if (function_exists('xcache_clear_cache'))
			{
				//
				if ($type === '')
				{
					xcache_clear_cache(XC_TYPE_VAR, 0);
					xcache_clear_cache(XC_TYPE_PHP, 0);
				}
				if ($type === 'user')
					xcache_clear_cache(XC_TYPE_VAR, 0);
				if ($type === 'data')
					xcache_clear_cache(XC_TYPE_PHP, 0);
			}
			break;
		default:
			// No directory = no game.
			if (!is_dir($cachedir))
				return;

			// Remove the files in SMF's own disk cache, if any
			$dh = opendir($cachedir);
			while ($file = readdir($dh))
			{
				if ($file != '.' && $file != '..' && $file != 'index.php' && $file != '.htaccess' && (!$type || substr($file, 0, strlen($type)) == $type))
					@unlink($cachedir . '/' . $file);
			}
			closedir($dh);
			break;
	}

	// Invalidate cache, to be sure!
	// ... as long as index.php can be modified, anyway.
	if (empty($type))
		@touch($cachedir . '/' . 'index.php');

	call_integration_hook('integrate_clean_cache');
	clearstatcache();
}

/**
 * Sets up all of the top menu buttons
 * Saves them in the cache if it is available and on
 * Places the results in $context
 *
 */
function setupMenuContext()
{
	global $context, $modSettings, $user_info, $txt, $scripturl, $sourcedir, $settings;

	// Set up the menu privileges.
	$context['allow_search'] = !empty($modSettings['allow_guestAccess']) ? allowedTo('search_posts') : (!$user_info['is_guest'] && allowedTo('search_posts'));
	$context['allow_admin'] = allowedTo(array('admin_forum', 'manage_boards', 'manage_permissions', 'moderate_forum', 'manage_membergroups', 'manage_bans', 'send_mail', 'edit_news', 'manage_attachments', 'manage_smileys'));

	$context['allow_memberlist'] = allowedTo('view_mlist');
	$context['allow_calendar'] = allowedTo('calendar_view') && !empty($modSettings['cal_enabled']);
	$context['allow_moderation_center'] = $context['user']['can_mod'];
	$context['allow_pm'] = allowedTo('pm_read');

	$cacheTime = $modSettings['lastActive'] * 60;

	// Initial "can you post an event in the calendar" option - but this might have been set in the calendar already.
	if (!isset($context['allow_calendar_event']))
	{
		$context['allow_calendar_event'] = $context['allow_calendar'] && allowedTo('calendar_post');

		// If you don't allow events not linked to posts and you're not an admin, we have more work to do...
		if ($context['allow_calendar'] && $context['allow_calendar_event'] && empty($modSettings['cal_allow_unlinked']) && !$user_info['is_admin'])
		{
			$boards_can_post = boardsAllowedTo('post_new');
			$context['allow_calendar_event'] &= !empty($boards_can_post);
		}
	}

	// There is some menu stuff we need to do if we're coming at this from a non-guest perspective.
	if (!$context['user']['is_guest'])
	{
		addInlineJavascript('
	var user_menus = new smc_PopupMenu();
	user_menus.add("profile", "' . $scripturl . '?action=profile;area=popup");
	user_menus.add("alerts", "' . $scripturl . '?action=profile;area=alerts_popup;u='. $context['user']['id'] .'");', true);
		if ($context['allow_pm'])
			addInlineJavascript('
	user_menus.add("pm", "' . $scripturl . '?action=pm;sa=popup");', true);

		if (!empty($modSettings['enable_ajax_alerts']))
		{
			require_once($sourcedir . '/Subs-Notify.php');

			$timeout = getNotifyPrefs($context['user']['id'], 'alert_timeout', true);
			$timeout = empty($timeout) ? 10000 : $timeout[$context['user']['id']]['alert_timeout'] * 1000;

			addInlineJavascript('
	var new_alert_title = "' . $context['forum_name'] . '";
	var alert_timeout = ' . $timeout . ';');
			loadJavascriptFile('alerts.js', array('default_theme' => true), 'smf_alerts');
		}
	}

	// All the buttons we can possible want and then some, try pulling the final list of buttons from cache first.
	if (($menu_buttons = cache_get_data('menu_buttons-' . implode('_', $user_info['groups']) . '-' . $user_info['language'], $cacheTime)) === null || time() - $cacheTime <= $modSettings['settings_updated'])
	{
		$buttons = array(
			'home' => array(
				'title' => $txt['home'],
				'href' => $scripturl,
				'show' => true,
				'sub_buttons' => array(
				),
				'is_last' => $context['right_to_left'],
			),
			'search' => array(
				'title' => $txt['search'],
				'href' => $scripturl . '?action=search',
				'show' => $context['allow_search'],
				'sub_buttons' => array(
				),
			),
			'admin' => array(
				'title' => $txt['admin'],
				'href' => $scripturl . '?action=admin',
				'show' => $context['allow_admin'],
				'sub_buttons' => array(
					'featuresettings' => array(
						'title' => $txt['modSettings_title'],
						'href' => $scripturl . '?action=admin;area=featuresettings',
						'show' => allowedTo('admin_forum'),
					),
					'packages' => array(
						'title' => $txt['package'],
						'href' => $scripturl . '?action=admin;area=packages',
						'show' => allowedTo('admin_forum'),
					),
					'errorlog' => array(
						'title' => $txt['errlog'],
						'href' => $scripturl . '?action=admin;area=logs;sa=errorlog;desc',
						'show' => allowedTo('admin_forum') && !empty($modSettings['enableErrorLogging']),
					),
					'permissions' => array(
						'title' => $txt['edit_permissions'],
						'href' => $scripturl . '?action=admin;area=permissions',
						'show' => allowedTo('manage_permissions'),
					),
					'memberapprove' => array(
						'title' => $txt['approve_members_waiting'],
						'href' => $scripturl . '?action=admin;area=viewmembers;sa=browse;type=approve',
						'show' => !empty($context['unapproved_members']),
						'is_last' => true,
					),
				),
			),
			'moderate' => array(
				'title' => $txt['moderate'],
				'href' => $scripturl . '?action=moderate',
				'show' => $context['allow_moderation_center'],
				'sub_buttons' => array(
					'modlog' => array(
						'title' => $txt['modlog_view'],
						'href' => $scripturl . '?action=moderate;area=modlog',
						'show' => !empty($modSettings['modlog_enabled']) && !empty($user_info['mod_cache']) && $user_info['mod_cache']['bq'] != '0=1',
					),
					'poststopics' => array(
						'title' => $txt['mc_unapproved_poststopics'],
						'href' => $scripturl . '?action=moderate;area=postmod;sa=posts',
						'show' => $modSettings['postmod_active'] && !empty($user_info['mod_cache']['ap']),
					),
					'attachments' => array(
						'title' => $txt['mc_unapproved_attachments'],
						'href' => $scripturl . '?action=moderate;area=attachmod;sa=attachments',
						'show' => $modSettings['postmod_active'] && !empty($user_info['mod_cache']['ap']),
					),
					'reports' => array(
						'title' => $txt['mc_reported_posts'],
						'href' => $scripturl . '?action=moderate;area=reportedposts',
						'show' => !empty($user_info['mod_cache']) && $user_info['mod_cache']['bq'] != '0=1',
					),
					'reported_members' => array(
						'title' => $txt['mc_reported_members'],
						'href' => $scripturl . '?action=moderate;area=reportedmembers',
						'show' => allowedTo('moderate_forum'),
						'is_last' => true,
					)
				),
			),
			'calendar' => array(
				'title' => $txt['calendar'],
				'href' => $scripturl . '?action=calendar',
				'show' => $context['allow_calendar'],
				'sub_buttons' => array(
					'view' => array(
						'title' => $txt['calendar_menu'],
						'href' => $scripturl . '?action=calendar',
						'show' => $context['allow_calendar_event'],
					),
					'post' => array(
						'title' => $txt['calendar_post_event'],
						'href' => $scripturl . '?action=calendar;sa=post',
						'show' => $context['allow_calendar_event'],
						'is_last' => true,
					),
				),
			),
			'mlist' => array(
				'title' => $txt['members_title'],
				'href' => $scripturl . '?action=mlist',
				'show' => $context['allow_memberlist'],
				'sub_buttons' => array(
					'mlist_view' => array(
						'title' => $txt['mlist_menu_view'],
						'href' => $scripturl . '?action=mlist',
						'show' => true,
					),
					'mlist_search' => array(
						'title' => $txt['mlist_search'],
						'href' => $scripturl . '?action=mlist;sa=search',
						'show' => true,
						'is_last' => true,
					),
				),
			),
			'signup' => array(
				'title' => $txt['register'],
				'href' => $scripturl . '?action=signup',
				'show' => $user_info['is_guest'] && $context['can_register'],
				'sub_buttons' => array(
				),
				'is_last' => !$context['right_to_left'],
			),
			'logout' => array(
				'title' => $txt['logout'],
				'href' => $scripturl . '?action=logout;%1$s=%2$s',
				'show' => !$user_info['is_guest'],
				'sub_buttons' => array(
				),
				'is_last' => !$context['right_to_left'],
			),
		);

		// Allow editing menu buttons easily.
		call_integration_hook('integrate_menu_buttons', array(&$buttons));

		// Now we put the buttons in the context so the theme can use them.
		$menu_buttons = array();
		foreach ($buttons as $act => $button)
			if (!empty($button['show']))
			{
				$button['active_button'] = false;

				// This button needs some action.
				if (isset($button['action_hook']))
					$needs_action_hook = true;

				// Make sure the last button truly is the last button.
				if (!empty($button['is_last']))
				{
					if (isset($last_button))
						unset($menu_buttons[$last_button]['is_last']);
					$last_button = $act;
				}

				// Go through the sub buttons if there are any.
				if (!empty($button['sub_buttons']))
					foreach ($button['sub_buttons'] as $key => $subbutton)
					{
						if (empty($subbutton['show']))
							unset($button['sub_buttons'][$key]);

						// 2nd level sub buttons next...
						if (!empty($subbutton['sub_buttons']))
						{
							foreach ($subbutton['sub_buttons'] as $key2 => $sub_button2)
							{
								if (empty($sub_button2['show']))
									unset($button['sub_buttons'][$key]['sub_buttons'][$key2]);
							}
						}
					}

				// Does this button have its own icon?
				if (isset($button['icon']) && file_exists($settings['theme_dir'] . '/images/' . $button['icon']))
					$button['icon'] = '<img src="' . $settings['images_url'] . '/' . $button['icon'] . '" alt="">';
				elseif (isset($button['icon']) && file_exists($settings['default_theme_dir'] . '/images/' . $button['icon']))
					$button['icon'] = '<img src="' . $settings['default_images_url'] . '/' . $button['icon'] . '" alt="">';
				elseif (isset($button['icon']))
					$button['icon'] = '<span class="generic_icons ' . $button['icon'] . '"></span>';
				else
					$button['icon'] = '<span class="generic_icons ' . $act . '"></span>';

				$menu_buttons[$act] = $button;
			}

		if (!empty($modSettings['cache_enable']) && $modSettings['cache_enable'] >= 2)
			cache_put_data('menu_buttons-' . implode('_', $user_info['groups']) . '-' . $user_info['language'], $menu_buttons, $cacheTime);
	}

	$context['menu_buttons'] = $menu_buttons;

	// Logging out requires the session id in the url.
	if (isset($context['menu_buttons']['logout']))
		$context['menu_buttons']['logout']['href'] = sprintf($context['menu_buttons']['logout']['href'], $context['session_var'], $context['session_id']);

	// Figure out which action we are doing so we can set the active tab.
	// Default to home.
	$current_action = 'home';

	if (isset($context['menu_buttons'][$context['current_action']]))
		$current_action = $context['current_action'];
	elseif ($context['current_action'] == 'search2')
		$current_action = 'search';
	elseif ($context['current_action'] == 'theme')
		$current_action = isset($_REQUEST['sa']) && $_REQUEST['sa'] == 'pick' ? 'profile' : 'admin';
	elseif ($context['current_action'] == 'register2')
		$current_action = 'register';
	elseif ($context['current_action'] == 'login2' || ($user_info['is_guest'] && $context['current_action'] == 'reminder'))
		$current_action = 'login';
	elseif ($context['current_action'] == 'groups' && $context['allow_moderation_center'])
		$current_action = 'moderate';

	// There are certain exceptions to the above where we don't want anything on the menu highlighted.
	if ($context['current_action'] == 'profile' && !empty($context['user']['is_owner']))
	{
		$current_action = !empty($_GET['area']) && $_GET['area'] == 'showalerts' ? 'self_alerts' : 'self_profile';
		$context[$current_action] = true;
	}
	elseif ($context['current_action'] == 'pm')
	{
		$current_action = 'self_pm';
		$context['self_pm'] = true;
	}

	$total_mod_reports = 0;

	if (!empty($user_info['mod_cache']) && $user_info['mod_cache']['bq'] != '0=1' && !empty($context['open_mod_reports']))
	{
		$total_mod_reports = $context['open_mod_reports'];
		$context['menu_buttons']['moderate']['sub_buttons']['reports']['title'] .= ' <span class="amt">' . $context['open_mod_reports'] . '</span>';
	}

	// Show how many errors there are
	if (!empty($context['num_errors']) && allowedTo('admin_forum'))
	{
		$context['menu_buttons']['admin']['title'] .= ' <span class="amt">' . $context['num_errors'] . '</span>';
		$context['menu_buttons']['admin']['sub_buttons']['errorlog']['title'] .= ' <span class="amt">' . $context['num_errors'] . '</span>';
	}

	/**
	 * @todo For some reason, $context['open_member_reports'] isn't getting set
	 */
	if (!empty($context['open_member_reports']) && allowedTo('moderate_forum'))
	{
		$total_mod_reports += $context['open_member_reports'];
		$context['menu_buttons']['moderate']['sub_buttons']['reported_members']['title'] .= ' <span class="amt">' . $context['open_member_reports'] . '</span>';
	}

	if (!empty($context['unapproved_members']))
	{
		$context['menu_buttons']['admin']['sub_buttons']['memberapprove']['title'] .= ' <span class="amt">' . $context['unapproved_members'] . '</span>';
		$context['menu_buttons']['admin']['title'] .= ' <span class="amt">' . $context['unapproved_members'] . '</span>';
	}

	// Do we have any open reports?
	if ($total_mod_reports > 0)
	{
		$context['menu_buttons']['moderate']['title'] .= ' <span class="amt">' . $total_mod_reports . '</span>';
	}

	// Not all actions are simple.
	if (!empty($needs_action_hook))
		call_integration_hook('integrate_current_action', array(&$current_action));

	if (isset($context['menu_buttons'][$current_action]))
		$context['menu_buttons'][$current_action]['active_button'] = true;
}

/**
 * Generate a random seed and ensure it's stored in settings.
 */
function smf_seed_generator()
{
	updateSettings(array('rand_seed' => microtime() * 1000000));
}

/**
 * Process functions of an integration hook.
 * calls all functions of the given hook.
 * supports static class method calls.
 *
 * @param string $hook The hook name
 * @param array $parameters An array of parameters this hook implements
 * @return array The results of the functions
 */
function call_integration_hook($hook, $parameters = array())
{
	global $modSettings, $settings, $boarddir, $sourcedir, $db_show_debug;
	global $context, $txt;

	if ($db_show_debug === true)
		$context['debug']['hooks'][] = $hook;

	// Need to have some control.
	if (!isset($context['instances']))
		$context['instances'] = array();

	$results = array();
	if (empty($modSettings[$hook]))
		return $results;

	// Define some needed vars.
	$function = false;

	$functions = explode(',', $modSettings[$hook]);
	// Loop through each function.
	foreach ($functions as $function)
	{
		// Hook has been marked as "disabled". Skip it!
		if (strpos($function, '!') !== false)
			continue;

		$call = call_helper($function, true);

		// Is it valid?
		if (!empty($call))
			$results[$function] = call_user_func_array($call, $parameters);

		// Whatever it was suppose to call, it failed :(
		elseif (!empty($function))
		{
			loadLanguage('Errors');

			// Get a full path to show on error.
			if (strpos($function, '|') !== false)
			{
				list ($file, $string) = explode('|', $function);
				$absPath = empty($settings['theme_dir']) ? (strtr(trim($file), array('$boarddir' => $boarddir, '$sourcedir' => $sourcedir))) : (strtr(trim($file), array('$boarddir' => $boarddir, '$sourcedir' => $sourcedir, '$themedir' => $settings['theme_dir'])));
				log_error(sprintf($txt['hook_fail_call_to'], $string, $absPath), 'general');
			}

			// "Assume" the file resides on $boarddir somewhere...
			else
				log_error(sprintf($txt['hook_fail_call_to'], $function, $boarddir), 'general');
		}
	}

	return $results;
}

/**
 * Add a function for integration hook.
 * does nothing if the function is already added.
 *
 * @param string $hook The complete hook name.
 * @param string $function The function name. Can be a call to a method via Class::method.
 * @param bool $permanent If true, updates the value in settings table.
 * @param string $file The file. Must include one of the following wildcards: $boarddir, $sourcedir, $themedir, example: $sourcedir/Test.php
 * @param bool $object Indicates if your class will be instantiated when its respective hook is called. If true, your function must be a method.
 */
function add_integration_function($hook, $function, $permanent = true, $file = '', $object = false)
{
	global $smcFunc, $modSettings;

	// Any objects?
	if ($object)
		$function = $function . '#';

	// Any files  to load?
	if (!empty($file) && is_string($file))
		$function = $file . '|' . $function;

	// Get the correct string.
	$integration_call = $function;

	// Is it going to be permanent?
	if ($permanent)
	{
		$request = $smcFunc['db_query']('', '
			SELECT value
			FROM {db_prefix}settings
			WHERE variable = {string:variable}',
			array(
				'variable' => $hook,
			)
		);
		list ($current_functions) = $smcFunc['db_fetch_row']($request);
		$smcFunc['db_free_result']($request);

		if (!empty($current_functions))
		{
			$current_functions = explode(',', $current_functions);
			if (in_array($integration_call, $current_functions))
				return;

			$permanent_functions = array_merge($current_functions, array($integration_call));
		}
		else
			$permanent_functions = array($integration_call);

		updateSettings(array($hook => implode(',', $permanent_functions)));
	}

	// Make current function list usable.
	$functions = empty($modSettings[$hook]) ? array() : explode(',', $modSettings[$hook]);

	// Do nothing, if it's already there.
	if (in_array($integration_call, $functions))
		return;

	$functions[] = $integration_call;
	$modSettings[$hook] = implode(',', $functions);
}

/**
 * Remove an integration hook function.
 * Removes the given function from the given hook.
 * Does nothing if the function is not available.
 *
 * @param string $hook The complete hook name.
 * @param string $function The function name. Can be a call to a method via Class::method.
 * @params boolean $permanent Irrelevant for the function itself but need to declare it to match
 * @param string $file The filename. Must include one of the following wildcards: $boarddir, $sourcedir, $themedir, example: $sourcedir/Test.php
add_integration_function
 * @param boolean $object Indicates if your class will be instantiated when its respective hook is called. If true, your function must be a method.
 * @see add_integration_function
 */
function remove_integration_function($hook, $function, $permanent = true, $file = '', $object = false)
{
	global $smcFunc, $modSettings;

	// Any objects?
	if ($object)
		$function = $function . '#';

	// Any files  to load?
	if (!empty($file) && is_string($file))
		$function = $file . '|' . $function;

	// Get the correct string.
	$integration_call = $function;

	// Get the permanent functions.
	$request = $smcFunc['db_query']('', '
		SELECT value
		FROM {db_prefix}settings
		WHERE variable = {string:variable}',
		array(
			'variable' => $hook,
		)
	);
	list ($current_functions) = $smcFunc['db_fetch_row']($request);
	$smcFunc['db_free_result']($request);

	if (!empty($current_functions))
	{
		$current_functions = explode(',', $current_functions);

		if (in_array($integration_call, $current_functions))
			updateSettings(array($hook => implode(',', array_diff($current_functions, array($integration_call)))));
	}

	// Turn the function list into something usable.
	$functions = empty($modSettings[$hook]) ? array() : explode(',', $modSettings[$hook]);

	// You can only remove it if it's available.
	if (!in_array($integration_call, $functions))
		return;

	$functions = array_diff($functions, array($integration_call));
	$modSettings[$hook] = implode(',', $functions);
}

/**
 * Receives a string and tries to figure it out if its a method or a function.
 * If a method is found, it looks for a "#" which indicates SMF should create a new instance of the given class.
 * Checks the string/array for is_callable() and return false/fatal_lang_error is the given value results in a non callable string/array.
 * Prepare and returns a callable depending on the type of method/function found.
 *
 * @param mixed $string The string containing a function name or a static call. The function can also accept a closure, object or a callable array (object/class, valid_callable)
 * @param boolean $return If true, the function will not call the function/method but instead will return the formatted string.
 * @return string|array|boolean Either a string or an array that contains a callable function name or an array with a class and method to call. Boolean false if the given string cannot produce a callable var.
 */
function call_helper($string, $return = false)
{
	global $context, $smcFunc, $txt, $db_show_debug;

	// Really?
	if (empty($string))
		return false;

	// An array? should be a "callable" array IE array(object/class, valid_callable).
	// A closure? should be a callable one.
	if (is_array($string) || $string instanceof Closure)
		return $return ? $string : (is_callable($string) ? call_user_func($string) : false);

	// No full objects, sorry! pass a method or a property instead!
	if (is_object($string))
		return false;

	// Stay vitaminized my friends...
	$string = $smcFunc['htmlspecialchars']($smcFunc['htmltrim']($string));

	// The soon to be populated var.
	$func = false;

	// Is there a file to load?
	$string = load_file($string);

	// Loaded file failed
	if (empty($string))
		return false;

	// Found a method.
	if (strpos($string, '::') !== false)
	{
		list ($class, $method) = explode('::', $string);

		// Check if a new object will be created.
		if (strpos($method, '#') !== false)
		{
			// Need to remove the # thing.
			$method = str_replace('#', '', $method);

			// Don't need to create a new instance for every method.
			if (empty($context['instances'][$class]) || !($context['instances'][$class] instanceof $class))
			{
				$context['instances'][$class] = new $class;

				// Add another one to the list.
				if ($db_show_debug === true)
				{
					if (!isset($context['debug']['instances']))
						$context['debug']['instances'] = array();

					$context['debug']['instances'][$class] = $class;
				}
			}

			$func = array($context['instances'][$class], $method);
		}

		// Right then. This is a call to a static method.
		else
			$func = array($class, $method);
	}

	// Nope! just a plain regular function.
	else
		$func = $string;

	// Right, we got what we need, time to do some checks.
	if (!is_callable($func, false, $callable_name))
	{
		loadLanguage('Errors');
		log_error(sprintf($txt['subAction_fail'], $callable_name), 'general');

		// Gotta tell everybody.
		return false;
	}

	// Everything went better than expected.
	else
	{
		// What are we gonna do about it?
		if ($return)
			return $func;

		// If this is a plain function, avoid the heat of calling call_user_func().
		else
		{
			if (is_array($func))
				call_user_func($func);

			else
				$func();
		}
	}
}

/**
 * Receives a string and tries to figure it out if it contains info to load a file.
 * Checks for a | (pipe) symbol and tries to load a file with the info given.
 * The string should be format as follows File.php|. You can use the following wildcards: $boarddir, $sourcedir and if available at the moment of execution, $themedir.
 *
 * @param string $string The string containing a valid format.
 * @return string|boolean The given string with the pipe and file info removed. Boolean false if the file couldn't be loaded.
 */
function load_file($string)
{
	global $sourcedir, $txt, $boarddir, $settings;

	if (empty($string))
		return false;

	if (strpos($string, '|') !== false)
	{
		list ($file, $string) = explode('|', $string);

		// Match the wildcards to their regular vars.
		if (empty($settings['theme_dir']))
			$absPath = strtr(trim($file), array('$boarddir' => $boarddir, '$sourcedir' => $sourcedir));

		else
			$absPath = strtr(trim($file), array('$boarddir' => $boarddir, '$sourcedir' => $sourcedir, '$themedir' => $settings['theme_dir']));

		// Load the file if it can be loaded.
		if (file_exists($absPath))
			require_once($absPath);

		// No? try a fallback to $sourcedir
		else
		{
			$absPath = $sourcedir .'/'. $file;

			if (file_exists($absPath))
				require_once($absPath);

			// Sorry, can't do much for you at this point.
			else
			{
				loadLanguage('Errors');
				log_error(sprintf($txt['hook_fail_loading_file'], $absPath), 'general');

				// File couldn't be loaded.
				return false;
			}
		}
	}

	return $string;
}

/**
 * Prepares an array of "likes" info for the topic specified by $topic
 * @param integer $topic The topic ID to fetch the info from.
 * @return array An array of IDs of messages in the specified topic that the current user likes
 */
function prepareLikesContext($topic)
{
	global $user_info, $smcFunc;

	// Make sure we have something to work with.
	if (empty($topic))
		return array();


	// We already know the number of likes per message, we just want to know whether the current user liked it or not.
	$user = $user_info['id'];
	$cache_key = 'likes_topic_' . $topic . '_' . $user;
	$ttl = 180;

	if (($temp = cache_get_data($cache_key, $ttl)) === null)
	{
		$temp = array();
		$request = $smcFunc['db_query']('', '
			SELECT content_id
			FROM {db_prefix}user_likes AS l
				INNER JOIN {db_prefix}messages AS m ON (l.content_id = m.id_msg)
			WHERE l.id_member = {int:current_user}
				AND l.content_type = {literal:msg}
				AND m.id_topic = {int:topic}',
			array(
				'current_user' => $user,
				'topic' => $topic,
			)
		);
		while ($row = $smcFunc['db_fetch_assoc']($request))
			$temp[] = (int) $row['content_id'];

		cache_put_data($cache_key, $temp, $ttl);
	}

	return $temp;
}

/**
 * Microsoft uses their own character set Code Page 1252 (CP1252), which is a
 * superset of ISO 8859-1, defining several characters between DEC 128 and 159
 * that are not normally displayable.  This converts the popular ones that
 * appear from a cut and paste from windows.
 *
 * @param string $string The string
 * @return string The sanitized string
 */
function sanitizeMSCutPaste($string)
{
	global $context;

	if (empty($string))
		return $string;

	// UTF-8 occurences of MS special characters
	$findchars_utf8 = array(
		"\xe2\80\x9a",	// single low-9 quotation mark
		"\xe2\80\x9e",	// double low-9 quotation mark
		"\xe2\80\xa6",	// horizontal ellipsis
		"\xe2\x80\x98",	// left single curly quote
		"\xe2\x80\x99",	// right single curly quote
		"\xe2\x80\x9c",	// left double curly quote
		"\xe2\x80\x9d",	// right double curly quote
		"\xe2\x80\x93",	// en dash
		"\xe2\x80\x94",	// em dash
	);

	// windows 1252 / iso equivalents
	$findchars_iso = array(
		chr(130),
		chr(132),
		chr(133),
		chr(145),
		chr(146),
		chr(147),
		chr(148),
		chr(150),
		chr(151),
	);

	// safe replacements
	$replacechars = array(
		',',	// &sbquo;
		',,',	// &bdquo;
		'...',	// &hellip;
		"'",	// &lsquo;
		"'",	// &rsquo;
		'"',	// &ldquo;
		'"',	// &rdquo;
		'-',	// &ndash;
		'--',	// &mdash;
	);

	if ($context['utf8'])
		$string = str_replace($findchars_utf8, $replacechars, $string);
	else
		$string = str_replace($findchars_iso, $replacechars, $string);

	return $string;
}

/**
 * Decode numeric html entities to their ascii or UTF8 equivalent character.
 *
 * Callback function for preg_replace_callback in subs-members
 * Uses capture group 2 in the supplied array
 * Does basic scan to ensure characters are inside a valid range
 *
 * @param array $matches An array of matches (relevant info should be the 3rd item)
 * @return string A fixed string
 */
function replaceEntities__callback($matches)
{
	global $context;

	if (!isset($matches[2]))
		return '';

	$num = $matches[2][0] === 'x' ? hexdec(substr($matches[2], 1)) : (int) $matches[2];

	// remove left to right / right to left overrides
	if ($num === 0x202D || $num === 0x202E)
		return '';

	// Quote, Ampersand, Apostrophe, Less/Greater Than get html replaced
	if (in_array($num, array(0x22, 0x26, 0x27, 0x3C, 0x3E)))
		return '&#' . $num . ';';

	if (empty($context['utf8']))
	{
		// no control characters
		if ($num < 0x20)
			return '';
		// text is text
		elseif ($num < 0x80)
			return chr($num);
		// all others get html-ised
		else
			return '&#' . $matches[2] . ';';
	}
	else
	{
		// <0x20 are control characters, 0x20 is a space, > 0x10FFFF is past the end of the utf8 character set
		// 0xD800 >= $num <= 0xDFFF are surrogate markers (not valid for utf8 text)
		if ($num < 0x20 || $num > 0x10FFFF || ($num >= 0xD800 && $num <= 0xDFFF))
			return '';
		// <0x80 (or less than 128) are standard ascii characters a-z A-Z 0-9 and punctuation
		elseif ($num < 0x80)
			return chr($num);
		// <0x800 (2048)
		elseif ($num < 0x800)
			return chr(($num >> 6) + 192) . chr(($num & 63) + 128);
		// < 0x10000 (65536)
		elseif ($num < 0x10000)
			return chr(($num >> 12) + 224) . chr((($num >> 6) & 63) + 128) . chr(($num & 63) + 128);
		// <= 0x10FFFF (1114111)
		else
			return chr(($num >> 18) + 240) . chr((($num >> 12) & 63) + 128) . chr((($num >> 6) & 63) + 128) . chr(($num & 63) + 128);
	}
}

/**
 * Converts html entities to utf8 equivalents
 *
 * Callback function for preg_replace_callback
 * Uses capture group 1 in the supplied array
 * Does basic checks to keep characters inside a viewable range.
 *
 * @param array $matches An array of matches (relevant info should be the 2nd item in the array)
 * @return string The fixed string
 */
function fixchar__callback($matches)
{
	if (!isset($matches[1]))
		return '';

	$num = $matches[1][0] === 'x' ? hexdec(substr($matches[1], 1)) : (int) $matches[1];

	// <0x20 are control characters, > 0x10FFFF is past the end of the utf8 character set
	// 0xD800 >= $num <= 0xDFFF are surrogate markers (not valid for utf8 text), 0x202D-E are left to right overrides
	if ($num < 0x20 || $num > 0x10FFFF || ($num >= 0xD800 && $num <= 0xDFFF) || $num === 0x202D || $num === 0x202E)
		return '';
	// <0x80 (or less than 128) are standard ascii characters a-z A-Z 0-9 and puncuation
	elseif ($num < 0x80)
		return chr($num);
	// <0x800 (2048)
	elseif ($num < 0x800)
		return chr(($num >> 6) + 192) . chr(($num & 63) + 128);
	// < 0x10000 (65536)
	elseif ($num < 0x10000)
		return chr(($num >> 12) + 224) . chr((($num >> 6) & 63) + 128) . chr(($num & 63) + 128);
	// <= 0x10FFFF (1114111)
	else
		return chr(($num >> 18) + 240) . chr((($num >> 12) & 63) + 128) . chr((($num >> 6) & 63) + 128) . chr(($num & 63) + 128);
}

/**
 * Strips out invalid html entities, replaces others with html style &#123; codes
 *
 * Callback function used of preg_replace_callback in smcFunc $ent_checks, for example
 * strpos, strlen, substr etc
 *
 * @param array $matches An array of matches (relevant info should be the 3rd item in the array)
 * @return string The fixed string
 */
function entity_fix__callback($matches)
{
	if (!isset($matches[2]))
		return '';

	$num = $matches[2][0] === 'x' ? hexdec(substr($matches[2], 1)) : (int) $matches[2];

	// we don't allow control characters, characters out of range, byte markers, etc
	if ($num < 0x20 || $num > 0x10FFFF || ($num >= 0xD800 && $num <= 0xDFFF) || $num == 0x202D || $num == 0x202E)
		return '';
	else
		return '&#' . $num . ';';
}

/**
 * Return a Gravatar URL based on
 * - the supplied email address,
 * - the global maximum rating,
 * - the global default fallback,
 * - maximum sizes as set in the admin panel.
 *
 * It is SSL aware, and caches most of the parameters.
 *
 * @param string $email_address The user's email address
 * @return string The gravatar URL
 */
function get_gravatar_url($email_address)
{
	global $modSettings, $smcFunc;
	static $url_params = null;

	if ($url_params === null)
	{
		$ratings = array('G', 'PG', 'R', 'X');
		$defaults = array('mm', 'identicon', 'monsterid', 'wavatar', 'retro', 'blank');
		$url_params = array();
		if (!empty($modSettings['gravatarMaxRating']) && in_array($modSettings['gravatarMaxRating'], $ratings))
			$url_params[] = 'rating=' . $modSettings['gravatarMaxRating'];
		if (!empty($modSettings['gravatarDefault']) && in_array($modSettings['gravatarDefault'], $defaults))
			$url_params[] = 'default=' . $modSettings['gravatarDefault'];
		if (!empty($modSettings['avatar_max_width_external']))
			$size_string = (int) $modSettings['avatar_max_width_external'];
		if (!empty($modSettings['avatar_max_height_external']) && !empty($size_string))
			if ((int) $modSettings['avatar_max_height_external'] < $size_string)
				$size_string = $modSettings['avatar_max_height_external'];

		if (!empty($size_string))
			$url_params[] = 's=' . $size_string;
	}
	$http_method = !empty($modSettings['force_ssl']) && $modSettings['force_ssl'] == 2 ? 'https://secure' : 'http://www';

	return $http_method . '.gravatar.com/avatar/' . md5($smcFunc['strtolower']($email_address)) . '?' . implode('&', $url_params);
}

/**
 * Get a list of timezoned.
 *
 * @return array An array of timezone info.
 */
function smf_list_timezones()
{
	return array(
		'' => '(Forum Default)',
		'UTC' => '[UTC] UTC',
		'Pacific/Midway' => '[UTC-11:00] Midway Island, Samoa',
		'America/Adak' => '[UTC-10:00] Hawaii-Aleutian',
		'Pacific/Honolulu' => '[UTC-10:00] Hawaii',
		'Pacific/Marquesas' => '[UTC-09:30] Marquesas Islands',
		'Pacific/Gambier' => '[UTC-09:00] Gambier Islands',
		'America/Anchorage' => '[UTC-09:00] Alaska',
		'America/Ensenada' => '[UTC-08:00] Tijuana, Baja California',
		'Pacific/Pitcairn' => '[UTC-08:00] Pitcairn Islands',
		'America/Los_Angeles' => '[UTC-08:00] Pacific Time (USA, Canada)',
		'America/Denver' => '[UTC-07:00] Mountain Time (USA, Canada)',
		'America/Phoenix' => '[UTC-07:00] Arizona',
		'America/Chihuahua' => '[UTC-07:00] Chihuahua, Mazatlan',
		'America/Belize' => '[UTC-06:00] Saskatchewan, Central America',
		'America/Cancun' => '[UTC-06:00] Guadalajara, Mexico City, Monterrey',
		'Chile/EasterIsland' => '[UTC-06:00] Easter Island',
		'America/Chicago' => '[UTC-06:00] Central Time (USA, Canada)',
		'America/New_York' => '[UTC-05:00] Eastern Time (USA, Canada)',
		'America/Havana' => '[UTC-05:00] Cuba',
		'America/Bogota' => '[UTC-05:00] Bogota, Lima, Quito',
		'America/Caracas' => '[UTC-04:30] Caracas',
		'America/Santiago' => '[UTC-04:00] Santiago',
		'America/La_Paz' => '[UTC-04:00] La Paz, San Juan, Manaus',
		'Atlantic/Stanley' => '[UTC-04:00] Falkland Islands',
		'America/Cuiaba' => '[UTC-04:00] Cuiaba',
		'America/Goose_Bay' => '[UTC-04:00] Atlantic Time (Goose Bay)',
		'America/Glace_Bay' => '[UTC-04:00] Atlantic Time (Canada)',
		'America/St_Johns' => '[UTC-03:30] Newfoundland',
		'America/Araguaina' => '[UTC-03:00] Araguaina',
		'America/Montevideo' => '[UTC-03:00] Montevideo',
		'America/Miquelon' => '[UTC-03:00] Saint Pierre and Miquelon',
		'America/Argentina/Buenos_Aires' => '[UTC-03:00] Buenos Aires',
		'America/Sao_Paulo' => '[UTC-03:00] Brasilia',
		'America/Godthab' => '[UTC-02:00] Greenland',
		'America/Noronha' => '[UTC-02:00] Fernando de Noronha',
		'Atlantic/Cape_Verde' => '[UTC-01:00] Cape Verde',
		'Atlantic/Azores' => '[UTC-01:00] Azores',
		'Africa/Abidjan' => '[UTC] Monrovia, Reykjavik',
		'Europe/London' => '[UTC] London, Edinburgh, Dublin, Lisbon (Greenwich Mean Time)',
		'Europe/Brussels' => '[UTC+01:00] Central European Time',
		'Africa/Algiers' => '[UTC+01:00] West Central Africa',
		'Africa/Windhoek' => '[UTC+01:00] Windhoek',
		'Africa/Cairo' => '[UTC+02:00] Cairo',
		'Africa/Blantyre' => '[UTC+02:00] Harare, Maputo, Pretoria',
		'Asia/Jerusalem' => '[UTC+02:00] Jerusalem',
		'Europe/Minsk' => '[UTC+02:00] Minsk',
		'Asia/Damascus' => '[UTC+02:00] Damascus, Nicosia, Gaza, Beirut',
		'Africa/Addis_Ababa' => '[UTC+03:00] Addis Ababa, Nairobi',
		'Asia/Tehran' => '[UTC+03:30] Tehran',
		'Europe/Moscow' => '[UTC+04:00] Moscow, St. Petersburg, Volgograd',
		'Asia/Dubai' => '[UTC+04:00] Abu Dhabi, Muscat',
		'Asia/Baku' => '[UTC+04:00] Baku',
		'Asia/Yerevan' => '[UTC+04:00] Yerevan',
		'Asia/Kabul' => '[UTC+04:30] Kabul',
		'Asia/Tashkent' => '[UTC+05:00] Tashkent',
		'Asia/Kolkata' => '[UTC+05:30] Chennai, Kolkata, Mumbai, New Delhi',
		'Asia/Katmandu' => '[UTC+05:45] Kathmandu',
		'Asia/Yekaterinburg' => '[UTC+06:00] Yekaterinburg, Tyumen',
		'Asia/Dhaka' => '[UTC+06:00] Astana, Thimphu, Dhaka',
		'Asia/Novosibirsk' => '[UTC+06:00] Omsk, Novosibirsk',
		'Asia/Rangoon' => '[UTC+06:30] Yangon Rangoon',
		'Asia/Bangkok' => '[UTC+07:00] Bangkok, Hanoi, Jakarta',
		'Asia/Krasnoyarsk' => '[UTC+08:00] Krasnoyarsk',
		'Asia/Hong_Kong' => '[UTC+08:00] Beijing, Chongqing, Hong Kong, Urumqi',
		'Asia/Ulaanbaatar' => '[UTC+08:00] Ulaan Bataar',
		'Asia/Irkutsk' => '[UTC+09:00] Irkutsk',
		'Australia/Perth' => '[UTC+08:00] Perth',
		'Australia/Eucla' => '[UTC+08:45] Eucla',
		'Asia/Tokyo' => '[UTC+09:00] Tokyo, Osaka, Sapporo',
		'Asia/Seoul' => '[UTC+09:00] Seoul',
		'Australia/Adelaide' => '[UTC+09:30] Adelaide',
		'Australia/Darwin' => '[UTC+09:30] Darwin',
		'Australia/Brisbane' => '[UTC+10:00] Brisbane, Guam',
		'Australia/Sydney' => '[UTC+10:00] Sydney, Hobart',
		'Asia/Yakutsk' => '[UTC+10:00] Yakutsk',
		'Australia/Lord_Howe' => '[UTC+10:30] Lord Howe Island',
		'Asia/Vladivostok' => '[UTC+11:00] Vladivostok',
		'Pacific/Noumea' => '[UTC+11:00] Solomon Islands, New Caledonia',
		'Pacific/Norfolk' => '[UTC+11:30] Norfolk Island',
		'Pacific/Auckland' => '[UTC+12:00] Auckland, Wellington',
		'Asia/Magadan' => '[UTC+12:00] Magadan, Kamchatka, Anadyr',
		'Pacific/Fiji' => '[UTC+12:00] Fiji',
		'Pacific/Majuro' => '[UTC+12:00] Marshall Islands',
		'Pacific/Chatham' => '[UTC+12:45] Chatham Islands',
		'Pacific/Tongatapu' => '[UTC+13:00] Nuku\'alofa',
		'Pacific/Kiritimati' => '[UTC+14:00] Kiritimati',
	);
}

/**
<<<<<<< HEAD
 * Safe serialize() and unserialize() replacements
 *
 * @license Public Domain
 *
 * @author anthon (dot) pang (at) gmail (dot) com
 */

/*
 * Arbitrary limits for safe_unserialize()
 */
define('MAX_SERIALIZED_INPUT_LENGTH', 4096);
define('MAX_SERIALIZED_ARRAY_LENGTH', 256);
define('MAX_SERIALIZED_ARRAY_DEPTH', 3);

/**
 * Safe serialize() replacement. Recursive
 * - output a strict subset of PHP's native serialized representation
 * - does not serialize objects
 *
 * @param mixed $value
 * @return string
 */
function _safe_serialize($value)
{
	if(is_null($value))
		return 'N;';

	if(is_bool($value))
		return 'b:'. (int) $value .';';

	if(is_int($value))
		return 'i:'. $value .';';

	if(is_float($value))
		return 'd:'. str_replace(',', '.', $value) .';';

	if(is_string($value))
		return 's:'. strlen($value) .':"'. $value .'";';

	if(is_array($value))
	{
		$out = '';
		foreach($value as $k => $v)
			$out .= _safe_serialize($k) . _safe_serialize($v);

		return 'a:'. count($value) .':{'. $out .'}';
	}

	// safe_serialize cannot serialize resources or objects.
	return false;
}
/**
 * Wrapper for _safe_serialize() that handles exceptions and multibyte encoding issues.
 *
 * @param mixed $value
 * @return string
 */
function safe_serialize($value)
{
	// Make sure we use the byte count for strings even when strlen() is overloaded by mb_strlen()
	if (function_exists('mb_internal_encoding') &&
		(((int) ini_get('mbstring.func_overload')) & 2))
	{
		$mbIntEnc = mb_internal_encoding();
		mb_internal_encoding('ASCII');
	}

	$out = _safe_serialize($value);

	if (isset($mbIntEnc))
		mb_internal_encoding($mbIntEnc);

	return $out;
}

/**
 * Safe unserialize() replacement
 * - accepts a strict subset of PHP's native serialized representation
 * - does not unserialize objects
 *
 * @param string $str
 * @return mixed
 * @throw Exception if $str is malformed or contains unsupported types (e.g., resources, objects)
 */
function _safe_unserialize($str)
{
	// Input exceeds MAX_SERIALIZED_INPUT_LENGTH.
	if(strlen($str) > MAX_SERIALIZED_INPUT_LENGTH)
		return false;

	// Input  is not a string.
	if(empty($str) || !is_string($str))
		return false;

	$stack = array();
	$expected = array();

	/*
	 * states:
	 *   0 - initial state, expecting a single value or array
	 *   1 - terminal state
	 *   2 - in array, expecting end of array or a key
	 *   3 - in array, expecting value or another array
	 */
	$state = 0;
	while($state != 1)
	{
		$type = isset($str[0]) ? $str[0] : '';
		if($type == '}')
			$str = substr($str, 1);

		else if($type == 'N' && $str[1] == ';')
		{
			$value = null;
			$str = substr($str, 2);
		}
		else if($type == 'b' && preg_match('/^b:([01]);/', $str, $matches))
		{
			$value = $matches[1] == '1' ? true : false;
			$str = substr($str, 4);
		}
		else if($type == 'i' && preg_match('/^i:(-?[0-9]+);(.*)/s', $str, $matches))
		{
			$value = (int)$matches[1];
			$str = $matches[2];
		}
		else if($type == 'd' && preg_match('/^d:(-?[0-9]+\.?[0-9]*(E[+-][0-9]+)?);(.*)/s', $str, $matches))
		{
			$value = (float)$matches[1];
			$str = $matches[3];
		}
		else if($type == 's' && preg_match('/^s:([0-9]+):"(.*)/s', $str, $matches) && substr($matches[2], (int)$matches[1], 2) == '";')
		{
			$value = substr($matches[2], 0, (int)$matches[1]);
			$str = substr($matches[2], (int)$matches[1] + 2);
		}
		else if($type == 'a' && preg_match('/^a:([0-9]+):{(.*)/s', $str, $matches) && $matches[1] < MAX_SERIALIZED_ARRAY_LENGTH)
		{
			$expectedLength = (int)$matches[1];
			$str = $matches[2];
		}

		// Object or unknown/malformed type.
		else
			return false;

		switch($state)
		{
			case 3: // In array, expecting value or another array.
				if($type == 'a')
				{
					// Array nesting exceeds MAX_SERIALIZED_ARRAY_DEPTH.
					if(count($stack) >= MAX_SERIALIZED_ARRAY_DEPTH)
						return false;

					$stack[] = &$list;
					$list[$key] = array();
					$list = &$list[$key];
					$expected[] = $expectedLength;
					$state = 2;
					break;
				}
				if($type != '}')
				{
					$list[$key] = $value;
					$state = 2;
					break;
				}

				// Missing array value.
				return false;

			case 2: // in array, expecting end of array or a key
				if($type == '}')
				{
					// Array size is less than expected.
					if(count($list) < end($expected))
						return false;

					unset($list);
					$list = &$stack[count($stack)-1];
					array_pop($stack);

					// Go to terminal state if we're at the end of the root array.
					array_pop($expected);

					if(count($expected) == 0)
						$state = 1;

					break;
				}

				if($type == 'i' || $type == 's')
				{
					// Array size exceeds MAX_SERIALIZED_ARRAY_LENGTH.
					if(count($list) >= MAX_SERIALIZED_ARRAY_LENGTH)
						return false;

					// Array size exceeds expected length.
					if(count($list) >= end($expected))
						return false;

					$key = $value;
					$state = 3;
					break;
				}

				// Illegal array index type.
				return false;

			// Expecting array or value.
			case 0:
				if($type == 'a')
				{
					// Array nesting exceeds MAX_SERIALIZED_ARRAY_DEPTH.
					if(count($stack) >= MAX_SERIALIZED_ARRAY_DEPTH)
						return false;

					$data = array();
					$list = &$data;
					$expected[] = $expectedLength;
					$state = 2;
					break;
				}

				if($type != '}')
				{
					$data = $value;
					$state = 1;
					break;
				}

				// Not in array.
				return false;
		}
	}

	// Trailing data in input.
	if(!empty($str))
		return false;

	return $data;
}

/**
 * Wrapper for _safe_unserialize() that handles exceptions and multibyte encoding issue
 *
 * @param string $str
 * @return mixed
 */
function safe_unserialize($str)
{
	// Make sure we use the byte count for strings even when strlen() is overloaded by mb_strlen()
	if (function_exists('mb_internal_encoding') &&
		(((int) ini_get('mbstring.func_overload')) & 0x02))
	{
		$mbIntEnc = mb_internal_encoding();
		mb_internal_encoding('ASCII');
	}

	$out = _safe_unserialize($str);

	if (isset($mbIntEnc))
		mb_internal_encoding($mbIntEnc);

	return $out;
=======
 * Tries different modes to make file/dirs writable. Wrapper function for chmod()

 * @param string $file The file/dir full path.
 * @param int $value Not needed, added for legacy reasons.
 * @return boolean  true if the file/dir is already writable or the function was able to make it writable, false if the function couldn't make the file/dir writable.
 */
function smf_chmod($file, $value = 0)
{
	// No file? no checks!
	if (empty($file))
		return false;

	// Already writable?
	if (is_writable($file))
		return true;

	// Do we have a file or a dir?
	$isDir = is_dir($file);
	$isWritable = false;

	// Set different modes.
	$chmodValues = $isDir ? array(0750, 0755, 0775, 0777) : array(0644, 0664, 0666);

	foreach($chmodValues as $val)
	{
		// If it's writable, break out of the loop.
		if (is_writable($file))
		{
			$isWritable = true;
			break;
		}

		else
			@chmod($file, $val);
	}

	return $isWritable;
>>>>>>> ab4cbe39
}

?><|MERGE_RESOLUTION|>--- conflicted
+++ resolved
@@ -4758,7 +4758,6 @@
 }
 
 /**
-<<<<<<< HEAD
  * Safe serialize() and unserialize() replacements
  *
  * @license Public Domain
@@ -5025,7 +5024,9 @@
 		mb_internal_encoding($mbIntEnc);
 
 	return $out;
-=======
+}
+
+/**
  * Tries different modes to make file/dirs writable. Wrapper function for chmod()
 
  * @param string $file The file/dir full path.
@@ -5063,7 +5064,6 @@
 	}
 
 	return $isWritable;
->>>>>>> ab4cbe39
 }
 
 ?>