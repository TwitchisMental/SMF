<?php

/**
 * This file has all the main functions in it that relate to, well, everything.
 *
 * Simple Machines Forum (SMF)
 *
 * @package SMF
 * @author Simple Machines https://www.simplemachines.org
 * @copyright 2021 Simple Machines and individual contributors
 * @license https://www.simplemachines.org/about/smf/license.php BSD
 *
 * @version 2.1 RC3
 */

if (!defined('SMF'))
	die('No direct access...');

/**
 * Update some basic statistics.
 *
 * 'member' statistic updates the latest member, the total member
 *  count, and the number of unapproved members.
 * 'member' also only counts approved members when approval is on, but
 *  is much more efficient with it off.
 *
 * 'message' changes the total number of messages, and the
 *  highest message id by id_msg - which can be parameters 1 and 2,
 *  respectively.
 *
 * 'topic' updates the total number of topics, or if parameter1 is true
 *  simply increments them.
 *
 * 'subject' updates the log_search_subjects in the event of a topic being
 *  moved, removed or split.  parameter1 is the topicid, parameter2 is the new subject
 *
 * 'postgroups' case updates those members who match condition's
 *  post-based membergroups in the database (restricted by parameter1).
 *
 * @param string $type Stat type - can be 'member', 'message', 'topic', 'subject' or 'postgroups'
 * @param mixed $parameter1 A parameter for updating the stats
 * @param mixed $parameter2 A 2nd parameter for updating the stats
 */
function updateStats($type, $parameter1 = null, $parameter2 = null)
{
	global $modSettings, $smcFunc, $txt;

	switch ($type)
	{
		case 'member':
			$changes = array(
				'memberlist_updated' => time(),
			);

			// #1 latest member ID, #2 the real name for a new registration.
			if (is_numeric($parameter1))
			{
				$changes['latestMember'] = $parameter1;
				$changes['latestRealName'] = $parameter2;

				updateSettings(array('totalMembers' => true), true);
			}

			// We need to calculate the totals.
			else
			{
				// Update the latest activated member (highest id_member) and count.
				$result = $smcFunc['db_query']('', '
					SELECT COUNT(*), MAX(id_member)
					FROM {db_prefix}members
					WHERE is_activated = {int:is_activated}',
					array(
						'is_activated' => 1,
					)
				);
				list ($changes['totalMembers'], $changes['latestMember']) = $smcFunc['db_fetch_row']($result);
				$smcFunc['db_free_result']($result);

				// Get the latest activated member's display name.
				$result = $smcFunc['db_query']('', '
					SELECT real_name
					FROM {db_prefix}members
					WHERE id_member = {int:id_member}
					LIMIT 1',
					array(
						'id_member' => (int) $changes['latestMember'],
					)
				);
				list ($changes['latestRealName']) = $smcFunc['db_fetch_row']($result);
				$smcFunc['db_free_result']($result);

				// Update the amount of members awaiting approval
				$result = $smcFunc['db_query']('', '
					SELECT COUNT(*)
					FROM {db_prefix}members
					WHERE is_activated IN ({array_int:activation_status})',
					array(
						'activation_status' => array(3, 4, 5),
					)
				);

				list ($changes['unapprovedMembers']) = $smcFunc['db_fetch_row']($result);
				$smcFunc['db_free_result']($result);
			}
			updateSettings($changes);
			break;

		case 'message':
			if ($parameter1 === true && $parameter2 !== null)
				updateSettings(array('totalMessages' => true, 'maxMsgID' => $parameter2), true);
			else
			{
				// SUM and MAX on a smaller table is better for InnoDB tables.
				$result = $smcFunc['db_query']('', '
					SELECT SUM(num_posts + unapproved_posts) AS total_messages, MAX(id_last_msg) AS max_msg_id
					FROM {db_prefix}boards
					WHERE redirect = {string:blank_redirect}' . (!empty($modSettings['recycle_enable']) && $modSettings['recycle_board'] > 0 ? '
						AND id_board != {int:recycle_board}' : ''),
					array(
						'recycle_board' => isset($modSettings['recycle_board']) ? $modSettings['recycle_board'] : 0,
						'blank_redirect' => '',
					)
				);
				$row = $smcFunc['db_fetch_assoc']($result);
				$smcFunc['db_free_result']($result);

				updateSettings(array(
					'totalMessages' => $row['total_messages'] === null ? 0 : $row['total_messages'],
					'maxMsgID' => $row['max_msg_id'] === null ? 0 : $row['max_msg_id']
				));
			}
			break;

		case 'subject':
			// Remove the previous subject (if any).
			$smcFunc['db_query']('', '
				DELETE FROM {db_prefix}log_search_subjects
				WHERE id_topic = {int:id_topic}',
				array(
					'id_topic' => (int) $parameter1,
				)
			);

			// Insert the new subject.
			if ($parameter2 !== null)
			{
				$parameter1 = (int) $parameter1;
				$parameter2 = text2words($parameter2);

				$inserts = array();
				foreach ($parameter2 as $word)
					$inserts[] = array($word, $parameter1);

				if (!empty($inserts))
					$smcFunc['db_insert']('ignore',
						'{db_prefix}log_search_subjects',
						array('word' => 'string', 'id_topic' => 'int'),
						$inserts,
						array('word', 'id_topic')
					);
			}
			break;

		case 'topic':
			if ($parameter1 === true)
				updateSettings(array('totalTopics' => true), true);

			else
			{
				// Get the number of topics - a SUM is better for InnoDB tables.
				// We also ignore the recycle bin here because there will probably be a bunch of one-post topics there.
				$result = $smcFunc['db_query']('', '
					SELECT SUM(num_topics + unapproved_topics) AS total_topics
					FROM {db_prefix}boards' . (!empty($modSettings['recycle_enable']) && $modSettings['recycle_board'] > 0 ? '
					WHERE id_board != {int:recycle_board}' : ''),
					array(
						'recycle_board' => !empty($modSettings['recycle_board']) ? $modSettings['recycle_board'] : 0,
					)
				);
				$row = $smcFunc['db_fetch_assoc']($result);
				$smcFunc['db_free_result']($result);

				updateSettings(array('totalTopics' => $row['total_topics'] === null ? 0 : $row['total_topics']));
			}
			break;

		case 'postgroups':
			// Parameter two is the updated columns: we should check to see if we base groups off any of these.
			if ($parameter2 !== null && !in_array('posts', $parameter2))
				return;

			$postgroups = cache_get_data('updateStats:postgroups', 360);
			if ($postgroups == null || $parameter1 == null)
			{
				// Fetch the postgroups!
				$request = $smcFunc['db_query']('', '
					SELECT id_group, min_posts
					FROM {db_prefix}membergroups
					WHERE min_posts != {int:min_posts}',
					array(
						'min_posts' => -1,
					)
				);
				$postgroups = array();
				while ($row = $smcFunc['db_fetch_assoc']($request))
					$postgroups[$row['id_group']] = $row['min_posts'];

				$smcFunc['db_free_result']($request);

				// Sort them this way because if it's done with MySQL it causes a filesort :(.
				arsort($postgroups);

				cache_put_data('updateStats:postgroups', $postgroups, 360);
			}

			// Oh great, they've screwed their post groups.
			if (empty($postgroups))
				return;

			// Set all membergroups from most posts to least posts.
			$conditions = '';
			$lastMin = 0;
			foreach ($postgroups as $id => $min_posts)
			{
				$conditions .= '
					WHEN posts >= ' . $min_posts . (!empty($lastMin) ? ' AND posts <= ' . $lastMin : '') . ' THEN ' . $id;

				$lastMin = $min_posts;
			}

			// A big fat CASE WHEN... END is faster than a zillion UPDATE's ;).
			$smcFunc['db_query']('', '
				UPDATE {db_prefix}members
				SET id_post_group = CASE ' . $conditions . '
				ELSE 0
				END' . ($parameter1 != null ? '
				WHERE ' . (is_array($parameter1) ? 'id_member IN ({array_int:members})' : 'id_member = {int:members}') : ''),
				array(
					'members' => $parameter1,
				)
			);
			break;

		default:
			loadLanguage('Errors');
			trigger_error(sprintf($txt['invalid_statistic_type'], $type), E_USER_NOTICE);
	}
}

/**
 * Updates the columns in the members table.
 * Assumes the data has been htmlspecialchar'd.
 * this function should be used whenever member data needs to be
 * updated in place of an UPDATE query.
 *
 * id_member is either an int or an array of ints to be updated.
 *
 * data is an associative array of the columns to be updated and their respective values.
 * any string values updated should be quoted and slashed.
 *
 * the value of any column can be '+' or '-', which mean 'increment'
 * and decrement, respectively.
 *
 * if the member's post number is updated, updates their post groups.
 *
 * @param mixed $members An array of member IDs, the ID of a single member, or null to update this for all members
 * @param array $data The info to update for the members
 */
function updateMemberData($members, $data)
{
	global $modSettings, $user_info, $smcFunc, $sourcedir, $cache_enable;

	// An empty array means there's nobody to update.
	if ($members === array())
		return;

	$parameters = array();
	if (is_array($members))
	{
		$condition = 'id_member IN ({array_int:members})';
		$parameters['members'] = $members;
	}

	elseif ($members === null)
		$condition = '1=1';

	else
	{
		$condition = 'id_member = {int:member}';
		$parameters['member'] = $members;
	}

	// Everything is assumed to be a string unless it's in the below.
	$knownInts = array(
		'date_registered', 'posts', 'id_group', 'last_login', 'instant_messages', 'unread_messages',
		'new_pm', 'pm_prefs', 'gender', 'show_online', 'pm_receive_from', 'alerts',
		'id_theme', 'is_activated', 'id_msg_last_visit', 'id_post_group', 'total_time_logged_in', 'warning',
	);
	$knownFloats = array(
		'time_offset',
	);

	if (!empty($modSettings['integrate_change_member_data']))
	{
		// Only a few member variables are really interesting for integration.
		$integration_vars = array(
			'member_name',
			'real_name',
			'email_address',
			'id_group',
			'gender',
			'birthdate',
			'website_title',
			'website_url',
			'location',
			'time_format',
			'time_offset',
			'avatar',
			'lngfile',
		);
		$vars_to_integrate = array_intersect($integration_vars, array_keys($data));

		// Only proceed if there are any variables left to call the integration function.
		if (count($vars_to_integrate) != 0)
		{
			// Fetch a list of member_names if necessary
			if ((!is_array($members) && $members === $user_info['id']) || (is_array($members) && count($members) == 1 && in_array($user_info['id'], $members)))
				$member_names = array($user_info['username']);
			else
			{
				$member_names = array();
				$request = $smcFunc['db_query']('', '
					SELECT member_name
					FROM {db_prefix}members
					WHERE ' . $condition,
					$parameters
				);
				while ($row = $smcFunc['db_fetch_assoc']($request))
					$member_names[] = $row['member_name'];
				$smcFunc['db_free_result']($request);
			}

			if (!empty($member_names))
				foreach ($vars_to_integrate as $var)
					call_integration_hook('integrate_change_member_data', array($member_names, $var, &$data[$var], &$knownInts, &$knownFloats));
		}
	}

	$setString = '';
	foreach ($data as $var => $val)
	{
		switch ($var)
		{
			case  'birthdate':
				$type = 'date';
				break;

			case 'member_ip':
			case 'member_ip2':
				$type = 'inet';
				break;

			default:
				$type = 'string';
		}

		if (in_array($var, $knownInts))
			$type = 'int';

		elseif (in_array($var, $knownFloats))
			$type = 'float';

		// Doing an increment?
		if ($var == 'alerts' && ($val === '+' || $val === '-'))
		{
			include_once($sourcedir . '/Profile-Modify.php');
			if (is_array($members))
			{
				$val = 'CASE ';
				foreach ($members as $k => $v)
					$val .= 'WHEN id_member = ' . $v . ' THEN '. alert_count($v, true) . ' ';

				$val = $val . ' END';
				$type = 'raw';
			}

			else
				$val = alert_count($members, true);
		}

		elseif ($type == 'int' && ($val === '+' || $val === '-'))
		{
			$val = $var . ' ' . $val . ' 1';
			$type = 'raw';
		}

		// Ensure posts, instant_messages, and unread_messages don't overflow or underflow.
		if (in_array($var, array('posts', 'instant_messages', 'unread_messages')))
		{
			if (preg_match('~^' . $var . ' (\+ |- |\+ -)([\d]+)~', $val, $match))
			{
				if ($match[1] != '+ ')
					$val = 'CASE WHEN ' . $var . ' <= ' . abs($match[2]) . ' THEN 0 ELSE ' . $val . ' END';

				$type = 'raw';
			}
		}

		$setString .= ' ' . $var . ' = {' . $type . ':p_' . $var . '},';
		$parameters['p_' . $var] = $val;
	}

	$smcFunc['db_query']('', '
		UPDATE {db_prefix}members
		SET' . substr($setString, 0, -1) . '
		WHERE ' . $condition,
		$parameters
	);

	updateStats('postgroups', $members, array_keys($data));

	// Clear any caching?
	if (!empty($cache_enable) && $cache_enable >= 2 && !empty($members))
	{
		if (!is_array($members))
			$members = array($members);

		foreach ($members as $member)
		{
			if ($cache_enable >= 3)
			{
				cache_put_data('member_data-profile-' . $member, null, 120);
				cache_put_data('member_data-normal-' . $member, null, 120);
				cache_put_data('member_data-minimal-' . $member, null, 120);
			}
			cache_put_data('user_settings-' . $member, null, 60);
		}
	}
}

/**
 * Updates the settings table as well as $modSettings... only does one at a time if $update is true.
 *
 * - updates both the settings table and $modSettings array.
 * - all of changeArray's indexes and values are assumed to have escaped apostrophes (')!
 * - if a variable is already set to what you want to change it to, that
 *   variable will be skipped over; it would be unnecessary to reset.
 * - When use_update is true, UPDATEs will be used instead of REPLACE.
 * - when use_update is true, the value can be true or false to increment
 *  or decrement it, respectively.
 *
 * @param array $changeArray An array of info about what we're changing in 'setting' => 'value' format
 * @param bool $update Whether to use an UPDATE query instead of a REPLACE query
 */
function updateSettings($changeArray, $update = false)
{
	global $modSettings, $smcFunc;

	if (empty($changeArray) || !is_array($changeArray))
		return;

	$toRemove = array();

	// Go check if there is any setting to be removed.
	foreach ($changeArray as $k => $v)
		if ($v === null)
		{
			// Found some, remove them from the original array and add them to ours.
			unset($changeArray[$k]);
			$toRemove[] = $k;
		}

	// Proceed with the deletion.
	if (!empty($toRemove))
		$smcFunc['db_query']('', '
			DELETE FROM {db_prefix}settings
			WHERE variable IN ({array_string:remove})',
			array(
				'remove' => $toRemove,
			)
		);

	// In some cases, this may be better and faster, but for large sets we don't want so many UPDATEs.
	if ($update)
	{
		foreach ($changeArray as $variable => $value)
		{
			$smcFunc['db_query']('', '
				UPDATE {db_prefix}settings
				SET value = {' . ($value === false || $value === true ? 'raw' : 'string') . ':value}
				WHERE variable = {string:variable}',
				array(
					'value' => $value === true ? 'value + 1' : ($value === false ? 'value - 1' : $value),
					'variable' => $variable,
				)
			);
			$modSettings[$variable] = $value === true ? $modSettings[$variable] + 1 : ($value === false ? $modSettings[$variable] - 1 : $value);
		}

		// Clean out the cache and make sure the cobwebs are gone too.
		cache_put_data('modSettings', null, 90);

		return;
	}

	$replaceArray = array();
	foreach ($changeArray as $variable => $value)
	{
		// Don't bother if it's already like that ;).
		if (isset($modSettings[$variable]) && $modSettings[$variable] == $value)
			continue;
		// If the variable isn't set, but would only be set to nothing'ness, then don't bother setting it.
		elseif (!isset($modSettings[$variable]) && empty($value))
			continue;

		$replaceArray[] = array($variable, $value);

		$modSettings[$variable] = $value;
	}

	if (empty($replaceArray))
		return;

	$smcFunc['db_insert']('replace',
		'{db_prefix}settings',
		array('variable' => 'string-255', 'value' => 'string-65534'),
		$replaceArray,
		array('variable')
	);

	// Kill the cache - it needs redoing now, but we won't bother ourselves with that here.
	cache_put_data('modSettings', null, 90);
}

/**
 * Constructs a page list.
 *
 * - builds the page list, e.g. 1 ... 6 7 [8] 9 10 ... 15.
 * - flexible_start causes it to use "url.page" instead of "url;start=page".
 * - very importantly, cleans up the start value passed, and forces it to
 *   be a multiple of num_per_page.
 * - checks that start is not more than max_value.
 * - base_url should be the URL without any start parameter on it.
 * - uses the compactTopicPagesEnable and compactTopicPagesContiguous
 *   settings to decide how to display the menu.
 *
 * an example is available near the function definition.
 * $pageindex = constructPageIndex($scripturl . '?board=' . $board, $_REQUEST['start'], $num_messages, $maxindex, true);
 *
 * @param string $base_url The basic URL to be used for each link.
 * @param int &$start The start position, by reference. If this is not a multiple of the number of items per page, it is sanitized to be so and the value will persist upon the function's return.
 * @param int $max_value The total number of items you are paginating for.
 * @param int $num_per_page The number of items to be displayed on a given page. $start will be forced to be a multiple of this value.
 * @param bool $flexible_start Whether a ;start=x component should be introduced into the URL automatically (see above)
 * @param bool $show_prevnext Whether the Previous and Next links should be shown (should be on only when navigating the list)
 *
 * @return string The complete HTML of the page index that was requested, formatted by the template.
 */
function constructPageIndex($base_url, &$start, $max_value, $num_per_page, $flexible_start = false, $show_prevnext = true)
{
	global $modSettings, $context, $smcFunc, $settings, $txt;

	// Save whether $start was less than 0 or not.
	$start = (int) $start;
	$start_invalid = $start < 0;

	// Make sure $start is a proper variable - not less than 0.
	if ($start_invalid)
		$start = 0;
	// Not greater than the upper bound.
	elseif ($start >= $max_value)
		$start = max(0, (int) $max_value - (((int) $max_value % (int) $num_per_page) == 0 ? $num_per_page : ((int) $max_value % (int) $num_per_page)));
	// And it has to be a multiple of $num_per_page!
	else
		$start = max(0, (int) $start - ((int) $start % (int) $num_per_page));

	$context['current_page'] = $start / $num_per_page;

	// Define some default page index settings if we don't already have it...
	if (!isset($settings['page_index']))
	{
		// This defines the formatting for the page indexes used throughout the forum.
		$settings['page_index'] = array(
			'extra_before' => '<span class="pages">' . $txt['pages'] . '</span>',
			'previous_page' => '<span class="main_icons previous_page"></span>',
			'current_page' => '<span class="current_page">%1$d</span> ',
			'page' => '<a class="nav_page" href="{URL}">%2$s</a> ',
			'expand_pages' => '<span class="expand_pages" onclick="expandPages(this, {LINK}, {FIRST_PAGE}, {LAST_PAGE}, {PER_PAGE});"> ... </span>',
			'next_page' => '<span class="main_icons next_page"></span>',
			'extra_after' => '',
		);
	}

	$base_link = strtr($settings['page_index']['page'], array('{URL}' => $flexible_start ? $base_url : strtr($base_url, array('%' => '%%')) . ';start=%1$d'));
	$pageindex = $settings['page_index']['extra_before'];

	// Compact pages is off or on?
	if (empty($modSettings['compactTopicPagesEnable']))
	{
		// Show the left arrow.
		$pageindex .= $start == 0 ? ' ' : sprintf($base_link, $start - $num_per_page, $settings['page_index']['previous_page']);

		// Show all the pages.
		$display_page = 1;
		for ($counter = 0; $counter < $max_value; $counter += $num_per_page)
			$pageindex .= $start == $counter && !$start_invalid ? sprintf($settings['page_index']['current_page'], $display_page++) : sprintf($base_link, $counter, $display_page++);

		// Show the right arrow.
		$display_page = ($start + $num_per_page) > $max_value ? $max_value : ($start + $num_per_page);
		if ($start != $counter - $max_value && !$start_invalid)
			$pageindex .= $display_page > $counter - $num_per_page ? ' ' : sprintf($base_link, $display_page, $settings['page_index']['next_page']);
	}
	else
	{
		// If they didn't enter an odd value, pretend they did.
		$PageContiguous = (int) ($modSettings['compactTopicPagesContiguous'] - ($modSettings['compactTopicPagesContiguous'] % 2)) / 2;

		// Show the "prev page" link. (>prev page< 1 ... 6 7 [8] 9 10 ... 15 next page)
		if (!empty($start) && $show_prevnext)
			$pageindex .= sprintf($base_link, $start - $num_per_page, $settings['page_index']['previous_page']);
		else
			$pageindex .= '';

		// Show the first page. (prev page >1< ... 6 7 [8] 9 10 ... 15)
		if ($start > $num_per_page * $PageContiguous)
			$pageindex .= sprintf($base_link, 0, '1');

		// Show the ... after the first page.  (prev page 1 >...< 6 7 [8] 9 10 ... 15 next page)
		if ($start > $num_per_page * ($PageContiguous + 1))
			$pageindex .= strtr($settings['page_index']['expand_pages'], array(
				'{LINK}' => JavaScriptEscape($smcFunc['htmlspecialchars']($base_link)),
				'{FIRST_PAGE}' => $num_per_page,
				'{LAST_PAGE}' => $start - $num_per_page * $PageContiguous,
				'{PER_PAGE}' => $num_per_page,
			));

		// Show the pages before the current one. (prev page 1 ... >6 7< [8] 9 10 ... 15 next page)
		for ($nCont = $PageContiguous; $nCont >= 1; $nCont--)
			if ($start >= $num_per_page * $nCont)
			{
				$tmpStart = $start - $num_per_page * $nCont;
				$pageindex .= sprintf($base_link, $tmpStart, $tmpStart / $num_per_page + 1);
			}

		// Show the current page. (prev page 1 ... 6 7 >[8]< 9 10 ... 15 next page)
		if (!$start_invalid)
			$pageindex .= sprintf($settings['page_index']['current_page'], $start / $num_per_page + 1);
		else
			$pageindex .= sprintf($base_link, $start, $start / $num_per_page + 1);

		// Show the pages after the current one... (prev page 1 ... 6 7 [8] >9 10< ... 15 next page)
		$tmpMaxPages = (int) (($max_value - 1) / $num_per_page) * $num_per_page;
		for ($nCont = 1; $nCont <= $PageContiguous; $nCont++)
			if ($start + $num_per_page * $nCont <= $tmpMaxPages)
			{
				$tmpStart = $start + $num_per_page * $nCont;
				$pageindex .= sprintf($base_link, $tmpStart, $tmpStart / $num_per_page + 1);
			}

		// Show the '...' part near the end. (prev page 1 ... 6 7 [8] 9 10 >...< 15 next page)
		if ($start + $num_per_page * ($PageContiguous + 1) < $tmpMaxPages)
			$pageindex .= strtr($settings['page_index']['expand_pages'], array(
				'{LINK}' => JavaScriptEscape($smcFunc['htmlspecialchars']($base_link)),
				'{FIRST_PAGE}' => $start + $num_per_page * ($PageContiguous + 1),
				'{LAST_PAGE}' => $tmpMaxPages,
				'{PER_PAGE}' => $num_per_page,
			));

		// Show the last number in the list. (prev page 1 ... 6 7 [8] 9 10 ... >15<  next page)
		if ($start + $num_per_page * $PageContiguous < $tmpMaxPages)
			$pageindex .= sprintf($base_link, $tmpMaxPages, $tmpMaxPages / $num_per_page + 1);

		// Show the "next page" link. (prev page 1 ... 6 7 [8] 9 10 ... 15 >next page<)
		if ($start != $tmpMaxPages && $show_prevnext)
			$pageindex .= sprintf($base_link, $start + $num_per_page, $settings['page_index']['next_page']);
	}
	$pageindex .= $settings['page_index']['extra_after'];

	return $pageindex;
}

/**
 * - Formats a number.
 * - uses the format of number_format to decide how to format the number.
 *   for example, it might display "1 234,50".
 * - caches the formatting data from the setting for optimization.
 *
 * @param float $number A number
 * @param bool|int $override_decimal_count If set, will use the specified number of decimal places. Otherwise it's automatically determined
 * @return string A formatted number
 */
function comma_format($number, $override_decimal_count = false)
{
	global $txt;
	static $thousands_separator = null, $decimal_separator = null, $decimal_count = null;

	// Cache these values...
	if ($decimal_separator === null)
	{
		// Not set for whatever reason?
		if (empty($txt['number_format']) || preg_match('~^1([^\d]*)?234([^\d]*)(0*?)$~', $txt['number_format'], $matches) != 1)
			return $number;

		// Cache these each load...
		$thousands_separator = $matches[1];
		$decimal_separator = $matches[2];
		$decimal_count = strlen($matches[3]);
	}

	// Format the string with our friend, number_format.
	return number_format($number, (float) $number === $number ? ($override_decimal_count === false ? $decimal_count : $override_decimal_count) : 0, $decimal_separator, $thousands_separator);
}

/**
 * Format a time to make it look purdy.
 *
 * - returns a pretty formatted version of time based on the user's format in $user_info['time_format'].
 * - applies all necessary time offsets to the timestamp, unless offset_type is set.
 * - if todayMod is set and show_today was not not specified or true, an
 *   alternate format string is used to show the date with something to show it is "today" or "yesterday".
 * - performs localization (more than just strftime would do alone.)
 *
 * @param int $log_time A timestamp
 * @param bool $show_today Whether to show "Today"/"Yesterday" or just a date
 * @param bool|string $offset_type If false, uses both user time offset and forum offset. If 'forum', uses only the forum offset. Otherwise no offset is applied.
 * @param bool $process_safe Activate setlocale check for changes at runtime. Slower, but safer.
 * @return string A formatted timestamp
 */
function timeformat($log_time, $show_today = true, $offset_type = false, $process_safe = false)
{
	global $context, $user_info, $txt, $modSettings;
	static $non_twelve_hour, $locale, $now;
	static $unsupportedFormats, $finalizedFormats;

	$unsupportedFormatsWindows = array('z', 'Z');

	// Ensure required values are set
	$user_info['time_format'] = !empty($user_info['time_format']) ? $user_info['time_format'] : (!empty($modSettings['time_format']) ? $modSettings['time_format'] : '%F %H:%M');

	// Offset the time.
	if (!$offset_type)
		$log_time = forum_time(true, $log_time);
	// Just the forum offset?
	elseif ($offset_type == 'forum')
		$log_time = forum_time(false, $log_time);

	// We can't have a negative date (on Windows, at least.)
	if ($log_time < 0)
		$log_time = 0;

	// Today and Yesterday?
	$prefix = '';
	if ($modSettings['todayMod'] >= 1 && $show_today === true)
	{
		$now_time = forum_time();

		if ($now_time - $log_time < (86400 * $modSettings['todayMod']))
		{
			$then = @getdate($log_time);
			$now = (!empty($now) ? $now : @getdate($now_time));

			// Same day of the year, same year.... Today!
			if ($then['yday'] == $now['yday'] && $then['year'] == $now['year'])
			{
				$prefix = $txt['today'];
			}
			// Day-of-year is one less and same year, or it's the first of the year and that's the last of the year...
			elseif ($modSettings['todayMod'] == '2' && (($then['yday'] == $now['yday'] - 1 && $then['year'] == $now['year']) || ($now['yday'] == 0 && $then['year'] == $now['year'] - 1) && $then['mon'] == 12 && $then['mday'] == 31))
			{
				$prefix = $txt['yesterday'];
			}
		}
	}

	$str = !is_bool($show_today) ? $show_today : $user_info['time_format'];

	// Use the cached formats if available
	if (is_null($finalizedFormats))
		$finalizedFormats = (array) cache_get_data('timeformatstrings', 86400);

	if (!isset($finalizedFormats[$str]) || !is_array($finalizedFormats[$str]))
		$finalizedFormats[$str] = array();

	// Make a supported version for this format if we don't already have one
	$format_type = !empty($prefix) ? 'time_only' : 'normal';
	if (empty($finalizedFormats[$str][$format_type]))
	{
		$timeformat = $format_type == 'time_only' ? get_date_or_time_format('time', $str) : $str;

		// Not all systems support all formats, and Windows fails altogether if unsupported ones are
		// used, so let's prevent that. Some substitutions go to the nearest reasonable fallback, some
		// turn into static strings, some (i.e. %a, %A, %b, %B, %p) have special handling below.
		$strftimeFormatSubstitutions = array(
			// Day
			'a' => '#txt_days_short_%w#', 'A' => '#txt_days_%w#', 'e' => '%d', 'd' => '&#37;d', 'j' => '&#37;j', 'u' => '%w', 'w' => '&#37;w',
			// Week
			'U' => '&#37;U', 'V' => '%U', 'W' => '%U',
			// Month
			'b' => '#txt_months_short_%m#', 'B' => '#txt_months_%m#', 'h' => '%b', 'm' => '&#37;m',
			// Year
			'C' => '&#37;C', 'g' => '%y', 'G' => '%Y', 'y' => '&#37;y', 'Y' => '&#37;Y',
			// Time
			'H' => '&#37;H', 'k' => '%H', 'I' => '%H', 'l' => '%I', 'M' => '&#37;M', 'p' => '&#37;p', 'P' => '%p',
			'r' => '%I:%M:%S %p', 'R' => '%H:%M', 'S' => '&#37;S', 'T' => '%H:%M:%S', 'X' => '%T', 'z' => '&#37;z', 'Z' => '&#37;Z',
			// Time and Date Stamps
			'c' => '%F %T', 'D' => '%m/%d/%y', 'F' => '%Y-%m-%d', 's' => '&#37;s', 'x' => '%F',
			// Miscellaneous
			'n' => "\n", 't' => "\t", '%' => '&#37;',
		);

		// No need to do this part again if we already did it once
		if (is_null($unsupportedFormats))
			$unsupportedFormats = (array) cache_get_data('unsupportedtimeformats', 86400);
		if (empty($unsupportedFormats))
		{
			foreach ($strftimeFormatSubstitutions as $format => $substitution)
			{
				// Avoid a crashing bug with PHP 7 on certain versions of Windows
				if ($context['server']['is_windows'] && in_array($format, $unsupportedFormatsWindows))
				{
					$unsupportedFormats[] = $format;
					continue;
				}

				$value = @strftime('%' . $format);

				// Windows will return false for unsupported formats
				// Other operating systems return the format string as a literal
				if ($value === false || $value === $format)
					$unsupportedFormats[] = $format;
			}
			cache_put_data('unsupportedtimeformats', $unsupportedFormats, 86400);
		}

		// Windows needs extra help if $timeformat contains something completely invalid, e.g. '%Q'
		if (DIRECTORY_SEPARATOR === '\\')
			$timeformat = preg_replace('~%(?!' . implode('|', array_keys($strftimeFormatSubstitutions)) . ')~', '&#37;', $timeformat);

		// Substitute unsupported formats with supported ones
		if (!empty($unsupportedFormats))
			while (preg_match('~%(' . implode('|', $unsupportedFormats) . ')~', $timeformat, $matches))
				$timeformat = str_replace($matches[0], $strftimeFormatSubstitutions[$matches[1]], $timeformat);

		// Remember this so we don't need to do it again
		$finalizedFormats[$str][$format_type] = $timeformat;
		cache_put_data('timeformatstrings', $finalizedFormats, 86400);
	}

	$timeformat = $finalizedFormats[$str][$format_type];

	// Make sure we are using the correct locale.
	if (!isset($locale) || ($process_safe === true && setlocale(LC_TIME, '0') != $locale))
		$locale = setlocale(LC_TIME, array($txt['lang_locale'] . '.' . $modSettings['global_character_set'], $txt['lang_locale'] . '.' . $txt['lang_character_set'], $txt['lang_locale']));

	// If the current locale is unsupported, we'll have to localize the hard way.
	if ($locale === false)
	{
		$timeformat = strtr($timeformat, array(
			'%a' => '#txt_days_short_%w#',
			'%A' => '#txt_days_%w#',
			'%b' => '#txt_months_short_%m#',
			'%B' => '#txt_months_%m#',
			'%p' => '&#37;p',
			'%P' => '&#37;p'
		));
	}
	// Just in case the locale doesn't support '%p' properly.
	// @todo Is this even necessary?
	else
	{
		if (!isset($non_twelve_hour) && strpos($timeformat, '%p') !== false)
			$non_twelve_hour = trim(strftime('%p')) === '';

		if (!empty($non_twelve_hour))
			$timeformat = strtr($timeformat, array(
				'%p' => '&#37;p',
				'%P' => '&#37;p'
			));
	}

	// And now, the moment we've all be waiting for...
	$timestring = strftime($timeformat, $log_time);

	// Do-it-yourself time localization.  Fun.
	if (strpos($timestring, '&#37;p') !== false)
		$timestring = str_replace('&#37;p', (strftime('%H', $log_time) < 12 ? $txt['time_am'] : $txt['time_pm']), $timestring);
	if (strpos($timestring, '#txt_') !== false)
	{
		if (strpos($timestring, '#txt_days_short_') !== false)
			$timestring = strtr($timestring, array(
				'#txt_days_short_0#' => $txt['days_short'][0],
				'#txt_days_short_1#' => $txt['days_short'][1],
				'#txt_days_short_2#' => $txt['days_short'][2],
				'#txt_days_short_3#' => $txt['days_short'][3],
				'#txt_days_short_4#' => $txt['days_short'][4],
				'#txt_days_short_5#' => $txt['days_short'][5],
				'#txt_days_short_6#' => $txt['days_short'][6],
			));

		if (strpos($timestring, '#txt_days_') !== false)
			$timestring = strtr($timestring, array(
				'#txt_days_0#' => $txt['days'][0],
				'#txt_days_1#' => $txt['days'][1],
				'#txt_days_2#' => $txt['days'][2],
				'#txt_days_3#' => $txt['days'][3],
				'#txt_days_4#' => $txt['days'][4],
				'#txt_days_5#' => $txt['days'][5],
				'#txt_days_6#' => $txt['days'][6],
			));

		if (strpos($timestring, '#txt_months_short_') !== false)
			$timestring = strtr($timestring, array(
				'#txt_months_short_01#' => $txt['months_short'][1],
				'#txt_months_short_02#' => $txt['months_short'][2],
				'#txt_months_short_03#' => $txt['months_short'][3],
				'#txt_months_short_04#' => $txt['months_short'][4],
				'#txt_months_short_05#' => $txt['months_short'][5],
				'#txt_months_short_06#' => $txt['months_short'][6],
				'#txt_months_short_07#' => $txt['months_short'][7],
				'#txt_months_short_08#' => $txt['months_short'][8],
				'#txt_months_short_09#' => $txt['months_short'][9],
				'#txt_months_short_10#' => $txt['months_short'][10],
				'#txt_months_short_11#' => $txt['months_short'][11],
				'#txt_months_short_12#' => $txt['months_short'][12],
			));

		if (strpos($timestring, '#txt_months_') !== false)
			$timestring = strtr($timestring, array(
				'#txt_months_01#' => $txt['months'][1],
				'#txt_months_02#' => $txt['months'][2],
				'#txt_months_03#' => $txt['months'][3],
				'#txt_months_04#' => $txt['months'][4],
				'#txt_months_05#' => $txt['months'][5],
				'#txt_months_06#' => $txt['months'][6],
				'#txt_months_07#' => $txt['months'][7],
				'#txt_months_08#' => $txt['months'][8],
				'#txt_months_09#' => $txt['months'][9],
				'#txt_months_10#' => $txt['months'][10],
				'#txt_months_11#' => $txt['months'][11],
				'#txt_months_12#' => $txt['months'][12],
			));
	}

	// Restore any literal percent characters, add the prefix, and we're done.
	return $prefix . str_replace('&#37;', '%', $timestring);
}

/**
 * Gets a version of a strftime() format that only shows the date or time components
 *
 * @param string $type Either 'date' or 'time'.
 * @param string $format A strftime() format to process. Defaults to $user_info['time_format'].
 * @return string A strftime() format string
 */
function get_date_or_time_format($type = '', $format = '')
{
	global $user_info, $modSettings;
	static $formats;

	// If the format is invalid, fall back to defaults.
	if (strpos($format, '%') === false)
		$format = !empty($user_info['time_format']) ? $user_info['time_format'] : (!empty($modSettings['time_format']) ? $modSettings['time_format'] : '%F %k:%M');

	$orig_format = $format;

	// Have we already done this?
	if (isset($formats[$orig_format][$type]))
		return $formats[$orig_format][$type];

	if ($type === 'date')
	{
		$specifications = array(
			// Day
			'%a' => '%a', '%A' => '%A', '%e' => '%e', '%d' => '%d', '%j' => '%j', '%u' => '%u', '%w' => '%w',
			// Week
			'%U' => '%U', '%V' => '%V', '%W' => '%W',
			// Month
			'%b' => '%b', '%B' => '%B', '%h' => '%h', '%m' => '%m',
			// Year
			'%C' => '%C', '%g' => '%g', '%G' => '%G', '%y' => '%y', '%Y' => '%Y',
			// Time
			'%H' => '', '%k' => '', '%I' => '', '%l' => '', '%M' => '', '%p' => '', '%P' => '',
			'%r' => '', '%R' => '', '%S' => '', '%T' => '', '%X' => '', '%z' => '', '%Z' => '',
			// Time and Date Stamps
			'%c' => '%x', '%D' => '%D', '%F' => '%F', '%s' => '%s', '%x' => '%x',
			// Miscellaneous
			'%n' => '', '%t' => '', '%%' => '%%',
		);

		$default_format = '%F';
	}
	elseif ($type === 'time')
	{
		$specifications = array(
			// Day
			'%a' => '', '%A' => '', '%e' => '', '%d' => '', '%j' => '', '%u' => '', '%w' => '',
			// Week
			'%U' => '', '%V' => '', '%W' => '',
			// Month
			'%b' => '', '%B' => '', '%h' => '', '%m' => '',
			// Year
			'%C' => '', '%g' => '', '%G' => '', '%y' => '', '%Y' => '',
			// Time
			'%H' => '%H', '%k' => '%k', '%I' => '%I', '%l' => '%l', '%M' => '%M', '%p' => '%p', '%P' => '%P',
			'%r' => '%r', '%R' => '%R', '%S' => '%S', '%T' => '%T', '%X' => '%X', '%z' => '%z', '%Z' => '%Z',
			// Time and Date Stamps
			'%c' => '%X', '%D' => '', '%F' => '', '%s' => '%s', '%x' => '',
			// Miscellaneous
			'%n' => '', '%t' => '', '%%' => '%%',
		);

		$default_format = '%k:%M';
	}
	// Invalid type requests just get the full format string.
	else
		return $format;

	// Separate the specifications we want from the ones we don't.
	$wanted = array_filter($specifications);
	$unwanted = array_diff(array_keys($specifications), $wanted);

	// First, make any necessary substitutions in the format.
	$format = strtr($format, $wanted);

	// Next, strip out any specifications and literal text that we don't want.
	$format_parts = preg_split('~%[' . (strtr(implode('', $unwanted), array('%' => ''))) . ']~u', $format);

	foreach ($format_parts as $p => $f)
	{
		if (strpos($f, '%') === false)
			unset($format_parts[$p]);
	}

	$format = implode('', $format_parts);

	// Finally, strip out any unwanted leftovers.
	// For info on the charcter classes used here, see https://www.php.net/manual/en/regexp.reference.unicode.php and https://www.regular-expressions.info/unicode.html
	$format = preg_replace(
		array(
			// Anything that isn't a specification, punctuation mark, or whitespace.
			'~(?<!%)\p{L}|[^\p{L}\p{P}\s]~u',
			// A series of punctuation marks (except %), possibly separated by whitespace.
			'~([^%\P{P}])(\s*)(?'.'>(\1|[^%\P{Po}])\s*(?!$))*~u',
			// Unwanted trailing punctuation and whitespace.
			'~(?'.'>([\p{Pd}\p{Ps}\p{Pi}\p{Pc}]|[^%\P{Po}])\s*)*$~u',
			// Unwanted opening punctuation and whitespace.
			'~^\s*(?'.'>([\p{Pd}\p{Pe}\p{Pf}\p{Pc}]|[^%\P{Po}])\s*)*~u',
		),
		array(
			'',
			'$1$2',
			'',
			'',
		),
		$format
	);

	// Gotta have something...
	if (empty($format))
		$format = $default_format;

	// Remember what we've done.
	$formats[$orig_format][$type] = trim($format);

	return $formats[$orig_format][$type];
}

/**
 * Replaces special entities in strings with the real characters.
 *
 * Functionally equivalent to htmlspecialchars_decode(), except that this also
 * replaces '&nbsp;' with a simple space character.
 *
 * @param string $string A string
 * @return string The string without entities
 */
function un_htmlspecialchars($string)
{
	global $context;
	static $translation = array();

	// Determine the character set... Default to UTF-8
	if (empty($context['character_set']))
		$charset = 'UTF-8';
	// Use ISO-8859-1 in place of non-supported ISO-8859 charsets...
	elseif (strpos($context['character_set'], 'ISO-8859-') !== false && !in_array($context['character_set'], array('ISO-8859-5', 'ISO-8859-15')))
		$charset = 'ISO-8859-1';
	else
		$charset = $context['character_set'];

	if (empty($translation))
		$translation = array_flip(get_html_translation_table(HTML_SPECIALCHARS, ENT_QUOTES, $charset)) + array('&#039;' => '\'', '&#39;' => '\'', '&nbsp;' => ' ');

	return strtr($string, $translation);
}

/**
 * Shorten a subject + internationalization concerns.
 *
 * - shortens a subject so that it is either shorter than length, or that length plus an ellipsis.
 * - respects internationalization characters and entities as one character.
 * - avoids trailing entities.
 * - returns the shortened string.
 *
 * @param string $subject The subject
 * @param int $len How many characters to limit it to
 * @return string The shortened subject - either the entire subject (if it's <= $len) or the subject shortened to $len characters with "..." appended
 */
function shorten_subject($subject, $len)
{
	global $smcFunc;

	// It was already short enough!
	if ($smcFunc['strlen']($subject) <= $len)
		return $subject;

	// Shorten it by the length it was too long, and strip off junk from the end.
	return $smcFunc['substr']($subject, 0, $len) . '...';
}

/**
 * Gets the current time with offset.
 *
 * - always applies the offset in the time_offset setting.
 *
 * @param bool $use_user_offset Whether to apply the user's offset as well
 * @param int $timestamp A timestamp (null to use current time)
 * @return int Seconds since the unix epoch, with forum time offset and (optionally) user time offset applied
 */
function forum_time($use_user_offset = true, $timestamp = null)
{
	global $user_info, $modSettings;

	// Ensure required values are set
	$modSettings['time_offset'] = !empty($modSettings['time_offset']) ? $modSettings['time_offset'] : 0;
	$user_info['time_offset'] = !empty($user_info['time_offset']) ? $user_info['time_offset'] : 0;

	if ($timestamp === null)
		$timestamp = time();
	elseif ($timestamp == 0)
		return 0;

	return $timestamp + ($modSettings['time_offset'] + ($use_user_offset ? $user_info['time_offset'] : 0)) * 3600;
}

/**
 * Calculates all the possible permutations (orders) of array.
 * should not be called on huge arrays (bigger than like 10 elements.)
 * returns an array containing each permutation.
 *
 * @deprecated since 2.1
 * @param array $array An array
 * @return array An array containing each permutation
 */
function permute($array)
{
	$orders = array($array);

	$n = count($array);
	$p = range(0, $n);
	for ($i = 1; $i < $n; null)
	{
		$p[$i]--;
		$j = $i % 2 != 0 ? $p[$i] : 0;

		$temp = $array[$i];
		$array[$i] = $array[$j];
		$array[$j] = $temp;

		for ($i = 1; $p[$i] == 0; $i++)
			$p[$i] = 1;

		$orders[] = $array;
	}

	return $orders;
}

/**
 * Parse bulletin board code in a string, as well as smileys optionally.
 *
 * - only parses bbc tags which are not disabled in disabledBBC.
 * - handles basic HTML, if enablePostHTML is on.
 * - caches the from/to replace regular expressions so as not to reload them every time a string is parsed.
 * - only parses smileys if smileys is true.
 * - does nothing if the enableBBC setting is off.
 * - uses the cache_id as a unique identifier to facilitate any caching it may do.
 * - returns the modified message.
 *
 * @param string|bool $message The message.
 *		When a empty string, nothing is done.
 *		When false we provide a list of BBC codes available.
 *		When a string, the message is parsed and bbc handled.
 * @param bool $smileys Whether to parse smileys as well
 * @param string $cache_id The cache ID
 * @param array $parse_tags If set, only parses these tags rather than all of them
 * @return string The parsed message
 */
function parse_bbc($message, $smileys = true, $cache_id = '', $parse_tags = array())
{
	global $smcFunc, $txt, $scripturl, $context, $modSettings, $user_info, $sourcedir, $cache_enable;
	static $bbc_lang_locales = array(), $itemcodes = array(), $no_autolink_tags = array();
	static $disabled, $alltags_regex = '', $param_regexes = array();

	// Don't waste cycles
	if ($message === '')
		return '';

	// Just in case it wasn't determined yet whether UTF-8 is enabled.
	if (!isset($context['utf8']))
		$context['utf8'] = (empty($modSettings['global_character_set']) ? $txt['lang_character_set'] : $modSettings['global_character_set']) === 'UTF-8';

	// Clean up any cut/paste issues we may have
	$message = sanitizeMSCutPaste($message);

	// If the load average is too high, don't parse the BBC.
	if (!empty($context['load_average']) && !empty($modSettings['bbc']) && $context['load_average'] >= $modSettings['bbc'])
	{
		$context['disabled_parse_bbc'] = true;
		return $message;
	}

	if ($smileys !== null && ($smileys == '1' || $smileys == '0'))
		$smileys = (bool) $smileys;

	if (empty($modSettings['enableBBC']) && $message !== false)
	{
		if ($smileys === true)
			parsesmileys($message);

		return $message;
	}

	// If we already have a version of the BBCodes for the current language, use that. Otherwise, make one.
	if (!empty($bbc_lang_locales[$txt['lang_locale']]))
		$bbc_codes = $bbc_lang_locales[$txt['lang_locale']];
	else
		$bbc_codes = array();

	// If we are not doing every tag then we don't cache this run.
	if (!empty($parse_tags))
		$bbc_codes = array();

	// Ensure $modSettings['tld_regex'] contains a valid regex for the autolinker
	if (!empty($modSettings['autoLinkUrls']))
		set_tld_regex();

	// Allow mods access before entering the main parse_bbc loop
	call_integration_hook('integrate_pre_parsebbc', array(&$message, &$smileys, &$cache_id, &$parse_tags));

	// Sift out the bbc for a performance improvement.
	if (empty($bbc_codes) || $message === false || !empty($parse_tags))
	{
		if (!empty($modSettings['disabledBBC']))
		{
			$disabled = array();

			$temp = explode(',', strtolower($modSettings['disabledBBC']));

			foreach ($temp as $tag)
				$disabled[trim($tag)] = true;

			if (in_array('color', $disabled))
				$disabled = array_merge($disabled, array(
					'black' => true,
					'white' => true,
					'red' => true,
					'green' => true,
					'blue' => true,
					)
				);
		}

		// The YouTube bbc needs this for its origin parameter
		$scripturl_parts = parse_url($scripturl);
		$hosturl = $scripturl_parts['scheme'] . '://' . $scripturl_parts['host'];

		/* The following bbc are formatted as an array, with keys as follows:

			tag: the tag's name - should be lowercase!

			type: one of...
				- (missing): [tag]parsed content[/tag]
				- unparsed_equals: [tag=xyz]parsed content[/tag]
				- parsed_equals: [tag=parsed data]parsed content[/tag]
				- unparsed_content: [tag]unparsed content[/tag]
				- closed: [tag], [tag/], [tag /]
				- unparsed_commas: [tag=1,2,3]parsed content[/tag]
				- unparsed_commas_content: [tag=1,2,3]unparsed content[/tag]
				- unparsed_equals_content: [tag=...]unparsed content[/tag]

			parameters: an optional array of parameters, for the form
			  [tag abc=123]content[/tag].  The array is an associative array
			  where the keys are the parameter names, and the values are an
			  array which may contain the following:
				- match: a regular expression to validate and match the value.
				- quoted: true if the value should be quoted.
				- validate: callback to evaluate on the data, which is $data.
				- value: a string in which to replace $1 with the data.
					Either value or validate may be used, not both.
				- optional: true if the parameter is optional.
				- default: a default value for missing optional parameters.

			test: a regular expression to test immediately after the tag's
			  '=', ' ' or ']'.  Typically, should have a \] at the end.
			  Optional.

			content: only available for unparsed_content, closed,
			  unparsed_commas_content, and unparsed_equals_content.
			  $1 is replaced with the content of the tag.  Parameters
			  are replaced in the form {param}.  For unparsed_commas_content,
			  $2, $3, ..., $n are replaced.

			before: only when content is not used, to go before any
			  content.  For unparsed_equals, $1 is replaced with the value.
			  For unparsed_commas, $1, $2, ..., $n are replaced.

			after: similar to before in every way, except that it is used
			  when the tag is closed.

			disabled_content: used in place of content when the tag is
			  disabled.  For closed, default is '', otherwise it is '$1' if
			  block_level is false, '<div>$1</div>' elsewise.

			disabled_before: used in place of before when disabled.  Defaults
			  to '<div>' if block_level, '' if not.

			disabled_after: used in place of after when disabled.  Defaults
			  to '</div>' if block_level, '' if not.

			block_level: set to true the tag is a "block level" tag, similar
			  to HTML.  Block level tags cannot be nested inside tags that are
			  not block level, and will not be implicitly closed as easily.
			  One break following a block level tag may also be removed.

			trim: if set, and 'inside' whitespace after the begin tag will be
			  removed.  If set to 'outside', whitespace after the end tag will
			  meet the same fate.

			validate: except when type is missing or 'closed', a callback to
			  validate the data as $data.  Depending on the tag's type, $data
			  may be a string or an array of strings (corresponding to the
			  replacement.)

			quoted: when type is 'unparsed_equals' or 'parsed_equals' only,
			  may be not set, 'optional', or 'required' corresponding to if
			  the content may be quoted.  This allows the parser to read
			  [tag="abc]def[esdf]"] properly.

			require_parents: an array of tag names, or not set.  If set, the
			  enclosing tag *must* be one of the listed tags, or parsing won't
			  occur.

			require_children: similar to require_parents, if set children
			  won't be parsed if they are not in the list.

			disallow_children: similar to, but very different from,
			  require_children, if it is set the listed tags will not be
			  parsed inside the tag.

			parsed_tags_allowed: an array restricting what BBC can be in the
			  parsed_equals parameter, if desired.
		*/

		$codes = array(
			array(
				'tag' => 'abbr',
				'type' => 'unparsed_equals',
				'before' => '<abbr title="$1">',
				'after' => '</abbr>',
				'quoted' => 'optional',
				'disabled_after' => ' ($1)',
			),
			// Legacy (and just an alias for [abbr] even when enabled)
			array(
				'tag' => 'acronym',
				'type' => 'unparsed_equals',
				'before' => '<abbr title="$1">',
				'after' => '</abbr>',
				'quoted' => 'optional',
				'disabled_after' => ' ($1)',
			),
			array(
				'tag' => 'anchor',
				'type' => 'unparsed_equals',
				'test' => '[#]?([A-Za-z][A-Za-z0-9_\-]*)\]',
				'before' => '<span id="post_$1">',
				'after' => '</span>',
			),
			array(
				'tag' => 'attach',
				'type' => 'unparsed_content',
				'parameters' => array(
					'id' => array('match' => '(\d+)'),
					'alt' => array('optional' => true),
					'width' => array('optional' => true, 'match' => '(\d+)'),
					'height' => array('optional' => true, 'match' => '(\d+)'),
					'display' => array('optional' => true, 'match' => '(link|embed)'),
				),
				'content' => '$1',
				'validate' => function(&$tag, &$data, $disabled, $params) use ($modSettings, $context, $sourcedir, $txt, $smcFunc)
				{
					$returnContext = '';

					// BBC or the entire attachments feature is disabled
					if (empty($modSettings['attachmentEnable']) || !empty($disabled['attach']))
						return $data;

					// Save the attach ID.
					$attachID = $params['{id}'];

					// Kinda need this.
					require_once($sourcedir . '/Subs-Attachments.php');

					$currentAttachment = parseAttachBBC($attachID);

					// parseAttachBBC will return a string ($txt key) rather than dying with a fatal_error. Up to you to decide what to do.
					if (is_string($currentAttachment))
						return $data = !empty($txt[$currentAttachment]) ? $txt[$currentAttachment] : $currentAttachment;

					// We need a display mode.
					if (empty($params['{display}']))
					{
						// Images, video, and audio are embedded by default.
						if (!empty($currentAttachment['is_image']) || strpos($currentAttachment['mime_type'], 'video/') === 0 || strpos($currentAttachment['mime_type'], 'audio/') === 0)
							$params['{display}'] = 'embed';
						// Anything else shows a link by default.
						else
							$params['{display}'] = 'link';
					}

					// Embedded file.
					if ($params['{display}'] == 'embed')
					{
						$alt = ' alt="' . (!empty($params['{alt}']) ? $params['{alt}'] : $currentAttachment['name']) . '"';
						$title = !empty($data) ? ' title="' . $smcFunc['htmlspecialchars']($data) . '"' : '';

						// Image.
						if (!empty($currentAttachment['is_image']))
						{
							if (empty($params['{width}']) && empty($params['{height}']))
								$returnContext .= '<img src="' . $currentAttachment['href'] . '"' . $alt . $title . ' class="bbc_img"></a>';
							else
							{
								$width = !empty($params['{width}']) ? ' width="' . $params['{width}'] . '"': '';
								$height = !empty($params['{height}']) ? 'height="' . $params['{height}'] . '"' : '';
								$returnContext .= '<img src="' . $currentAttachment['href'] . ';image"' . $alt . $title . $width . $height . ' class="bbc_img resized"/>';
							}
						}
						// Video.
						elseif (strpos($currentAttachment['mime_type'], 'video/') === 0)
						{
							$width = !empty($width) ? ' width="' . $width . '"' : '';
							$height = !empty($height) ? ' height="' . $height . '"' : '';

							$returnContext .= '<div class="videocontainer"><video controls preload="metadata" src="'. $currentAttachment['href'] . '" playsinline' . $width . $height . '><a href="' . $currentAttachment['href'] . '" class="bbc_link">' . $smcFunc['htmlspecialchars'](!empty($data) ? $data : $currentAttachment['name']) . '</a></video></div>' . (!empty($data) && $data != $currentAttachment['name'] ? '<div class="smalltext">' . $data . '</div>' : '');
						}
						// Audio.
						elseif (strpos($currentAttachment['mime_type'], 'audio/') === 0)
						{
							$width = 'max-width:100%; width: ' . (!empty($width) ? $width : '400') . 'px;';
							$height = !empty($height) ? 'height: ' . $height . 'px;' : '';

							$returnContext .= (!empty($data) && $data != $currentAttachment['name'] ? $data . ' ' : '') . '<audio controls preload="none" src="'. $currentAttachment['href'] . '" class="bbc_audio" style="vertical-align:middle;' . $width . $height . '"><a href="' . $currentAttachment['href'] . '" class="bbc_link">' . $smcFunc['htmlspecialchars'](!empty($data) ? $data : $currentAttachment['name']) . '</a></audio>';
						}
						// Anything else.
						else
						{
							$width = !empty($width) ? ' width="' . $width . '"' : '';
							$height = !empty($height) ? ' height="' . $height . '"' : '';

							$returnContext .= '<object type="' . $currentAttachment['mime_type'] . '" data="' . $currentAttachment['href'] . '"' . $width . $height . ' typemustmatch><a href="' . $currentAttachment['href'] . '" class="bbc_link">' . $smcFunc['htmlspecialchars'](!empty($data) ? $data : $currentAttachment['name']) . '</a></object>';
						}
					}

					// No image. Show a link.
					else
						$returnContext .= '<a href="' . $currentAttachment['href'] . '" class="bbc_link">' . $smcFunc['htmlspecialchars'](!empty($data) ? $data : $currentAttachment['name']) . '</a>';

					// Use this hook to adjust the HTML output of the attach BBCode.
					// If you want to work with the attachment data itself, use one of these:
					// - integrate_pre_parseAttachBBC
					// - integrate_post_parseAttachBBC
					call_integration_hook('integrate_attach_bbc_validate', array(&$returnContext, $currentAttachment, $tag, $data, $disabled, $params));

					// Gotta append what we just did.
					$data = $returnContext;
				},
			),
			array(
				'tag' => 'b',
				'before' => '<b>',
				'after' => '</b>',
			),
			// Legacy (equivalent to [ltr] or [rtl])
			array(
				'tag' => 'bdo',
				'type' => 'unparsed_equals',
				'before' => '<bdo dir="$1">',
				'after' => '</bdo>',
				'test' => '(rtl|ltr)\]',
				'block_level' => true,
			),
			// Legacy (alias of [color=black])
			array(
				'tag' => 'black',
				'before' => '<span style="color: black;" class="bbc_color">',
				'after' => '</span>',
			),
			// Legacy (alias of [color=blue])
			array(
				'tag' => 'blue',
				'before' => '<span style="color: blue;" class="bbc_color">',
				'after' => '</span>',
			),
			array(
				'tag' => 'br',
				'type' => 'closed',
				'content' => '<br>',
			),
			array(
				'tag' => 'center',
				'before' => '<div class="centertext">',
				'after' => '</div>',
				'block_level' => true,
			),
			array(
				'tag' => 'code',
				'type' => 'unparsed_content',
				'content' => '<div class="codeheader"><span class="code floatleft">' . $txt['code'] . '</span> <a class="codeoperation smf_select_text">' . $txt['code_select'] . '</a> <a class="codeoperation smf_expand_code hidden" data-shrink-txt="' . $txt['code_shrink'] . '" data-expand-txt="' . $txt['code_expand'] . '">' . $txt['code_expand'] . '</a></div><code class="bbc_code">$1</code>',
				// @todo Maybe this can be simplified?
				'validate' => isset($disabled['code']) ? null : function(&$tag, &$data, $disabled) use ($context)
				{
					if (!isset($disabled['code']))
					{
						$php_parts = preg_split('~(&lt;\?php|\?&gt;)~', $data, -1, PREG_SPLIT_DELIM_CAPTURE);

						for ($php_i = 0, $php_n = count($php_parts); $php_i < $php_n; $php_i++)
						{
							// Do PHP code coloring?
							if ($php_parts[$php_i] != '&lt;?php')
								continue;

							$php_string = '';
							while ($php_i + 1 < count($php_parts) && $php_parts[$php_i] != '?&gt;')
							{
								$php_string .= $php_parts[$php_i];
								$php_parts[$php_i++] = '';
							}
							$php_parts[$php_i] = highlight_php_code($php_string . $php_parts[$php_i]);
						}

						// Fix the PHP code stuff...
						$data = str_replace("<pre style=\"display: inline;\">\t</pre>", "\t", implode('', $php_parts));
						$data = str_replace("\t", "<span style=\"white-space: pre;\">\t</span>", $data);

						// Recent Opera bug requiring temporary fix. &nsbp; is needed before </code> to avoid broken selection.
						if (!empty($context['browser']['is_opera']))
							$data .= '&nbsp;';
					}
				},
				'block_level' => true,
			),
			array(
				'tag' => 'code',
				'type' => 'unparsed_equals_content',
				'content' => '<div class="codeheader"><span class="code floatleft">' . $txt['code'] . '</span> ($2) <a class="codeoperation smf_select_text">' . $txt['code_select'] . '</a> <a class="codeoperation smf_expand_code hidden" data-shrink-txt="' . $txt['code_shrink'] . '" data-expand-txt="' . $txt['code_expand'] . '">' . $txt['code_expand'] . '</a></div><code class="bbc_code">$1</code>',
				// @todo Maybe this can be simplified?
				'validate' => isset($disabled['code']) ? null : function(&$tag, &$data, $disabled) use ($context)
				{
					if (!isset($disabled['code']))
					{
						$php_parts = preg_split('~(&lt;\?php|\?&gt;)~', $data[0], -1, PREG_SPLIT_DELIM_CAPTURE);

						for ($php_i = 0, $php_n = count($php_parts); $php_i < $php_n; $php_i++)
						{
							// Do PHP code coloring?
							if ($php_parts[$php_i] != '&lt;?php')
								continue;

							$php_string = '';
							while ($php_i + 1 < count($php_parts) && $php_parts[$php_i] != '?&gt;')
							{
								$php_string .= $php_parts[$php_i];
								$php_parts[$php_i++] = '';
							}
							$php_parts[$php_i] = highlight_php_code($php_string . $php_parts[$php_i]);
						}

						// Fix the PHP code stuff...
						$data[0] = str_replace("<pre style=\"display: inline;\">\t</pre>", "\t", implode('', $php_parts));
						$data[0] = str_replace("\t", "<span style=\"white-space: pre;\">\t</span>", $data[0]);

						// Recent Opera bug requiring temporary fix. &nsbp; is needed before </code> to avoid broken selection.
						if (!empty($context['browser']['is_opera']))
							$data[0] .= '&nbsp;';
					}
				},
				'block_level' => true,
			),
			array(
				'tag' => 'color',
				'type' => 'unparsed_equals',
				'test' => '(#[\da-fA-F]{3}|#[\da-fA-F]{6}|[A-Za-z]{1,20}|rgb\((?:(?:25[0-5]|2[0-4][0-9]|[01]?[0-9][0-9]?)\s?,\s?){2}(?:25[0-5]|2[0-4][0-9]|[01]?[0-9][0-9]?)\))\]',
				'before' => '<span style="color: $1;" class="bbc_color">',
				'after' => '</span>',
			),
			array(
				'tag' => 'email',
				'type' => 'unparsed_content',
				'content' => '<a href="mailto:$1" class="bbc_email">$1</a>',
				// @todo Should this respect guest_hideContacts?
				'validate' => function(&$tag, &$data, $disabled)
				{
					$data = strtr($data, array('<br>' => ''));
				},
			),
			array(
				'tag' => 'email',
				'type' => 'unparsed_equals',
				'before' => '<a href="mailto:$1" class="bbc_email">',
				'after' => '</a>',
				// @todo Should this respect guest_hideContacts?
				'disallow_children' => array('email', 'ftp', 'url', 'iurl'),
				'disabled_after' => ' ($1)',
			),
			// Legacy (and just a link even when not disabled)
			array(
				'tag' => 'flash',
				'type' => 'unparsed_commas_content',
				'test' => '\d+,\d+\]',
				'content' => '<a href="$1" target="_blank" rel="noopener">$1</a>',
				'validate' => function (&$tag, &$data, $disabled)
				{
					$scheme = parse_url($data[0], PHP_URL_SCHEME);
					if (empty($scheme))
						$data[0] = '//' . ltrim($data[0], ':/');
				},
			),
			array(
				'tag' => 'float',
				'type' => 'unparsed_equals',
				'test' => '(left|right)(\s+max=\d+(?:%|px|em|rem|ex|pt|pc|ch|vw|vh|vmin|vmax|cm|mm|in)?)?\]',
				'before' => '<div $1>',
				'after' => '</div>',
				'validate' => function(&$tag, &$data, $disabled)
				{
					$class = 'class="bbc_float float' . (strpos($data, 'left') === 0 ? 'left' : 'right') . '"';

					if (preg_match('~\bmax=(\d+(?:%|px|em|rem|ex|pt|pc|ch|vw|vh|vmin|vmax|cm|mm|in)?)~', $data, $matches))
						$css = ' style="max-width:' . $matches[1] . (is_numeric($matches[1]) ? 'px' : '') . '"';
					else
						$css = '';

					$data = $class . $css;
				},
				'trim' => 'outside',
				'block_level' => true,
			),
			// Legacy (alias of [url] with an FTP URL)
			array(
				'tag' => 'ftp',
				'type' => 'unparsed_content',
				'content' => '<a href="$1" class="bbc_link" target="_blank" rel="noopener">$1</a>',
				'validate' => function(&$tag, &$data, $disabled)
				{
					$data = strtr($data, array('<br>' => ''));
					$scheme = parse_url($data, PHP_URL_SCHEME);
					if (empty($scheme))
						$data = 'ftp://' . ltrim($data, ':/');
				},
			),
			// Legacy (alias of [url] with an FTP URL)
			array(
				'tag' => 'ftp',
				'type' => 'unparsed_equals',
				'before' => '<a href="$1" class="bbc_link" target="_blank" rel="noopener">',
				'after' => '</a>',
				'validate' => function(&$tag, &$data, $disabled)
				{
					$scheme = parse_url($data, PHP_URL_SCHEME);
					if (empty($scheme))
						$data = 'ftp://' . ltrim($data, ':/');
				},
				'disallow_children' => array('email', 'ftp', 'url', 'iurl'),
				'disabled_after' => ' ($1)',
			),
			array(
				'tag' => 'font',
				'type' => 'unparsed_equals',
				'test' => '[A-Za-z0-9_,\-\s]+?\]',
				'before' => '<span style="font-family: $1;" class="bbc_font">',
				'after' => '</span>',
			),
			// Legacy (one of those things that should not be done)
			array(
				'tag' => 'glow',
				'type' => 'unparsed_commas',
				'test' => '[#0-9a-zA-Z\-]{3,12},([012]\d{1,2}|\d{1,2})(,[^]]+)?\]',
				'before' => '<span style="text-shadow: $1 1px 1px 1px">',
				'after' => '</span>',
			),
			// Legacy (alias of [color=green])
			array(
				'tag' => 'green',
				'before' => '<span style="color: green;" class="bbc_color">',
				'after' => '</span>',
			),
			array(
				'tag' => 'html',
				'type' => 'unparsed_content',
				'content' => '<div>$1</div>',
				'block_level' => true,
				'disabled_content' => '$1',
			),
			array(
				'tag' => 'hr',
				'type' => 'closed',
				'content' => '<hr>',
				'block_level' => true,
			),
			array(
				'tag' => 'i',
				'before' => '<i>',
				'after' => '</i>',
			),
			array(
				'tag' => 'img',
				'type' => 'unparsed_content',
				'parameters' => array(
					'alt' => array('optional' => true),
					'title' => array('optional' => true),
				),
				'content' => '<img src="$1" alt="{alt}" title="{title}" class="bbc_img" loading="lazy">',
				'validate' => function(&$tag, &$data, $disabled)
				{
					$data = strtr($data, array('<br>' => ''));

					if (parse_url($data, PHP_URL_SCHEME) === null)
						$data = '//' . ltrim($data, ':/');
					else
						$data = get_proxied_url($data);
				},
				'disabled_content' => '($1)',
			),
			array(
				'tag' => 'img',
				'type' => 'unparsed_content',
				'parameters' => array(
					'alt' => array('optional' => true),
					'title' => array('optional' => true),
					'width' => array('optional' => true, 'value' => ' width="$1"', 'match' => '(\d+)'),
					'height' => array('optional' => true, 'value' => ' height="$1"', 'match' => '(\d+)'),
				),
				'content' => '<img src="$1" alt="{alt}" title="{title}"{width}{height} class="bbc_img resized" loading="lazy">',
				'validate' => function(&$tag, &$data, $disabled)
				{
					$data = strtr($data, array('<br>' => ''));

					if (parse_url($data, PHP_URL_SCHEME) === null)
						$data = '//' . ltrim($data, ':/');
					else
						$data = get_proxied_url($data);
				},
				'disabled_content' => '($1)',
			),
			array(
				'tag' => 'iurl',
				'type' => 'unparsed_content',
				'content' => '<a href="$1" class="bbc_link">$1</a>',
				'validate' => function(&$tag, &$data, $disabled)
				{
					$data = strtr($data, array('<br>' => ''));
					$scheme = parse_url($data, PHP_URL_SCHEME);
					if (empty($scheme))
						$data = '//' . ltrim($data, ':/');
				},
			),
			array(
				'tag' => 'iurl',
				'type' => 'unparsed_equals',
				'quoted' => 'optional',
				'before' => '<a href="$1" class="bbc_link">',
				'after' => '</a>',
				'validate' => function(&$tag, &$data, $disabled)
				{
					if (substr($data, 0, 1) == '#')
						$data = '#post_' . substr($data, 1);
					else
					{
						$scheme = parse_url($data, PHP_URL_SCHEME);
						if (empty($scheme))
							$data = '//' . ltrim($data, ':/');
					}
				},
				'disallow_children' => array('email', 'ftp', 'url', 'iurl'),
				'disabled_after' => ' ($1)',
			),
			array(
				'tag' => 'justify',
				'before' => '<div class="justifytext">',
				'after' => '</div>',
				'block_level' => true,
			),
			array(
				'tag' => 'left',
				'before' => '<div class="lefttext">',
				'after' => '</div>',
				'block_level' => true,
			),
			array(
				'tag' => 'li',
				'before' => '<li>',
				'after' => '</li>',
				'trim' => 'outside',
				'require_parents' => array('list'),
				'block_level' => true,
				'disabled_before' => '',
				'disabled_after' => '<br>',
			),
			array(
				'tag' => 'list',
				'before' => '<ul class="bbc_list">',
				'after' => '</ul>',
				'trim' => 'inside',
				'require_children' => array('li', 'list'),
				'block_level' => true,
			),
			array(
				'tag' => 'list',
				'parameters' => array(
					'type' => array('match' => '(none|disc|circle|square|decimal|decimal-leading-zero|lower-roman|upper-roman|lower-alpha|upper-alpha|lower-greek|upper-greek|lower-latin|upper-latin|hebrew|armenian|georgian|cjk-ideographic|hiragana|katakana|hiragana-iroha|katakana-iroha)'),
				),
				'before' => '<ul class="bbc_list" style="list-style-type: {type};">',
				'after' => '</ul>',
				'trim' => 'inside',
				'require_children' => array('li'),
				'block_level' => true,
			),
			array(
				'tag' => 'ltr',
				'before' => '<bdo dir="ltr">',
				'after' => '</bdo>',
				'block_level' => true,
			),
			array(
				'tag' => 'me',
				'type' => 'unparsed_equals',
				'before' => '<div class="meaction">* $1 ',
				'after' => '</div>',
				'quoted' => 'optional',
				'block_level' => true,
				'disabled_before' => '/me ',
				'disabled_after' => '<br>',
			),
			array(
				'tag' => 'member',
				'type' => 'unparsed_equals',
				'before' => '<a href="' . $scripturl . '?action=profile;u=$1" class="mention" data-mention="$1">@',
				'after' => '</a>',
			),
			// Legacy (horrible memories of the 1990s)
			array(
				'tag' => 'move',
				'before' => '<marquee>',
				'after' => '</marquee>',
				'block_level' => true,
				'disallow_children' => array('move'),
			),
			array(
				'tag' => 'nobbc',
				'type' => 'unparsed_content',
				'content' => '$1',
			),
			array(
				'tag' => 'php',
				'type' => 'unparsed_content',
				'content' => '<span class="phpcode">$1</span>',
				'validate' => isset($disabled['php']) ? null : function(&$tag, &$data, $disabled)
				{
					if (!isset($disabled['php']))
					{
						$add_begin = substr(trim($data), 0, 5) != '&lt;?';
						$data = highlight_php_code($add_begin ? '&lt;?php ' . $data . '?&gt;' : $data);
						if ($add_begin)
							$data = preg_replace(array('~^(.+?)&lt;\?.{0,40}?php(?:&nbsp;|\s)~', '~\?&gt;((?:</(font|span)>)*)$~'), '$1', $data, 2);
					}
				},
				'block_level' => false,
				'disabled_content' => '$1',
			),
			array(
				'tag' => 'pre',
				'before' => '<pre>',
				'after' => '</pre>',
			),
			array(
				'tag' => 'quote',
				'before' => '<blockquote><cite>' . $txt['quote'] . '</cite>',
				'after' => '</blockquote>',
				'trim' => 'both',
				'block_level' => true,
			),
			array(
				'tag' => 'quote',
				'parameters' => array(
					'author' => array('match' => '(.{1,192}?)', 'quoted' => true),
				),
				'before' => '<blockquote><cite>' . $txt['quote_from'] . ': {author}</cite>',
				'after' => '</blockquote>',
				'trim' => 'both',
				'block_level' => true,
			),
			array(
				'tag' => 'quote',
				'type' => 'parsed_equals',
				'before' => '<blockquote><cite>' . $txt['quote_from'] . ': $1</cite>',
				'after' => '</blockquote>',
				'trim' => 'both',
				'quoted' => 'optional',
				// Don't allow everything to be embedded with the author name.
				'parsed_tags_allowed' => array('url', 'iurl', 'ftp'),
				'block_level' => true,
			),
			array(
				'tag' => 'quote',
				'parameters' => array(
					'author' => array('match' => '([^<>]{1,192}?)'),
					'link' => array('match' => '(?:board=\d+;)?((?:topic|threadid)=[\dmsg#\./]{1,40}(?:;start=[\dmsg#\./]{1,40})?|msg=\d+?|action=profile;u=\d+)'),
					'date' => array('match' => '(\d+)', 'validate' => 'timeformat'),
				),
				'before' => '<blockquote><cite><a href="' . $scripturl . '?{link}">' . $txt['quote_from'] . ': {author} ' . $txt['search_on'] . ' {date}</a></cite>',
				'after' => '</blockquote>',
				'trim' => 'both',
				'block_level' => true,
			),
			array(
				'tag' => 'quote',
				'parameters' => array(
					'author' => array('match' => '(.{1,192}?)'),
				),
				'before' => '<blockquote><cite>' . $txt['quote_from'] . ': {author}</cite>',
				'after' => '</blockquote>',
				'trim' => 'both',
				'block_level' => true,
			),
			// Legacy (alias of [color=red])
			array(
				'tag' => 'red',
				'before' => '<span style="color: red;" class="bbc_color">',
				'after' => '</span>',
			),
			array(
				'tag' => 'right',
				'before' => '<div class="righttext">',
				'after' => '</div>',
				'block_level' => true,
			),
			array(
				'tag' => 'rtl',
				'before' => '<bdo dir="rtl">',
				'after' => '</bdo>',
				'block_level' => true,
			),
			array(
				'tag' => 's',
				'before' => '<s>',
				'after' => '</s>',
			),
			// Legacy (never a good idea)
			array(
				'tag' => 'shadow',
				'type' => 'unparsed_commas',
				'test' => '[#0-9a-zA-Z\-]{3,12},(left|right|top|bottom|[0123]\d{0,2})\]',
				'before' => '<span style="text-shadow: $1 $2">',
				'after' => '</span>',
				'validate' => function(&$tag, &$data, $disabled)
				{

					if ($data[1] == 'top' || (is_numeric($data[1]) && $data[1] < 50))
						$data[1] = '0 -2px 1px';

					elseif ($data[1] == 'right' || (is_numeric($data[1]) && $data[1] < 100))
						$data[1] = '2px 0 1px';

					elseif ($data[1] == 'bottom' || (is_numeric($data[1]) && $data[1] < 190))
						$data[1] = '0 2px 1px';

					elseif ($data[1] == 'left' || (is_numeric($data[1]) && $data[1] < 280))
						$data[1] = '-2px 0 1px';

					else
						$data[1] = '1px 1px 1px';
				},
			),
			array(
				'tag' => 'size',
				'type' => 'unparsed_equals',
				'test' => '([1-9][\d]?p[xt]|small(?:er)?|large[r]?|x[x]?-(?:small|large)|medium|(0\.[1-9]|[1-9](\.[\d][\d]?)?)?em)\]',
				'before' => '<span style="font-size: $1;" class="bbc_size">',
				'after' => '</span>',
			),
			array(
				'tag' => 'size',
				'type' => 'unparsed_equals',
				'test' => '[1-7]\]',
				'before' => '<span style="font-size: $1;" class="bbc_size">',
				'after' => '</span>',
				'validate' => function(&$tag, &$data, $disabled)
				{
					$sizes = array(1 => 0.7, 2 => 1.0, 3 => 1.35, 4 => 1.45, 5 => 2.0, 6 => 2.65, 7 => 3.95);
					$data = $sizes[$data] . 'em';
				},
			),
			array(
				'tag' => 'sub',
				'before' => '<sub>',
				'after' => '</sub>',
			),
			array(
				'tag' => 'sup',
				'before' => '<sup>',
				'after' => '</sup>',
			),
			array(
				'tag' => 'table',
				'before' => '<table class="bbc_table">',
				'after' => '</table>',
				'trim' => 'inside',
				'require_children' => array('tr'),
				'block_level' => true,
			),
			array(
				'tag' => 'td',
				'before' => '<td>',
				'after' => '</td>',
				'require_parents' => array('tr'),
				'trim' => 'outside',
				'block_level' => true,
				'disabled_before' => '',
				'disabled_after' => '',
			),
			array(
				'tag' => 'time',
				'type' => 'unparsed_content',
				'content' => '$1',
				'validate' => function(&$tag, &$data, $disabled)
				{
					if (is_numeric($data))
						$data = timeformat($data);

					$tag['content'] = '<span class="bbc_time">$1</span>';
				},
			),
			array(
				'tag' => 'tr',
				'before' => '<tr>',
				'after' => '</tr>',
				'require_parents' => array('table'),
				'require_children' => array('td'),
				'trim' => 'both',
				'block_level' => true,
				'disabled_before' => '',
				'disabled_after' => '',
			),
			// Legacy (the <tt> element is dead)
			array(
				'tag' => 'tt',
				'before' => '<span class="monospace">',
				'after' => '</span>',
			),
			array(
				'tag' => 'u',
				'before' => '<u>',
				'after' => '</u>',
			),
			array(
				'tag' => 'url',
				'type' => 'unparsed_content',
				'content' => '<a href="$1" class="bbc_link" target="_blank" rel="noopener">$1</a>',
				'validate' => function(&$tag, &$data, $disabled)
				{
					$data = strtr($data, array('<br>' => ''));
					$scheme = parse_url($data, PHP_URL_SCHEME);
					if (empty($scheme))
						$data = '//' . ltrim($data, ':/');
				},
			),
			array(
				'tag' => 'url',
				'type' => 'unparsed_equals',
				'quoted' => 'optional',
				'before' => '<a href="$1" class="bbc_link" target="_blank" rel="noopener">',
				'after' => '</a>',
				'validate' => function(&$tag, &$data, $disabled)
				{
					$scheme = parse_url($data, PHP_URL_SCHEME);
					if (empty($scheme))
						$data = '//' . ltrim($data, ':/');
				},
				'disallow_children' => array('email', 'ftp', 'url', 'iurl'),
				'disabled_after' => ' ($1)',
			),
			// Legacy (alias of [color=white])
			array(
				'tag' => 'white',
				'before' => '<span style="color: white;" class="bbc_color">',
				'after' => '</span>',
			),
			array(
				'tag' => 'youtube',
				'type' => 'unparsed_content',
				'content' => '<div class="videocontainer"><div><iframe frameborder="0" src="https://www.youtube.com/embed/$1?origin=' . $hosturl . '&wmode=opaque" data-youtube-id="$1" allowfullscreen loading="lazy"></iframe></div></div>',
				'disabled_content' => '<a href="https://www.youtube.com/watch?v=$1" target="_blank" rel="noopener">https://www.youtube.com/watch?v=$1</a>',
				'block_level' => true,
			),
		);

		// Inside these tags autolink is not recommendable.
		$no_autolink_tags = array(
			'url',
			'iurl',
			'email',
			'img',
			'html',
		);

		// Let mods add new BBC without hassle.
		call_integration_hook('integrate_bbc_codes', array(&$codes, &$no_autolink_tags));

		// This is mainly for the bbc manager, so it's easy to add tags above.  Custom BBC should be added above this line.
		if ($message === false)
		{
			usort($codes, function($a, $b)
			{
				return strcmp($a['tag'], $b['tag']);
			});
			return $codes;
		}

		// So the parser won't skip them.
		$itemcodes = array(
			'*' => 'disc',
			'@' => 'disc',
			'+' => 'square',
			'x' => 'square',
			'#' => 'square',
			'o' => 'circle',
			'O' => 'circle',
			'0' => 'circle',
		);
		if (!isset($disabled['li']) && !isset($disabled['list']))
		{
			foreach ($itemcodes as $c => $dummy)
				$bbc_codes[$c] = array();
		}

		// Shhhh!
		if (!isset($disabled['color']))
		{
			$codes[] = array(
				'tag' => 'chrissy',
				'before' => '<span style="color: #cc0099;">',
				'after' => ' :-*</span>',
			);
			$codes[] = array(
				'tag' => 'kissy',
				'before' => '<span style="color: #cc0099;">',
				'after' => ' :-*</span>',
			);
		}
		$codes[] = array(
			'tag' => 'cowsay',
			'parameters' => array(
				'e' => array('optional' => true, 'quoted' => true, 'match' => '(.*?)', 'default' => 'oo', 'validate' => function ($eyes) use ($smcFunc)
					{
						return $smcFunc['substr']($eyes . 'oo', 0, 2);
					},
				),
				't' => array('optional' => true, 'quoted' => true, 'match' => '(.*?)', 'default' => '  ', 'validate' => function ($tongue) use ($smcFunc)
					{
						return $smcFunc['substr']($tongue . '  ', 0, 2);
					},
				),
			),
			'before' => '<pre data-e="{e}" data-t="{t}"><div>',
			'after' => '</div><script>' . '$("head").append("<style>" + ' . JavaScriptEscape(base64_decode('cHJlW2RhdGEtZV1bZGF0YS10XXt3aGl0ZS1zcGFjZTpwcmUtd3JhcDtsaW5lLWhlaWdodDppbml0aWFsO31wcmVbZGF0YS1lXVtkYXRhLXRdID4gZGl2e2Rpc3BsYXk6dGFibGU7Ym9yZGVyOjFweCBzb2xpZDtib3JkZXItcmFkaXVzOjAuNWVtO3BhZGRpbmc6MWNoO21heC13aWR0aDo4MGNoO21pbi13aWR0aDoxMmNoO31wcmVbZGF0YS1lXVtkYXRhLXRdOjphZnRlcntkaXNwbGF5OmlubGluZS1ibG9jazttYXJnaW4tbGVmdDo4Y2g7bWluLXdpZHRoOjIwY2g7ZGlyZWN0aW9uOmx0cjtjb250ZW50OidcNUMgJycgJycgXl9fXlxBICcnIFw1QyAnJyAoJyBhdHRyKGRhdGEtZSkgJylcNUNfX19fX19fXEEgJycgJycgJycgKF9fKVw1QyAnJyAnJyAnJyAnJyAnJyAnJyAnJyApXDVDL1w1Q1xBICcnICcnICcnICcnICcgYXR0cihkYXRhLXQpICcgfHwtLS0tdyB8XEEgJycgJycgJycgJycgJycgJycgJycgfHwgJycgJycgJycgJycgfHwnO30=')) . ' + "</style>");' . '</script></pre>',
			'block_level' => true,
		);

		foreach ($codes as $code)
		{
			// Make it easier to process parameters later
			if (!empty($code['parameters']))
				ksort($code['parameters'], SORT_STRING);

			// If we are not doing every tag only do ones we are interested in.
			if (empty($parse_tags) || in_array($code['tag'], $parse_tags))
				$bbc_codes[substr($code['tag'], 0, 1)][] = $code;
		}
		$codes = null;
	}

	// Shall we take the time to cache this?
	if ($cache_id != '' && !empty($cache_enable) && (($cache_enable >= 2 && isset($message[1000])) || isset($message[2400])) && empty($parse_tags))
	{
		// It's likely this will change if the message is modified.
		$cache_key = 'parse:' . $cache_id . '-' . md5(md5($message) . '-' . $smileys . (empty($disabled) ? '' : implode(',', array_keys($disabled))) . $smcFunc['json_encode']($context['browser']) . $txt['lang_locale'] . $user_info['time_offset'] . $user_info['time_format']);

		if (($temp = cache_get_data($cache_key, 240)) != null)
			return $temp;

		$cache_t = microtime(true);
	}

	if ($smileys === 'print')
	{
		// [glow], [shadow], and [move] can't really be printed.
		$disabled['glow'] = true;
		$disabled['shadow'] = true;
		$disabled['move'] = true;

		// Colors can't well be displayed... supposed to be black and white.
		$disabled['color'] = true;
		$disabled['black'] = true;
		$disabled['blue'] = true;
		$disabled['white'] = true;
		$disabled['red'] = true;
		$disabled['green'] = true;
		$disabled['me'] = true;

		// Color coding doesn't make sense.
		$disabled['php'] = true;

		// Links are useless on paper... just show the link.
		$disabled['ftp'] = true;
		$disabled['url'] = true;
		$disabled['iurl'] = true;
		$disabled['email'] = true;
		$disabled['flash'] = true;

		// @todo Change maybe?
		if (!isset($_GET['images']))
		{
			$disabled['img'] = true;
			$disabled['attach'] = true;
		}

		// Maybe some custom BBC need to be disabled for printing.
		call_integration_hook('integrate_bbc_print', array(&$disabled));
	}

	$open_tags = array();
	$message = strtr($message, array("\n" => '<br>'));

	if (!empty($parse_tags))
	{
		$real_alltags_regex = $alltags_regex;
		$alltags_regex = '';
	}
	if (empty($alltags_regex))
	{
		$alltags = array();
		foreach ($bbc_codes as $section)
		{
			foreach ($section as $code)
				$alltags[] = $code['tag'];
		}
		$alltags_regex = '(?' . '>\b' . build_regex(array_unique($alltags)) . '\b|' . build_regex(array_keys($itemcodes)) . ')';
	}

	$pos = -1;
	while ($pos !== false)
	{
		$last_pos = isset($last_pos) ? max($pos, $last_pos) : $pos;
		preg_match('~\[/?(?=' . $alltags_regex . ')~i', $message, $matches, PREG_OFFSET_CAPTURE, $pos + 1);
		$pos = isset($matches[0][1]) ? $matches[0][1] : false;

		// Failsafe.
		if ($pos === false || $last_pos > $pos)
			$pos = strlen($message) + 1;

		// Can't have a one letter smiley, URL, or email! (Sorry.)
		if ($last_pos < $pos - 1)
		{
			// Make sure the $last_pos is not negative.
			$last_pos = max($last_pos, 0);

			// Pick a block of data to do some raw fixing on.
			$data = substr($message, $last_pos, $pos - $last_pos);

			$placeholders = array();
			$placeholders_counter = 0;

			// Take care of some HTML!
			if (!empty($modSettings['enablePostHTML']) && strpos($data, '&lt;') !== false)
			{
				$data = preg_replace('~&lt;a\s+href=((?:&quot;)?)((?:https?://|ftps?://|mailto:|tel:)\S+?)\\1&gt;(.*?)&lt;/a&gt;~i', '[url=&quot;$2&quot;]$3[/url]', $data);

				// <br> should be empty.
				$empty_tags = array('br', 'hr');
				foreach ($empty_tags as $tag)
					$data = str_replace(array('&lt;' . $tag . '&gt;', '&lt;' . $tag . '/&gt;', '&lt;' . $tag . ' /&gt;'), '<' . $tag . '>', $data);

				// b, u, i, s, pre... basic tags.
				$closable_tags = array('b', 'u', 'i', 's', 'em', 'ins', 'del', 'pre', 'blockquote', 'strong');
				foreach ($closable_tags as $tag)
				{
					$diff = substr_count($data, '&lt;' . $tag . '&gt;') - substr_count($data, '&lt;/' . $tag . '&gt;');
					$data = strtr($data, array('&lt;' . $tag . '&gt;' => '<' . $tag . '>', '&lt;/' . $tag . '&gt;' => '</' . $tag . '>'));

					if ($diff > 0)
						$data = substr($data, 0, -1) . str_repeat('</' . $tag . '>', $diff) . substr($data, -1);
				}

				// Do <img ...> - with security... action= -> action-.
				preg_match_all('~&lt;img\s+src=((?:&quot;)?)((?:https?://|ftps?://)\S+?)\\1(?:\s+alt=(&quot;.*?&quot;|\S*?))?(?:\s?/)?&gt;~i', $data, $matches, PREG_PATTERN_ORDER);
				if (!empty($matches[0]))
				{
					$replaces = array();
					foreach ($matches[2] as $match => $imgtag)
					{
						$alt = empty($matches[3][$match]) ? '' : ' alt=' . preg_replace('~^&quot;|&quot;$~', '', $matches[3][$match]);

						// Remove action= from the URL - no funny business, now.
						// @todo Testing this preg_match seems pointless
						if (preg_match('~action(=|%3d)(?!dlattach)~i', $imgtag) != 0)
							$imgtag = preg_replace('~action(?:=|%3d)(?!dlattach)~i', 'action-', $imgtag);

						$placeholder = '<placeholder ' . ++$placeholders_counter . '>';
						$placeholders[$placeholder] = '[img' . $alt . ']' . $imgtag . '[/img]';

						$replaces[$matches[0][$match]] = $placeholder;
					}

					$data = strtr($data, $replaces);
				}
			}

			if (!empty($modSettings['autoLinkUrls']))
			{
				// Are we inside tags that should be auto linked?
				$no_autolink_area = false;
				if (!empty($open_tags))
				{
					foreach ($open_tags as $open_tag)
						if (in_array($open_tag['tag'], $no_autolink_tags))
							$no_autolink_area = true;
				}

				// Don't go backwards.
				// @todo Don't think is the real solution....
				$lastAutoPos = isset($lastAutoPos) ? $lastAutoPos : 0;
				if ($pos < $lastAutoPos)
					$no_autolink_area = true;
				$lastAutoPos = $pos;

				if (!$no_autolink_area)
				{
					// An &nbsp; right after a URL can break the autolinker
					if (strpos($data, '&nbsp;') !== false)
					{
						$placeholders['<placeholder non-breaking-space>'] = '&nbsp;';
						$data = strtr($data, array('&nbsp;' => '<placeholder non-breaking-space>'));
					}

					// Parse any URLs
					if (!isset($disabled['url']) && strpos($data, '[url') === false)
					{
						// For efficiency, first define the TLD regex in a PCRE subroutine
						$url_regex = '(?(DEFINE)(?<tlds>' . $modSettings['tld_regex'] . '))';

						// Now build the rest of the regex
						$url_regex .=
						// 1. IRI scheme and domain components
						'(?:' .
							// 1a. IRIs with a scheme, or at least an opening "//"
							'(?:' .

								// URI scheme (or lack thereof for schemeless URLs)
								'(?:' .
									// URL scheme and colon
									'\b[a-z][\w\-]+:' .
									// or
									'|' .
									// A boundary followed by two slashes for schemeless URLs
									'(?<=^|\W)(?=//)' .
								')' .

								// IRI "authority" chunk
								'(?:' .
									// 2 slashes for IRIs with an "authority"
									'//' .
									// then a domain name
									'(?:' .
										// Either the reserved "localhost" domain name
										'localhost' .
										// or
										'|' .
										// a run of IRI characters, a dot, and a TLD
										'[\p{L}\p{M}\p{N}\-.:@]+\.(?P>tlds)' .
									')' .
									// followed by a non-domain character or end of line
									'(?=[^\p{L}\p{N}\-.]|$)' .

									// or, if no "authority" per se (e.g. "mailto:" URLs)...
									'|' .

									// a run of IRI characters
									'[\p{L}\p{N}][\p{L}\p{M}\p{N}\-.:@]+[\p{L}\p{M}\p{N}]' .
									// and then a dot and a closing IRI label
									'\.[\p{L}\p{M}\p{N}\-]+' .
								')' .
							')' .

							// Or
							'|' .

							// 1b. Naked domains (e.g. "example.com" in "Go to example.com for an example.")
							'(?:' .
								// Preceded by start of line or a non-domain character
								'(?<=^|[^\p{L}\p{M}\p{N}\-:@])' .
								// A run of Unicode domain name characters (excluding [:@])
								'[\p{L}\p{N}][\p{L}\p{M}\p{N}\-.]+[\p{L}\p{M}\p{N}]' .
								// and then a dot and a valid TLD
								'\.(?P>tlds)' .
								// Followed by either:
								'(?=' .
									// end of line or a non-domain character (excluding [.:@])
									'$|[^\p{L}\p{N}\-]' .
									// or
									'|' .
									// a dot followed by end of line or a non-domain character (excluding [.:@])
									'\.(?=$|[^\p{L}\p{N}\-])' .
								')' .
							')' .
						')' .

						// 2. IRI path, query, and fragment components (if present)
						'(?:' .

							// If any of these parts exist, must start with a single "/"
							'/' .

							// And then optionally:
							'(?:' .
								// One or more of:
								'(?:' .
									// a run of non-space, non-()<>
									'[^\s()<>]+' .
									// or
									'|' .
									// balanced parentheses, up to 2 levels
									'\(([^\s()<>]+|(\([^\s()<>]+\)))*\)' .
								')+' .
								// Ending with:
								'(?:' .
									// balanced parentheses, up to 2 levels
									'\(([^\s()<>]+|(\([^\s()<>]+\)))*\)' .
									// or
									'|' .
									// not a space or one of these punctuation characters
									'[^\s`!()\[\]{};:\'".,<>?«»“”‘’/]' .
									// or
									'|' .
									// a trailing slash (but not two in a row)
									'(?<!/)/' .
								')' .
							')?' .
						')?';

						$data = preg_replace_callback('~' . $url_regex . '~i' . ($context['utf8'] ? 'u' : ''), function($matches)
						{
							$url = array_shift($matches);

							// If this isn't a clean URL, bail out
							if ($url != sanitize_iri($url))
								return $url;

							$scheme = parse_url($url, PHP_URL_SCHEME);

							if ($scheme == 'mailto')
							{
								$email_address = str_replace('mailto:', '', $url);
								if (!isset($disabled['email']) && filter_var($email_address, FILTER_VALIDATE_EMAIL) !== false)
									return '[email=' . $email_address . ']' . $url . '[/email]';
								else
									return $url;
							}

							// Are we linking a schemeless URL or naked domain name (e.g. "example.com")?
							if (empty($scheme))
								$fullUrl = '//' . ltrim($url, ':/');
							else
								$fullUrl = $url;

							// Make sure that $fullUrl really is valid
							if (validate_iri((strpos($fullUrl, '//') === 0 ? 'http:' : '') . $fullUrl) === false)
								return $url;

							return '[url=&quot;' . str_replace(array('[', ']'), array('&#91;', '&#93;'), $fullUrl) . '&quot;]' . $url . '[/url]';
						}, $data);
					}

					// Next, emails...  Must be careful not to step on enablePostHTML logic above...
					if (!isset($disabled['email']) && strpos($data, '@') !== false && strpos($data, '[email') === false && stripos($data, 'mailto:') === false)
					{
						$email_regex = '
						# Preceded by a non-domain character or start of line
						(?<=^|[^\p{L}\p{M}\p{N}\-\.])

						# An email address
						[\p{L}\p{M}\p{N}_\-.]{1,80}
						@
						[\p{L}\p{M}\p{N}\-.]+
						\.
						' . $modSettings['tld_regex'] . '

						# Followed by either:
						(?=
							# end of line or a non-domain character (excluding the dot)
							$|[^\p{L}\p{M}\p{N}\-]
							| # or
							# a dot followed by end of line or a non-domain character
							\.(?=$|[^\p{L}\p{M}\p{N}\-])
						)';

						$data = preg_replace('~' . $email_regex . '~xi' . ($context['utf8'] ? 'u' : ''), '[email]$0[/email]', $data);
					}
				}
			}

			// Restore any placeholders
			$data = strtr($data, $placeholders);

			$data = strtr($data, array("\t" => '&nbsp;&nbsp;&nbsp;'));

			// If it wasn't changed, no copying or other boring stuff has to happen!
			if ($data != substr($message, $last_pos, $pos - $last_pos))
			{
				$message = substr($message, 0, $last_pos) . $data . substr($message, $pos);

				// Since we changed it, look again in case we added or removed a tag.  But we don't want to skip any.
				$old_pos = strlen($data) + $last_pos;
				$pos = strpos($message, '[', $last_pos);
				$pos = $pos === false ? $old_pos : min($pos, $old_pos);
			}
		}

		// Are we there yet?  Are we there yet?
		if ($pos >= strlen($message) - 1)
			break;

		$tag_character = strtolower($message[$pos + 1]);

		if ($tag_character == '/' && !empty($open_tags))
		{
			$pos2 = strpos($message, ']', $pos + 1);
			if ($pos2 == $pos + 2)
				continue;

			$look_for = strtolower(substr($message, $pos + 2, $pos2 - $pos - 2));

			// A closing tag that doesn't match any open tags? Skip it.
			if (!in_array($look_for, array_map(function($code)
			{
				return $code['tag'];
			}, $open_tags)))
				continue;

			$to_close = array();
			$block_level = null;

			do
			{
				$tag = array_pop($open_tags);
				if (!$tag)
					break;

				if (!empty($tag['block_level']))
				{
					// Only find out if we need to.
					if ($block_level === false)
					{
						array_push($open_tags, $tag);
						break;
					}

					// The idea is, if we are LOOKING for a block level tag, we can close them on the way.
					if (strlen($look_for) > 0 && isset($bbc_codes[$look_for[0]]))
					{
						foreach ($bbc_codes[$look_for[0]] as $temp)
							if ($temp['tag'] == $look_for)
							{
								$block_level = !empty($temp['block_level']);
								break;
							}
					}

					if ($block_level !== true)
					{
						$block_level = false;
						array_push($open_tags, $tag);
						break;
					}
				}

				$to_close[] = $tag;
			}
			while ($tag['tag'] != $look_for);

			// Did we just eat through everything and not find it?
			if ((empty($open_tags) && (empty($tag) || $tag['tag'] != $look_for)))
			{
				$open_tags = $to_close;
				continue;
			}
			elseif (!empty($to_close) && $tag['tag'] != $look_for)
			{
				if ($block_level === null && isset($look_for[0], $bbc_codes[$look_for[0]]))
				{
					foreach ($bbc_codes[$look_for[0]] as $temp)
						if ($temp['tag'] == $look_for)
						{
							$block_level = !empty($temp['block_level']);
							break;
						}
				}

				// We're not looking for a block level tag (or maybe even a tag that exists...)
				if (!$block_level)
				{
					foreach ($to_close as $tag)
						array_push($open_tags, $tag);
					continue;
				}
			}

			foreach ($to_close as $tag)
			{
				$message = substr($message, 0, $pos) . "\n" . $tag['after'] . "\n" . substr($message, $pos2 + 1);
				$pos += strlen($tag['after']) + 2;
				$pos2 = $pos - 1;

				// See the comment at the end of the big loop - just eating whitespace ;).
				$whitespace_regex = '';
				if (!empty($tag['block_level']))
					$whitespace_regex .= '(&nbsp;|\s)*(<br\s*/?' . '>)?';
				// Trim one line of whitespace after unnested tags, but all of it after nested ones
				if (!empty($tag['trim']) && $tag['trim'] != 'inside')
					$whitespace_regex .= empty($tag['require_parents']) ? '(&nbsp;|\s)*' : '(<br>|&nbsp;|\s)*';

				if (!empty($whitespace_regex) && preg_match('~' . $whitespace_regex . '~', substr($message, $pos), $matches) != 0)
					$message = substr($message, 0, $pos) . substr($message, $pos + strlen($matches[0]));
			}

			if (!empty($to_close))
			{
				$to_close = array();
				$pos--;
			}

			continue;
		}

		// No tags for this character, so just keep going (fastest possible course.)
		if (!isset($bbc_codes[$tag_character]))
			continue;

		$inside = empty($open_tags) ? null : $open_tags[count($open_tags) - 1];
		$tag = null;
		foreach ($bbc_codes[$tag_character] as $possible)
		{
			$pt_strlen = strlen($possible['tag']);

			// Not a match?
			if (strtolower(substr($message, $pos + 1, $pt_strlen)) != $possible['tag'])
				continue;

			$next_c = isset($message[$pos + 1 + $pt_strlen]) ? $message[$pos + 1 + $pt_strlen] : '';

			// A tag is the last char maybe
			if ($next_c == '')
				break;

			// A test validation?
			if (isset($possible['test']) && preg_match('~^' . $possible['test'] . '~', substr($message, $pos + 1 + $pt_strlen + 1)) === 0)
				continue;
			// Do we want parameters?
			elseif (!empty($possible['parameters']))
			{
				// Are all the parameters optional?
				$param_required = false;
				foreach ($possible['parameters'] as $param)
				{
					if (empty($param['optional']))
					{
						$param_required = true;
						break;
					}
				}

				if ($param_required && $next_c != ' ')
					continue;
			}
			elseif (isset($possible['type']))
			{
				// Do we need an equal sign?
				if (in_array($possible['type'], array('unparsed_equals', 'unparsed_commas', 'unparsed_commas_content', 'unparsed_equals_content', 'parsed_equals')) && $next_c != '=')
					continue;
				// Maybe we just want a /...
				if ($possible['type'] == 'closed' && $next_c != ']' && substr($message, $pos + 1 + $pt_strlen, 2) != '/]' && substr($message, $pos + 1 + $pt_strlen, 3) != ' /]')
					continue;
				// An immediate ]?
				if ($possible['type'] == 'unparsed_content' && $next_c != ']')
					continue;
			}
			// No type means 'parsed_content', which demands an immediate ] without parameters!
			elseif ($next_c != ']')
				continue;

			// Check allowed tree?
			if (isset($possible['require_parents']) && ($inside === null || !in_array($inside['tag'], $possible['require_parents'])))
				continue;
			elseif (isset($inside['require_children']) && !in_array($possible['tag'], $inside['require_children']))
				continue;
			// If this is in the list of disallowed child tags, don't parse it.
			elseif (isset($inside['disallow_children']) && in_array($possible['tag'], $inside['disallow_children']))
				continue;

			$pos1 = $pos + 1 + $pt_strlen + 1;

			// Quotes can have alternate styling, we do this php-side due to all the permutations of quotes.
			if ($possible['tag'] == 'quote')
			{
				// Start with standard
				$quote_alt = false;
				foreach ($open_tags as $open_quote)
				{
					// Every parent quote this quote has flips the styling
					if ($open_quote['tag'] == 'quote')
						$quote_alt = !$quote_alt;
				}
				// Add a class to the quote to style alternating blockquotes
				$possible['before'] = strtr($possible['before'], array('<blockquote>' => '<blockquote class="bbc_' . ($quote_alt ? 'alternate' : 'standard') . '_quote">'));
			}

			// This is long, but it makes things much easier and cleaner.
			if (!empty($possible['parameters']))
			{
				// Build a regular expression for each parameter for the current tag.
				$regex_key = $smcFunc['json_encode']($possible['parameters']);
				if (!isset($params_regexes[$regex_key]))
				{
					$params_regexes[$regex_key] = '';

					foreach ($possible['parameters'] as $p => $info)
						$params_regexes[$regex_key] .= '(\s+' . $p . '=' . (empty($info['quoted']) ? '' : '&quot;') . (isset($info['match']) ? $info['match'] : '(.+?)') . (empty($info['quoted']) ? '' : '&quot;') . '\s*)' . (empty($info['optional']) ? '' : '?');
				}

				// Extract the string that potentially holds our parameters.
				$blob = preg_split('~\[/?(?:' . $alltags_regex . ')~i', substr($message, $pos));
				$blobs = preg_split('~\]~i', $blob[1]);

				$splitters = implode('=|', array_keys($possible['parameters'])) . '=';

				// Progressively append more blobs until we find our parameters or run out of blobs
				$blob_counter = 1;
				while ($blob_counter <= count($blobs))
				{
					$given_param_string = implode(']', array_slice($blobs, 0, $blob_counter++));

					$given_params = preg_split('~\s(?=(' . $splitters . '))~i', $given_param_string);
					sort($given_params, SORT_STRING);

					$match = preg_match('~^' . $params_regexes[$regex_key] . '$~i', implode(' ', $given_params), $matches) !== 0;

					if ($match)
						break;
				}

				// Didn't match our parameter list, try the next possible.
				if (!$match)
					continue;

				$params = array();
				for ($i = 1, $n = count($matches); $i < $n; $i += 2)
				{
					$key = strtok(ltrim($matches[$i]), '=');
					if ($key === false)
						continue;
					elseif (isset($possible['parameters'][$key]['value']))
						$params['{' . $key . '}'] = strtr($possible['parameters'][$key]['value'], array('$1' => $matches[$i + 1]));
					elseif (isset($possible['parameters'][$key]['validate']))
						$params['{' . $key . '}'] = $possible['parameters'][$key]['validate']($matches[$i + 1]);
					else
						$params['{' . $key . '}'] = $matches[$i + 1];

					// Just to make sure: replace any $ or { so they can't interpolate wrongly.
					$params['{' . $key . '}'] = strtr($params['{' . $key . '}'], array('$' => '&#036;', '{' => '&#123;'));
				}

				foreach ($possible['parameters'] as $p => $info)
				{
					if (!isset($params['{' . $p . '}']))
					{
						if (!isset($info['default']))
							$params['{' . $p . '}'] = '';
						elseif (isset($possible['parameters'][$p]['value']))
							$params['{' . $p . '}'] = strtr($possible['parameters'][$p]['value'], array('$1' => $info['default']));
						elseif (isset($possible['parameters'][$p]['validate']))
							$params['{' . $p . '}'] = $possible['parameters'][$p]['validate']($info['default']);
						else
							$params['{' . $p . '}'] = $info['default'];
					}
				}

				$tag = $possible;

				// Put the parameters into the string.
				if (isset($tag['before']))
					$tag['before'] = strtr($tag['before'], $params);
				if (isset($tag['after']))
					$tag['after'] = strtr($tag['after'], $params);
				if (isset($tag['content']))
					$tag['content'] = strtr($tag['content'], $params);

				$pos1 += strlen($given_param_string);
			}
			else
			{
				$tag = $possible;
				$params = array();
			}
			break;
		}

		// Item codes are complicated buggers... they are implicit [li]s and can make [list]s!
		if ($smileys !== false && $tag === null && isset($itemcodes[$message[$pos + 1]]) && $message[$pos + 2] == ']' && !isset($disabled['list']) && !isset($disabled['li']))
		{
			if ($message[$pos + 1] == '0' && !in_array($message[$pos - 1], array(';', ' ', "\t", "\n", '>')))
				continue;

			$tag = $itemcodes[$message[$pos + 1]];

			// First let's set up the tree: it needs to be in a list, or after an li.
			if ($inside === null || ($inside['tag'] != 'list' && $inside['tag'] != 'li'))
			{
				$open_tags[] = array(
					'tag' => 'list',
					'after' => '</ul>',
					'block_level' => true,
					'require_children' => array('li'),
					'disallow_children' => isset($inside['disallow_children']) ? $inside['disallow_children'] : null,
				);
				$code = '<ul class="bbc_list">';
			}
			// We're in a list item already: another itemcode?  Close it first.
			elseif ($inside['tag'] == 'li')
			{
				array_pop($open_tags);
				$code = '</li>';
			}
			else
				$code = '';

			// Now we open a new tag.
			$open_tags[] = array(
				'tag' => 'li',
				'after' => '</li>',
				'trim' => 'outside',
				'block_level' => true,
				'disallow_children' => isset($inside['disallow_children']) ? $inside['disallow_children'] : null,
			);

			// First, open the tag...
			$code .= '<li' . ($tag == '' ? '' : ' type="' . $tag . '"') . '>';
			$message = substr($message, 0, $pos) . "\n" . $code . "\n" . substr($message, $pos + 3);
			$pos += strlen($code) - 1 + 2;

			// Next, find the next break (if any.)  If there's more itemcode after it, keep it going - otherwise close!
			$pos2 = strpos($message, '<br>', $pos);
			$pos3 = strpos($message, '[/', $pos);
			if ($pos2 !== false && ($pos2 <= $pos3 || $pos3 === false))
			{
				preg_match('~^(<br>|&nbsp;|\s|\[)+~', substr($message, $pos2 + 4), $matches);
				$message = substr($message, 0, $pos2) . (!empty($matches[0]) && substr($matches[0], -1) == '[' ? '[/li]' : '[/li][/list]') . substr($message, $pos2);

				$open_tags[count($open_tags) - 2]['after'] = '</ul>';
			}
			// Tell the [list] that it needs to close specially.
			else
			{
				// Move the li over, because we're not sure what we'll hit.
				$open_tags[count($open_tags) - 1]['after'] = '';
				$open_tags[count($open_tags) - 2]['after'] = '</li></ul>';
			}

			continue;
		}

		// Implicitly close lists and tables if something other than what's required is in them.  This is needed for itemcode.
		if ($tag === null && $inside !== null && !empty($inside['require_children']))
		{
			array_pop($open_tags);

			$message = substr($message, 0, $pos) . "\n" . $inside['after'] . "\n" . substr($message, $pos);
			$pos += strlen($inside['after']) - 1 + 2;
		}

		// No tag?  Keep looking, then.  Silly people using brackets without actual tags.
		if ($tag === null)
			continue;

		// Propagate the list to the child (so wrapping the disallowed tag won't work either.)
		if (isset($inside['disallow_children']))
			$tag['disallow_children'] = isset($tag['disallow_children']) ? array_unique(array_merge($tag['disallow_children'], $inside['disallow_children'])) : $inside['disallow_children'];

		// Is this tag disabled?
		if (isset($disabled[$tag['tag']]))
		{
			if (!isset($tag['disabled_before']) && !isset($tag['disabled_after']) && !isset($tag['disabled_content']))
			{
				$tag['before'] = !empty($tag['block_level']) ? '<div>' : '';
				$tag['after'] = !empty($tag['block_level']) ? '</div>' : '';
				$tag['content'] = isset($tag['type']) && $tag['type'] == 'closed' ? '' : (!empty($tag['block_level']) ? '<div>$1</div>' : '$1');
			}
			elseif (isset($tag['disabled_before']) || isset($tag['disabled_after']))
			{
				$tag['before'] = isset($tag['disabled_before']) ? $tag['disabled_before'] : (!empty($tag['block_level']) ? '<div>' : '');
				$tag['after'] = isset($tag['disabled_after']) ? $tag['disabled_after'] : (!empty($tag['block_level']) ? '</div>' : '');
			}
			else
				$tag['content'] = $tag['disabled_content'];
		}

		// we use this a lot
		$tag_strlen = strlen($tag['tag']);

		// The only special case is 'html', which doesn't need to close things.
		if (!empty($tag['block_level']) && $tag['tag'] != 'html' && empty($inside['block_level']))
		{
			$n = count($open_tags) - 1;
			while (empty($open_tags[$n]['block_level']) && $n >= 0)
				$n--;

			// Close all the non block level tags so this tag isn't surrounded by them.
			for ($i = count($open_tags) - 1; $i > $n; $i--)
			{
				$message = substr($message, 0, $pos) . "\n" . $open_tags[$i]['after'] . "\n" . substr($message, $pos);
				$ot_strlen = strlen($open_tags[$i]['after']);
				$pos += $ot_strlen + 2;
				$pos1 += $ot_strlen + 2;

				// Trim or eat trailing stuff... see comment at the end of the big loop.
				$whitespace_regex = '';
				if (!empty($tag['block_level']))
					$whitespace_regex .= '(&nbsp;|\s)*(<br>)?';
				if (!empty($tag['trim']) && $tag['trim'] != 'inside')
					$whitespace_regex .= empty($tag['require_parents']) ? '(&nbsp;|\s)*' : '(<br>|&nbsp;|\s)*';
				if (!empty($whitespace_regex) && preg_match('~' . $whitespace_regex . '~', substr($message, $pos), $matches) != 0)
					$message = substr($message, 0, $pos) . substr($message, $pos + strlen($matches[0]));

				array_pop($open_tags);
			}
		}

		// Can't read past the end of the message
		$pos1 = min(strlen($message), $pos1);

		// No type means 'parsed_content'.
		if (!isset($tag['type']))
		{
			$open_tags[] = $tag;
			$message = substr($message, 0, $pos) . "\n" . $tag['before'] . "\n" . substr($message, $pos1);
			$pos += strlen($tag['before']) - 1 + 2;
		}
		// Don't parse the content, just skip it.
		elseif ($tag['type'] == 'unparsed_content')
		{
			$pos2 = stripos($message, '[/' . substr($message, $pos + 1, $tag_strlen) . ']', $pos1);
			if ($pos2 === false)
				continue;

			$data = substr($message, $pos1, $pos2 - $pos1);

			if (!empty($tag['block_level']) && substr($data, 0, 4) == '<br>')
				$data = substr($data, 4);

			if (isset($tag['validate']))
				$tag['validate']($tag, $data, $disabled, $params);

			$code = strtr($tag['content'], array('$1' => $data));
			$message = substr($message, 0, $pos) . "\n" . $code . "\n" . substr($message, $pos2 + 3 + $tag_strlen);

			$pos += strlen($code) - 1 + 2;
			$last_pos = $pos + 1;
		}
		// Don't parse the content, just skip it.
		elseif ($tag['type'] == 'unparsed_equals_content')
		{
			// The value may be quoted for some tags - check.
			if (isset($tag['quoted']))
			{
				$quoted = substr($message, $pos1, 6) == '&quot;';
				if ($tag['quoted'] != 'optional' && !$quoted)
					continue;

				if ($quoted)
					$pos1 += 6;
			}
			else
				$quoted = false;

			$pos2 = strpos($message, $quoted == false ? ']' : '&quot;]', $pos1);
			if ($pos2 === false)
				continue;

			$pos3 = stripos($message, '[/' . substr($message, $pos + 1, $tag_strlen) . ']', $pos2);
			if ($pos3 === false)
				continue;

			$data = array(
				substr($message, $pos2 + ($quoted == false ? 1 : 7), $pos3 - ($pos2 + ($quoted == false ? 1 : 7))),
				substr($message, $pos1, $pos2 - $pos1)
			);

			if (!empty($tag['block_level']) && substr($data[0], 0, 4) == '<br>')
				$data[0] = substr($data[0], 4);

			// Validation for my parking, please!
			if (isset($tag['validate']))
				$tag['validate']($tag, $data, $disabled, $params);

			$code = strtr($tag['content'], array('$1' => $data[0], '$2' => $data[1]));
			$message = substr($message, 0, $pos) . "\n" . $code . "\n" . substr($message, $pos3 + 3 + $tag_strlen);
			$pos += strlen($code) - 1 + 2;
		}
		// A closed tag, with no content or value.
		elseif ($tag['type'] == 'closed')
		{
			$pos2 = strpos($message, ']', $pos);
			$message = substr($message, 0, $pos) . "\n" . $tag['content'] . "\n" . substr($message, $pos2 + 1);
			$pos += strlen($tag['content']) - 1 + 2;
		}
		// This one is sorta ugly... :/.  Unfortunately, it's needed for flash.
		elseif ($tag['type'] == 'unparsed_commas_content')
		{
			$pos2 = strpos($message, ']', $pos1);
			if ($pos2 === false)
				continue;

			$pos3 = stripos($message, '[/' . substr($message, $pos + 1, $tag_strlen) . ']', $pos2);
			if ($pos3 === false)
				continue;

			// We want $1 to be the content, and the rest to be csv.
			$data = explode(',', ',' . substr($message, $pos1, $pos2 - $pos1));
			$data[0] = substr($message, $pos2 + 1, $pos3 - $pos2 - 1);

			if (isset($tag['validate']))
				$tag['validate']($tag, $data, $disabled, $params);

			$code = $tag['content'];
			foreach ($data as $k => $d)
				$code = strtr($code, array('$' . ($k + 1) => trim($d)));
			$message = substr($message, 0, $pos) . "\n" . $code . "\n" . substr($message, $pos3 + 3 + $tag_strlen);
			$pos += strlen($code) - 1 + 2;
		}
		// This has parsed content, and a csv value which is unparsed.
		elseif ($tag['type'] == 'unparsed_commas')
		{
			$pos2 = strpos($message, ']', $pos1);
			if ($pos2 === false)
				continue;

			$data = explode(',', substr($message, $pos1, $pos2 - $pos1));

			if (isset($tag['validate']))
				$tag['validate']($tag, $data, $disabled, $params);

			// Fix after, for disabled code mainly.
			foreach ($data as $k => $d)
				$tag['after'] = strtr($tag['after'], array('$' . ($k + 1) => trim($d)));

			$open_tags[] = $tag;

			// Replace them out, $1, $2, $3, $4, etc.
			$code = $tag['before'];
			foreach ($data as $k => $d)
				$code = strtr($code, array('$' . ($k + 1) => trim($d)));
			$message = substr($message, 0, $pos) . "\n" . $code . "\n" . substr($message, $pos2 + 1);
			$pos += strlen($code) - 1 + 2;
		}
		// A tag set to a value, parsed or not.
		elseif ($tag['type'] == 'unparsed_equals' || $tag['type'] == 'parsed_equals')
		{
			// The value may be quoted for some tags - check.
			if (isset($tag['quoted']))
			{
				$quoted = substr($message, $pos1, 6) == '&quot;';
				if ($tag['quoted'] != 'optional' && !$quoted)
					continue;

				if ($quoted)
					$pos1 += 6;
			}
			else
				$quoted = false;

			if ($quoted)
			{
				$end_of_value = strpos($message, '&quot;]', $pos1);
				$nested_tag = strpos($message, '=&quot;', $pos1);
				if ($nested_tag && $nested_tag < $end_of_value)
					// Nested tag with quoted value detected, use next end tag
					$nested_tag_pos = strpos($message, $quoted == false ? ']' : '&quot;]', $pos1) + 6;
			}

			$pos2 = strpos($message, $quoted == false ? ']' : '&quot;]', isset($nested_tag_pos) ? $nested_tag_pos : $pos1);
			if ($pos2 === false)
				continue;

			$data = substr($message, $pos1, $pos2 - $pos1);

			// Validation for my parking, please!
			if (isset($tag['validate']))
				$tag['validate']($tag, $data, $disabled, $params);

			// For parsed content, we must recurse to avoid security problems.
			if ($tag['type'] != 'unparsed_equals')
				$data = parse_bbc($data, !empty($tag['parsed_tags_allowed']) ? false : true, '', !empty($tag['parsed_tags_allowed']) ? $tag['parsed_tags_allowed'] : array());

			$tag['after'] = strtr($tag['after'], array('$1' => $data));

			$open_tags[] = $tag;

			$code = strtr($tag['before'], array('$1' => $data));
			$message = substr($message, 0, $pos) . "\n" . $code . "\n" . substr($message, $pos2 + ($quoted == false ? 1 : 7));
			$pos += strlen($code) - 1 + 2;
		}

		// If this is block level, eat any breaks after it.
		if (!empty($tag['block_level']) && substr($message, $pos + 1, 4) == '<br>')
			$message = substr($message, 0, $pos + 1) . substr($message, $pos + 5);

		// Are we trimming outside this tag?
		if (!empty($tag['trim']) && $tag['trim'] != 'outside' && preg_match('~(<br>|&nbsp;|\s)*~', substr($message, $pos + 1), $matches) != 0)
			$message = substr($message, 0, $pos + 1) . substr($message, $pos + 1 + strlen($matches[0]));
	}

	// Close any remaining tags.
	while ($tag = array_pop($open_tags))
		$message .= "\n" . $tag['after'] . "\n";

	// Parse the smileys within the parts where it can be done safely.
	if ($smileys === true)
	{
		$message_parts = explode("\n", $message);
		for ($i = 0, $n = count($message_parts); $i < $n; $i += 2)
			parsesmileys($message_parts[$i]);

		$message = implode('', $message_parts);
	}

	// No smileys, just get rid of the markers.
	else
		$message = strtr($message, array("\n" => ''));

	if ($message !== '' && $message[0] === ' ')
		$message = '&nbsp;' . substr($message, 1);

	// Cleanup whitespace.
	$message = strtr($message, array('  ' => ' &nbsp;', "\r" => '', "\n" => '<br>', '<br> ' => '<br>&nbsp;', '&#13;' => "\n"));

	// Allow mods access to what parse_bbc created
	call_integration_hook('integrate_post_parsebbc', array(&$message, &$smileys, &$cache_id, &$parse_tags));

	// Cache the output if it took some time...
	if (isset($cache_key, $cache_t) && microtime(true) - $cache_t > 0.05)
		cache_put_data($cache_key, $message, 240);

	// If this was a force parse revert if needed.
	if (!empty($parse_tags))
	{
		$alltags_regex = empty($real_alltags_regex) ? '' : $real_alltags_regex;
		unset($real_alltags_regex);
	}
	elseif (!empty($bbc_codes))
		$bbc_lang_locales[$txt['lang_locale']] = $bbc_codes;

	return $message;
}

/**
 * Parse smileys in the passed message.
 *
 * The smiley parsing function which makes pretty faces appear :).
 * If custom smiley sets are turned off by smiley_enable, the default set of smileys will be used.
 * These are specifically not parsed in code tags [url=mailto:Dad@blah.com]
 * Caches the smileys from the database or array in memory.
 * Doesn't return anything, but rather modifies message directly.
 *
 * @param string &$message The message to parse smileys in
 */
function parsesmileys(&$message)
{
	global $modSettings, $txt, $user_info, $context, $smcFunc;
	static $smileyPregSearch = null, $smileyPregReplacements = array();

	// No smiley set at all?!
	if ($user_info['smiley_set'] == 'none' || trim($message) == '')
		return;

	// Maybe a mod wants to implement an alternative method (e.g. emojis instead of images)
	call_integration_hook('integrate_smileys', array(&$smileyPregSearch, &$smileyPregReplacements));

	// If smileyPregSearch hasn't been set, do it now.
	if (empty($smileyPregSearch))
	{
		// Cache for longer when customized smiley codes aren't enabled
		$cache_time = empty($modSettings['smiley_enable']) ? 7200 : 480;

		// Load the smileys in reverse order by length so they don't get parsed incorrectly.
		if (($temp = cache_get_data('parsing_smileys_' . $user_info['smiley_set'], $cache_time)) == null)
		{
			$result = $smcFunc['db_query']('', '
				SELECT s.code, f.filename, s.description
				FROM {db_prefix}smileys AS s
					JOIN {db_prefix}smiley_files AS f ON (s.id_smiley = f.id_smiley)
				WHERE f.smiley_set = {string:smiley_set}' . (empty($modSettings['smiley_enable']) ? '
					AND s.code IN ({array_string:default_codes})' : '') . '
				ORDER BY LENGTH(s.code) DESC',
				array(
					'default_codes' => array('>:D', ':D', '::)', '>:(', ':))', ':)', ';)', ';D', ':(', ':o', '8)', ':P', '???', ':-[', ':-X', ':-*', ':\'(', ':-\\', '^-^', 'O0', 'C:-)', 'O:-)'),
					'smiley_set' => $user_info['smiley_set'],
				)
			);
			$smileysfrom = array();
			$smileysto = array();
			$smileysdescs = array();
			while ($row = $smcFunc['db_fetch_assoc']($result))
			{
				$smileysfrom[] = $row['code'];
				$smileysto[] = $smcFunc['htmlspecialchars']($row['filename']);
				$smileysdescs[] = !empty($txt['icon_' . strtolower($row['description'])]) ? $txt['icon_' . strtolower($row['description'])] : $row['description'];
			}
			$smcFunc['db_free_result']($result);

			cache_put_data('parsing_smileys_' . $user_info['smiley_set'], array($smileysfrom, $smileysto, $smileysdescs), $cache_time);
		}
		else
			list ($smileysfrom, $smileysto, $smileysdescs) = $temp;

		// The non-breaking-space is a complex thing...
		$non_breaking_space = $context['utf8'] ? '\x{A0}' : '\xA0';

		// This smiley regex makes sure it doesn't parse smileys within code tags (so [url=mailto:David@bla.com] doesn't parse the :D smiley)
		$smileyPregReplacements = array();
		$searchParts = array();
		$smileys_path = $smcFunc['htmlspecialchars']($modSettings['smileys_url'] . '/' . $user_info['smiley_set'] . '/');

		for ($i = 0, $n = count($smileysfrom); $i < $n; $i++)
		{
			$specialChars = $smcFunc['htmlspecialchars']($smileysfrom[$i], ENT_QUOTES);
			$smileyCode = '<img src="' . $smileys_path . $smileysto[$i] . '" alt="' . strtr($specialChars, array(':' => '&#58;', '(' => '&#40;', ')' => '&#41;', '$' => '&#36;', '[' => '&#091;')) . '" title="' . strtr($smcFunc['htmlspecialchars']($smileysdescs[$i]), array(':' => '&#58;', '(' => '&#40;', ')' => '&#41;', '$' => '&#36;', '[' => '&#091;')) . '" class="smiley">';

			$smileyPregReplacements[$smileysfrom[$i]] = $smileyCode;

			$searchParts[] = $smileysfrom[$i];
			if ($smileysfrom[$i] != $specialChars)
			{
				$smileyPregReplacements[$specialChars] = $smileyCode;
				$searchParts[] = $specialChars;

				// Some 2.0 hex htmlchars are in there as 3 digits; allow for finding leading 0 or not
				$specialChars2 = preg_replace('/&#(\d{2});/', '&#0$1;', $specialChars);
				if ($specialChars2 != $specialChars)
				{
					$smileyPregReplacements[$specialChars2] = $smileyCode;
					$searchParts[] = $specialChars2;
				}
			}
		}

		$smileyPregSearch = '~(?<=[>:\?\.\s' . $non_breaking_space . '[\]()*\\\;]|(?<![a-zA-Z0-9])\(|^)(' . build_regex($searchParts, '~') . ')(?=[^[:alpha:]0-9]|$)~' . ($context['utf8'] ? 'u' : '');
	}

	// Replace away!
	$message = preg_replace_callback($smileyPregSearch, function($matches) use ($smileyPregReplacements)
		{
			return $smileyPregReplacements[$matches[1]];
		}, $message);
}

/**
 * Highlight any code.
 *
 * Uses PHP's highlight_string() to highlight PHP syntax
 * does special handling to keep the tabs in the code available.
 * used to parse PHP code from inside [code] and [php] tags.
 *
 * @param string $code The code
 * @return string The code with highlighted HTML.
 */
function highlight_php_code($code)
{
	// Remove special characters.
	$code = un_htmlspecialchars(strtr($code, array('<br />' => "\n", '<br>' => "\n", "\t" => 'SMF_TAB();', '&#91;' => '[')));

	$oldlevel = error_reporting(0);

	$buffer = str_replace(array("\n", "\r"), '', @highlight_string($code, true));

	error_reporting($oldlevel);

	// Yes, I know this is kludging it, but this is the best way to preserve tabs from PHP :P.
	$buffer = preg_replace('~SMF_TAB(?:</(?:font|span)><(?:font color|span style)="[^"]*?">)?\\(\\);~', '<pre style="display: inline;">' . "\t" . '</pre>', $buffer);

	return strtr($buffer, array('\'' => '&#039;', '<code>' => '', '</code>' => ''));
}

/**
 * Gets the appropriate URL to use for images (or whatever) when using SSL
 *
 * The returned URL may or may not be a proxied URL, depending on the situation.
 * Mods can implement alternative proxies using the 'integrate_proxy' hook.
 *
 * @param string $url The original URL of the requested resource
 * @return string The URL to use
 */
function get_proxied_url($url)
{
	global $boardurl, $image_proxy_enabled, $image_proxy_secret, $user_info;

	// Only use the proxy if enabled, and never for robots
	if (empty($image_proxy_enabled) || !empty($user_info['possibly_robot']))
		return $url;

	$parsedurl = parse_url($url);

	// Don't bother with HTTPS URLs, schemeless URLs, or obviously invalid URLs
	if (empty($parsedurl['scheme']) || empty($parsedurl['host']) || empty($parsedurl['path']) || $parsedurl['scheme'] === 'https')
		return $url;

	// We don't need to proxy our own resources
	if ($parsedurl['host'] === parse_url($boardurl, PHP_URL_HOST))
		return strtr($url, array('http://' => 'https://'));

	// By default, use SMF's own image proxy script
	$proxied_url = strtr($boardurl, array('http://' => 'https://')) . '/proxy.php?request=' . urlencode($url) . '&hash=' . hash_hmac('sha1', $url, $image_proxy_secret);

	// Allow mods to easily implement an alternative proxy
	// MOD AUTHORS: To add settings UI for your proxy, use the integrate_general_settings hook.
	call_integration_hook('integrate_proxy', array($url, &$proxied_url));

	return $proxied_url;
}

/**
 * Make sure the browser doesn't come back and repost the form data.
 * Should be used whenever anything is posted.
 *
 * @param string $setLocation The URL to redirect them to
 * @param bool $refresh Whether to use a meta refresh instead
 * @param bool $permanent Whether to send a 301 Moved Permanently instead of a 302 Moved Temporarily
 */
function redirectexit($setLocation = '', $refresh = false, $permanent = false)
{
	global $scripturl, $context, $modSettings, $db_show_debug, $db_cache;

	// In case we have mail to send, better do that - as obExit doesn't always quite make it...
	if (!empty($context['flush_mail']))
		// @todo this relies on 'flush_mail' being only set in AddMailQueue itself... :\
		AddMailQueue(true);

	$add = preg_match('~^(ftp|http)[s]?://~', $setLocation) == 0 && substr($setLocation, 0, 6) != 'about:';

	if ($add)
		$setLocation = $scripturl . ($setLocation != '' ? '?' . $setLocation : '');

	// Put the session ID in.
	if (defined('SID') && SID != '')
		$setLocation = preg_replace('/^' . preg_quote($scripturl, '/') . '(?!\?' . preg_quote(SID, '/') . ')\\??/', $scripturl . '?' . SID . ';', $setLocation);
	// Keep that debug in their for template debugging!
	elseif (isset($_GET['debug']))
		$setLocation = preg_replace('/^' . preg_quote($scripturl, '/') . '\\??/', $scripturl . '?debug;', $setLocation);

	if (!empty($modSettings['queryless_urls']) && (empty($context['server']['is_cgi']) || ini_get('cgi.fix_pathinfo') == 1 || @get_cfg_var('cgi.fix_pathinfo') == 1) && (!empty($context['server']['is_apache']) || !empty($context['server']['is_lighttpd']) || !empty($context['server']['is_litespeed'])))
	{
		if (defined('SID') && SID != '')
			$setLocation = preg_replace_callback('~^' . preg_quote($scripturl, '~') . '\?(?:' . SID . '(?:;|&|&amp;))((?:board|topic)=[^#]+?)(#[^"]*?)?$~',
				function($m) use ($scripturl)
				{
					return $scripturl . '/' . strtr("$m[1]", '&;=', '//,') . '.html?' . SID . (isset($m[2]) ? "$m[2]" : "");
				}, $setLocation);
		else
			$setLocation = preg_replace_callback('~^' . preg_quote($scripturl, '~') . '\?((?:board|topic)=[^#"]+?)(#[^"]*?)?$~',
				function($m) use ($scripturl)
				{
					return $scripturl . '/' . strtr("$m[1]", '&;=', '//,') . '.html' . (isset($m[2]) ? "$m[2]" : "");
				}, $setLocation);
	}

	// Maybe integrations want to change where we are heading?
	call_integration_hook('integrate_redirect', array(&$setLocation, &$refresh, &$permanent));

	// Set the header.
	header('location: ' . str_replace(' ', '%20', $setLocation), true, $permanent ? 301 : 302);

	// Debugging.
	if (isset($db_show_debug) && $db_show_debug === true)
		$_SESSION['debug_redirect'] = $db_cache;

	obExit(false);
}

/**
 * Ends execution.  Takes care of template loading and remembering the previous URL.
 *
 * @param bool $header Whether to do the header
 * @param bool $do_footer Whether to do the footer
 * @param bool $from_index Whether we're coming from the board index
 * @param bool $from_fatal_error Whether we're coming from a fatal error
 */
function obExit($header = null, $do_footer = null, $from_index = false, $from_fatal_error = false)
{
	global $context, $settings, $modSettings, $txt, $smcFunc, $should_log;
	static $header_done = false, $footer_done = false, $level = 0, $has_fatal_error = false;

	// Attempt to prevent a recursive loop.
	++$level;
	if ($level > 1 && !$from_fatal_error && !$has_fatal_error)
		exit;
	if ($from_fatal_error)
		$has_fatal_error = true;

	// Clear out the stat cache.
	if (function_exists('trackStats'))
		trackStats();

	// If we have mail to send, send it.
	if (function_exists('AddMailQueue') && !empty($context['flush_mail']))
		// @todo this relies on 'flush_mail' being only set in AddMailQueue itself... :\
		AddMailQueue(true);

	$do_header = $header === null ? !$header_done : $header;
	if ($do_footer === null)
		$do_footer = $do_header;

	// Has the template/header been done yet?
	if ($do_header)
	{
		// Was the page title set last minute? Also update the HTML safe one.
		if (!empty($context['page_title']) && empty($context['page_title_html_safe']))
			$context['page_title_html_safe'] = $smcFunc['htmlspecialchars'](un_htmlspecialchars($context['page_title'])) . (!empty($context['current_page']) ? ' - ' . $txt['page'] . ' ' . ($context['current_page'] + 1) : '');

		// Start up the session URL fixer.
		ob_start('ob_sessrewrite');

		if (!empty($settings['output_buffers']) && is_string($settings['output_buffers']))
			$buffers = explode(',', $settings['output_buffers']);
		elseif (!empty($settings['output_buffers']))
			$buffers = $settings['output_buffers'];
		else
			$buffers = array();

		if (isset($modSettings['integrate_buffer']))
			$buffers = array_merge(explode(',', $modSettings['integrate_buffer']), $buffers);

		if (!empty($buffers))
			foreach ($buffers as $function)
			{
				$call = call_helper($function, true);

				// Is it valid?
				if (!empty($call))
					ob_start($call);
			}

		// Display the screen in the logical order.
		template_header();
		$header_done = true;
	}
	if ($do_footer)
	{
		loadSubTemplate(isset($context['sub_template']) ? $context['sub_template'] : 'main');

		// Anything special to put out?
		if (!empty($context['insert_after_template']) && !isset($_REQUEST['xml']))
			echo $context['insert_after_template'];

		// Just so we don't get caught in an endless loop of errors from the footer...
		if (!$footer_done)
		{
			$footer_done = true;
			template_footer();

			// (since this is just debugging... it's okay that it's after </html>.)
			if (!isset($_REQUEST['xml']))
				displayDebug();
		}
	}

	// Remember this URL in case someone doesn't like sending HTTP_REFERER.
	if ($should_log)
		$_SESSION['old_url'] = $_SERVER['REQUEST_URL'];

	// For session check verification.... don't switch browsers...
	$_SESSION['USER_AGENT'] = empty($_SERVER['HTTP_USER_AGENT']) ? '' : $_SERVER['HTTP_USER_AGENT'];

	// Hand off the output to the portal, etc. we're integrated with.
	call_integration_hook('integrate_exit', array($do_footer));

	// Don't exit if we're coming from index.php; that will pass through normally.
	if (!$from_index)
		exit;
}

/**
 * Get the size of a specified image with better error handling.
 *
 * @todo see if it's better in Subs-Graphics, but one step at the time.
 * Uses getimagesize() to determine the size of a file.
 * Attempts to connect to the server first so it won't time out.
 *
 * @param string $url The URL of the image
 * @return array|false The image size as array (width, height), or false on failure
 */
function url_image_size($url)
{
	global $sourcedir;

	// Make sure it is a proper URL.
	$url = str_replace(' ', '%20', $url);

	// Can we pull this from the cache... please please?
	if (($temp = cache_get_data('url_image_size-' . md5($url), 240)) !== null)
		return $temp;
	$t = microtime(true);

	// Get the host to pester...
	preg_match('~^\w+://(.+?)/(.*)$~', $url, $match);

	// Can't figure it out, just try the image size.
	if ($url == '' || $url == 'http://' || $url == 'https://')
	{
		return false;
	}
	elseif (!isset($match[1]))
	{
		$size = @getimagesize($url);
	}
	else
	{
		// Try to connect to the server... give it half a second.
		$temp = 0;
		$fp = @fsockopen($match[1], 80, $temp, $temp, 0.5);

		// Successful?  Continue...
		if ($fp != false)
		{
			// Send the HEAD request (since we don't have to worry about chunked, HTTP/1.1 is fine here.)
			fwrite($fp, 'HEAD /' . $match[2] . ' HTTP/1.1' . "\r\n" . 'Host: ' . $match[1] . "\r\n" . 'user-agent: '. SMF_USER_AGENT . "\r\n" . 'Connection: close' . "\r\n\r\n");

			// Read in the HTTP/1.1 or whatever.
			$test = substr(fgets($fp, 11), -1);
			fclose($fp);

			// See if it returned a 404/403 or something.
			if ($test < 4)
			{
				$size = @getimagesize($url);

				// This probably means allow_url_fopen is off, let's try GD.
				if ($size === false && function_exists('imagecreatefromstring'))
				{
					// It's going to hate us for doing this, but another request...
					$image = @imagecreatefromstring(fetch_web_data($url));
					if ($image !== false)
					{
						$size = array(imagesx($image), imagesy($image));
						imagedestroy($image);
					}
				}
			}
		}
	}

	// If we didn't get it, we failed.
	if (!isset($size))
		$size = false;

	// If this took a long time, we may never have to do it again, but then again we might...
	if (microtime(true) - $t > 0.8)
		cache_put_data('url_image_size-' . md5($url), $size, 240);

	// Didn't work.
	return $size;
}

/**
 * Sets up the basic theme context stuff.
 *
 * @param bool $forceload Whether to load the theme even if it's already loaded
 */
function setupThemeContext($forceload = false)
{
	global $modSettings, $user_info, $scripturl, $context, $settings, $options, $txt, $maintenance;
	global $smcFunc;
	static $loaded = false;

	// Under SSI this function can be called more then once.  That can cause some problems.
	//   So only run the function once unless we are forced to run it again.
	if ($loaded && !$forceload)
		return;

	$loaded = true;

	$context['in_maintenance'] = !empty($maintenance);
	$context['current_time'] = timeformat(time(), false);
	$context['current_action'] = isset($_GET['action']) ? $smcFunc['htmlspecialchars']($_GET['action']) : '';
	$context['random_news_line'] = array();

	// Get some news...
	$context['news_lines'] = array_filter(explode("\n", str_replace("\r", '', trim(addslashes($modSettings['news'])))));
	for ($i = 0, $n = count($context['news_lines']); $i < $n; $i++)
	{
		if (trim($context['news_lines'][$i]) == '')
			continue;

		// Clean it up for presentation ;).
		$context['news_lines'][$i] = parse_bbc(stripslashes(trim($context['news_lines'][$i])), true, 'news' . $i);
	}

	if (!empty($context['news_lines']) && (!empty($modSettings['allow_guestAccess']) || $context['user']['is_logged']))
		$context['random_news_line'] = $context['news_lines'][mt_rand(0, count($context['news_lines']) - 1)];

	if (!$user_info['is_guest'])
	{
		$context['user']['messages'] = &$user_info['messages'];
		$context['user']['unread_messages'] = &$user_info['unread_messages'];
		$context['user']['alerts'] = &$user_info['alerts'];

		// Personal message popup...
		if ($user_info['unread_messages'] > (isset($_SESSION['unread_messages']) ? $_SESSION['unread_messages'] : 0))
			$context['user']['popup_messages'] = true;
		else
			$context['user']['popup_messages'] = false;
		$_SESSION['unread_messages'] = $user_info['unread_messages'];

		if (allowedTo('moderate_forum'))
			$context['unapproved_members'] = !empty($modSettings['unapprovedMembers']) ? $modSettings['unapprovedMembers'] : 0;

		$context['user']['avatar'] = array();

		// Check for gravatar first since we might be forcing them...
		if (!empty($modSettings['gravatarEnabled']) && (substr($user_info['avatar']['url'], 0, 11) == 'gravatar://' || !empty($modSettings['gravatarOverride'])))
		{
			if (!empty($modSettings['gravatarAllowExtraEmail']) && stristr($user_info['avatar']['url'], 'gravatar://') && strlen($user_info['avatar']['url']) > 11)
				$context['user']['avatar']['href'] = get_gravatar_url($smcFunc['substr']($user_info['avatar']['url'], 11));
			else
				$context['user']['avatar']['href'] = get_gravatar_url($user_info['email']);
		}
		// Uploaded?
		elseif ($user_info['avatar']['url'] == '' && !empty($user_info['avatar']['id_attach']))
			$context['user']['avatar']['href'] = $user_info['avatar']['custom_dir'] ? $modSettings['custom_avatar_url'] . '/' . $user_info['avatar']['filename'] : $scripturl . '?action=dlattach;attach=' . $user_info['avatar']['id_attach'] . ';type=avatar';
		// Full URL?
		elseif (strpos($user_info['avatar']['url'], 'http://') === 0 || strpos($user_info['avatar']['url'], 'https://') === 0)
			$context['user']['avatar']['href'] = $user_info['avatar']['url'];
		// Otherwise we assume it's server stored.
		elseif ($user_info['avatar']['url'] != '')
			$context['user']['avatar']['href'] = $modSettings['avatar_url'] . '/' . $smcFunc['htmlspecialchars']($user_info['avatar']['url']);
		// No avatar at all? Fine, we have a big fat default avatar ;)
		else
			$context['user']['avatar']['href'] = $modSettings['avatar_url'] . '/default.png';

		if (!empty($context['user']['avatar']))
			$context['user']['avatar']['image'] = '<img src="' . $context['user']['avatar']['href'] . '" alt="" class="avatar">';

		// Figure out how long they've been logged in.
		$context['user']['total_time_logged_in'] = array(
			'days' => floor($user_info['total_time_logged_in'] / 86400),
			'hours' => floor(($user_info['total_time_logged_in'] % 86400) / 3600),
			'minutes' => floor(($user_info['total_time_logged_in'] % 3600) / 60)
		);
	}
	else
	{
		$context['user']['messages'] = 0;
		$context['user']['unread_messages'] = 0;
		$context['user']['avatar'] = array();
		$context['user']['total_time_logged_in'] = array('days' => 0, 'hours' => 0, 'minutes' => 0);
		$context['user']['popup_messages'] = false;

		// If we've upgraded recently, go easy on the passwords.
		if (!empty($modSettings['disableHashTime']) && ($modSettings['disableHashTime'] == 1 || time() < $modSettings['disableHashTime']))
			$context['disable_login_hashing'] = true;
	}

	// Setup the main menu items.
	setupMenuContext();

	// This is here because old index templates might still use it.
	$context['show_news'] = !empty($settings['enable_news']);

	// This is done to allow theme authors to customize it as they want.
	$context['show_pm_popup'] = $context['user']['popup_messages'] && !empty($options['popup_messages']) && (!isset($_REQUEST['action']) || $_REQUEST['action'] != 'pm');

	// 2.1+: Add the PM popup here instead. Theme authors can still override it simply by editing/removing the 'fPmPopup' in the array.
	if ($context['show_pm_popup'])
		addInlineJavaScript('
		jQuery(document).ready(function($) {
			new smc_Popup({
				heading: ' . JavaScriptEscape($txt['show_personal_messages_heading']) . ',
				content: ' . JavaScriptEscape(sprintf($txt['show_personal_messages'], $context['user']['unread_messages'], $scripturl . '?action=pm')) . ',
				icon_class: \'main_icons mail_new\'
			});
		});');

	// Add a generic "Are you sure?" confirmation message.
	addInlineJavaScript('
	var smf_you_sure =' . JavaScriptEscape($txt['quickmod_confirm']) . ';');

	// Now add the capping code for avatars.
	if (!empty($modSettings['avatar_max_width_external']) && !empty($modSettings['avatar_max_height_external']) && !empty($modSettings['avatar_action_too_large']) && $modSettings['avatar_action_too_large'] == 'option_css_resize')
		addInlineCss('
	img.avatar { max-width: ' . $modSettings['avatar_max_width_external'] . 'px; max-height: ' . $modSettings['avatar_max_height_external'] . 'px; }');

	// Add max image limits
	if (!empty($modSettings['max_image_width']))
		addInlineCss('
<<<<<<< HEAD
	.postarea .bbc_img, .list_posts .bbc_img, .post .inner .bbc_img, form#reported_posts .bbc_img, #preview_body .bbc_img { max-width: ' . $modSettings['max_image_width'] . 'px; }');
=======
	.postarea .bbc_img { max-width: min(100%,' . $modSettings['max_image_width'] . 'px); }');
>>>>>>> 250d45a1

	if (!empty($modSettings['max_image_height']))
		addInlineCss('
	.postarea .bbc_img, .list_posts .bbc_img, .post .inner .bbc_img, form#reported_posts .bbc_img, #preview_body .bbc_img { max-height: ' . $modSettings['max_image_height'] . 'px; }');

	// This looks weird, but it's because BoardIndex.php references the variable.
	$context['common_stats']['latest_member'] = array(
		'id' => $modSettings['latestMember'],
		'name' => $modSettings['latestRealName'],
		'href' => $scripturl . '?action=profile;u=' . $modSettings['latestMember'],
		'link' => '<a href="' . $scripturl . '?action=profile;u=' . $modSettings['latestMember'] . '">' . $modSettings['latestRealName'] . '</a>',
	);
	$context['common_stats'] = array(
		'total_posts' => comma_format($modSettings['totalMessages']),
		'total_topics' => comma_format($modSettings['totalTopics']),
		'total_members' => comma_format($modSettings['totalMembers']),
		'latest_member' => $context['common_stats']['latest_member'],
	);
	$context['common_stats']['boardindex_total_posts'] = sprintf($txt['boardindex_total_posts'], $context['common_stats']['total_posts'], $context['common_stats']['total_topics'], $context['common_stats']['total_members']);

	if (empty($settings['theme_version']))
		addJavaScriptVar('smf_scripturl', $scripturl);

	if (!isset($context['page_title']))
		$context['page_title'] = '';

	// Set some specific vars.
	$context['page_title_html_safe'] = $smcFunc['htmlspecialchars'](un_htmlspecialchars($context['page_title'])) . (!empty($context['current_page']) ? ' - ' . $txt['page'] . ' ' . ($context['current_page'] + 1) : '');
	$context['meta_keywords'] = !empty($modSettings['meta_keywords']) ? $smcFunc['htmlspecialchars']($modSettings['meta_keywords']) : '';

	// Content related meta tags, including Open Graph
	$context['meta_tags'][] = array('property' => 'og:site_name', 'content' => $context['forum_name']);
	$context['meta_tags'][] = array('property' => 'og:title', 'content' => $context['page_title_html_safe']);

	if (!empty($context['meta_keywords']))
		$context['meta_tags'][] = array('name' => 'keywords', 'content' => $context['meta_keywords']);

	if (!empty($context['canonical_url']))
		$context['meta_tags'][] = array('property' => 'og:url', 'content' => $context['canonical_url']);

	if (!empty($settings['og_image']))
		$context['meta_tags'][] = array('property' => 'og:image', 'content' => $settings['og_image']);

	if (!empty($context['meta_description']))
	{
		$context['meta_tags'][] = array('property' => 'og:description', 'content' => $context['meta_description']);
		$context['meta_tags'][] = array('name' => 'description', 'content' => $context['meta_description']);
	}
	else
	{
		$context['meta_tags'][] = array('property' => 'og:description', 'content' => $context['page_title_html_safe']);
		$context['meta_tags'][] = array('name' => 'description', 'content' => $context['page_title_html_safe']);
	}

	call_integration_hook('integrate_theme_context');
}

/**
 * Helper function to set the system memory to a needed value
 * - If the needed memory is greater than current, will attempt to get more
 * - if in_use is set to true, will also try to take the current memory usage in to account
 *
 * @param string $needed The amount of memory to request, if needed, like 256M
 * @param bool $in_use Set to true to account for current memory usage of the script
 * @return boolean True if we have at least the needed memory
 */
function setMemoryLimit($needed, $in_use = false)
{
	// everything in bytes
	$memory_current = memoryReturnBytes(ini_get('memory_limit'));
	$memory_needed = memoryReturnBytes($needed);

	// should we account for how much is currently being used?
	if ($in_use)
		$memory_needed += function_exists('memory_get_usage') ? memory_get_usage() : (2 * 1048576);

	// if more is needed, request it
	if ($memory_current < $memory_needed)
	{
		@ini_set('memory_limit', ceil($memory_needed / 1048576) . 'M');
		$memory_current = memoryReturnBytes(ini_get('memory_limit'));
	}

	$memory_current = max($memory_current, memoryReturnBytes(get_cfg_var('memory_limit')));

	// return success or not
	return (bool) ($memory_current >= $memory_needed);
}

/**
 * Helper function to convert memory string settings to bytes
 *
 * @param string $val The byte string, like 256M or 1G
 * @return integer The string converted to a proper integer in bytes
 */
function memoryReturnBytes($val)
{
	if (is_integer($val))
		return $val;

	// Separate the number from the designator
	$val = trim($val);
	$num = intval(substr($val, 0, strlen($val) - 1));
	$last = strtolower(substr($val, -1));

	// convert to bytes
	switch ($last)
	{
		case 'g':
			$num *= 1024;
		case 'm':
			$num *= 1024;
		case 'k':
			$num *= 1024;
	}
	return $num;
}

/**
 * The header template
 */
function template_header()
{
	global $txt, $modSettings, $context, $user_info, $boarddir, $cachedir, $cache_enable, $language;

	setupThemeContext();

	// Print stuff to prevent caching of pages (except on attachment errors, etc.)
	if (empty($context['no_last_modified']))
	{
		header('expires: Mon, 26 Jul 1997 05:00:00 GMT');
		header('last-modified: ' . gmdate('D, d M Y H:i:s') . ' GMT');

		// Are we debugging the template/html content?
		if (!isset($_REQUEST['xml']) && isset($_GET['debug']) && !isBrowser('ie'))
			header('content-type: application/xhtml+xml');
		elseif (!isset($_REQUEST['xml']))
			header('content-type: text/html; charset=' . (empty($context['character_set']) ? 'ISO-8859-1' : $context['character_set']));
	}

	header('content-type: text/' . (isset($_REQUEST['xml']) ? 'xml' : 'html') . '; charset=' . (empty($context['character_set']) ? 'ISO-8859-1' : $context['character_set']));

	// We need to splice this in after the body layer, or after the main layer for older stuff.
	if ($context['in_maintenance'] && $context['user']['is_admin'])
	{
		$position = array_search('body', $context['template_layers']);
		if ($position === false)
			$position = array_search('main', $context['template_layers']);

		if ($position !== false)
		{
			$before = array_slice($context['template_layers'], 0, $position + 1);
			$after = array_slice($context['template_layers'], $position + 1);
			$context['template_layers'] = array_merge($before, array('maint_warning'), $after);
		}
	}

	$checked_securityFiles = false;
	$showed_banned = false;
	foreach ($context['template_layers'] as $layer)
	{
		loadSubTemplate($layer . '_above', true);

		// May seem contrived, but this is done in case the body and main layer aren't there...
		if (in_array($layer, array('body', 'main')) && allowedTo('admin_forum') && !$user_info['is_guest'] && !$checked_securityFiles)
		{
			$checked_securityFiles = true;

			$securityFiles = array('install.php', 'upgrade.php', 'convert.php', 'repair_paths.php', 'repair_settings.php', 'Settings.php~', 'Settings_bak.php~');

			// Add your own files.
			call_integration_hook('integrate_security_files', array(&$securityFiles));

			foreach ($securityFiles as $i => $securityFile)
			{
				if (!file_exists($boarddir . '/' . $securityFile))
					unset($securityFiles[$i]);
			}

			// We are already checking so many files...just few more doesn't make any difference! :P
			if (!empty($modSettings['currentAttachmentUploadDir']))
				$path = $modSettings['attachmentUploadDir'][$modSettings['currentAttachmentUploadDir']];

			else
				$path = $modSettings['attachmentUploadDir'];

			secureDirectory($path, true);
			secureDirectory($cachedir);

			// If agreement is enabled, at least the english version shall exist
			if (!empty($modSettings['requireAgreement']))
				$agreement = !file_exists($boarddir . '/agreement.txt');

			// If privacy policy is enabled, at least the default language version shall exist
			if (!empty($modSettings['requirePolicyAgreement']))
				$policy_agreement = empty($modSettings['policy_' . $language]);

			if (!empty($securityFiles) ||
				(!empty($cache_enable) && !is_writable($cachedir)) ||
				!empty($agreement) ||
				!empty($policy_agreement) ||
				!empty($context['auth_secret_missing']))
			{
				echo '
		<div class="errorbox">
			<p class="alert">!!</p>
			<h3>', empty($securityFiles) && empty($context['auth_secret_missing']) ? $txt['generic_warning'] : $txt['security_risk'], '</h3>
			<p>';

				foreach ($securityFiles as $securityFile)
				{
					echo '
				', $txt['not_removed'], '<strong>', $securityFile, '</strong>!<br>';

					if ($securityFile == 'Settings.php~' || $securityFile == 'Settings_bak.php~')
						echo '
				', sprintf($txt['not_removed_extra'], $securityFile, substr($securityFile, 0, -1)), '<br>';
				}

				if (!empty($cache_enable) && !is_writable($cachedir))
					echo '
				<strong>', $txt['cache_writable'], '</strong><br>';

				if (!empty($agreement))
					echo '
				<strong>', $txt['agreement_missing'], '</strong><br>';

				if (!empty($policy_agreement))
					echo '
				<strong>', $txt['policy_agreement_missing'], '</strong><br>';

				if (!empty($context['auth_secret_missing']))
					echo '
				<strong>', $txt['auth_secret_missing'], '</strong><br>';

				echo '
			</p>
		</div>';
			}
		}
		// If the user is banned from posting inform them of it.
		elseif (in_array($layer, array('main', 'body')) && isset($_SESSION['ban']['cannot_post']) && !$showed_banned)
		{
			$showed_banned = true;
			echo '
				<div class="windowbg alert" style="margin: 2ex; padding: 2ex; border: 2px dashed red;">
					', sprintf($txt['you_are_post_banned'], $user_info['is_guest'] ? $txt['guest_title'] : $user_info['name']);

			if (!empty($_SESSION['ban']['cannot_post']['reason']))
				echo '
					<div style="padding-left: 4ex; padding-top: 1ex;">', $_SESSION['ban']['cannot_post']['reason'], '</div>';

			if (!empty($_SESSION['ban']['expire_time']))
				echo '
					<div>', sprintf($txt['your_ban_expires'], timeformat($_SESSION['ban']['expire_time'], false)), '</div>';
			else
				echo '
					<div>', $txt['your_ban_expires_never'], '</div>';

			echo '
				</div>';
		}
	}
}

/**
 * Show the copyright.
 */
function theme_copyright()
{
	global $forum_copyright, $scripturl;

	// Don't display copyright for things like SSI.
	if (SMF !== 1)
		return;

	// Put in the version...
	printf($forum_copyright, SMF_FULL_VERSION, SMF_SOFTWARE_YEAR, $scripturl);
}

/**
 * The template footer
 */
function template_footer()
{
	global $context, $modSettings, $db_count;

	// Show the load time?  (only makes sense for the footer.)
	$context['show_load_time'] = !empty($modSettings['timeLoadPageEnable']);
	$context['load_time'] = round(microtime(true) - TIME_START, 3);
	$context['load_queries'] = $db_count;

	if (!empty($context['template_layers']) && is_array($context['template_layers']))
		foreach (array_reverse($context['template_layers']) as $layer)
			loadSubTemplate($layer . '_below', true);
}

/**
 * Output the Javascript files
 * 	- tabbing in this function is to make the HTML source look good and proper
 *  - if deferred is set function will output all JS set to load at page end
 *
 * @param bool $do_deferred If true will only output the deferred JS (the stuff that goes right before the closing body tag)
 */
function template_javascript($do_deferred = false)
{
	global $context, $modSettings, $settings;

	// Use this hook to minify/optimize Javascript files and vars
	call_integration_hook('integrate_pre_javascript_output', array(&$do_deferred));

	$toMinify = array(
		'standard' => array(),
		'defer' => array(),
		'async' => array(),
	);

	// Ouput the declared Javascript variables.
	if (!empty($context['javascript_vars']) && !$do_deferred)
	{
		echo '
	<script>';

		foreach ($context['javascript_vars'] as $key => $value)
		{
			if (empty($value))
			{
				echo '
		var ', $key, ';';
			}
			else
			{
				echo '
		var ', $key, ' = ', $value, ';';
			}
		}

		echo '
	</script>';
	}

	// In the dark days before HTML5, deferred JS files needed to be loaded at the end of the body.
	// Now we load them in the head and use 'async' and/or 'defer' attributes. Much better performance.
	if (!$do_deferred)
	{
		// While we have JavaScript files to place in the template.
		foreach ($context['javascript_files'] as $id => $js_file)
		{
			// Last minute call! allow theme authors to disable single files.
			if (!empty($settings['disable_files']) && in_array($id, $settings['disable_files']))
				continue;

			// By default files don't get minimized unless the file explicitly says so!
			if (!empty($js_file['options']['minimize']) && !empty($modSettings['minimize_files']))
			{
				if (!empty($js_file['options']['async']))
					$toMinify['async'][] = $js_file;

				elseif (!empty($js_file['options']['defer']))
					$toMinify['defer'][] = $js_file;

				else
					$toMinify['standard'][] = $js_file;

				// Grab a random seed.
				if (!isset($minSeed) && isset($js_file['options']['seed']))
					$minSeed = $js_file['options']['seed'];
			}

			else
			{
				echo '
	<script src="', $js_file['fileUrl'], isset($js_file['options']['seed']) ? $js_file['options']['seed'] : '', '"', !empty($js_file['options']['async']) ? ' async' : '', !empty($js_file['options']['defer']) ? ' defer' : '';

				if (!empty($js_file['options']['attributes']))
					foreach ($js_file['options']['attributes'] as $key => $value)
					{
						if (is_bool($value))
							echo !empty($value) ? ' ' . $key : '';

						else
							echo ' ', $key, '="', $value, '"';
					}

				echo '></script>';
			}
		}

		foreach ($toMinify as $js_files)
		{
			if (!empty($js_files))
			{
				$result = custMinify($js_files, 'js');

				$minSuccessful = array_keys($result) === array('smf_minified');

				foreach ($result as $minFile)
					echo '
	<script src="', $minFile['fileUrl'], $minSuccessful && isset($minSeed) ? $minSeed : '', '"', !empty($minFile['options']['async']) ? ' async' : '', !empty($minFile['options']['defer']) ? ' defer' : '', '></script>';
			}
		}
	}

	// Inline JavaScript - Actually useful some times!
	if (!empty($context['javascript_inline']))
	{
		if (!empty($context['javascript_inline']['defer']) && $do_deferred)
		{
			echo '
<script>
window.addEventListener("DOMContentLoaded", function() {';

			foreach ($context['javascript_inline']['defer'] as $js_code)
				echo $js_code;

			echo '
});
</script>';
		}

		if (!empty($context['javascript_inline']['standard']) && !$do_deferred)
		{
			echo '
	<script>';

			foreach ($context['javascript_inline']['standard'] as $js_code)
				echo $js_code;

			echo '
	</script>';
		}
	}
}

/**
 * Output the CSS files
 */
function template_css()
{
	global $context, $db_show_debug, $boardurl, $settings, $modSettings;

	// Use this hook to minify/optimize CSS files
	call_integration_hook('integrate_pre_css_output');

	$toMinify = array();
	$normal = array();

	uasort($context['css_files'], function ($a, $b)
	{
		return $a['options']['order_pos'] < $b['options']['order_pos'] ? -1 : ($a['options']['order_pos'] > $b['options']['order_pos'] ? 1 : 0);
	});
	foreach ($context['css_files'] as $id => $file)
	{
		// Last minute call! allow theme authors to disable single files.
		if (!empty($settings['disable_files']) && in_array($id, $settings['disable_files']))
			continue;

		// Files are minimized unless they explicitly opt out.
		if (!isset($file['options']['minimize']))
			$file['options']['minimize'] = true;

		if (!empty($file['options']['minimize']) && !empty($modSettings['minimize_files']) && !isset($_REQUEST['normalcss']))
		{
			$toMinify[] = $file;

			// Grab a random seed.
			if (!isset($minSeed) && isset($file['options']['seed']))
				$minSeed = $file['options']['seed'];
		}
		else
			$normal[] = array(
				'url' => $file['fileUrl'] . (isset($file['options']['seed']) ? $file['options']['seed'] : ''),
				'attributes' => !empty($file['options']['attributes']) ? $file['options']['attributes'] : array()
			);
	}

	if (!empty($toMinify))
	{
		$result = custMinify($toMinify, 'css');

		$minSuccessful = array_keys($result) === array('smf_minified');

		foreach ($result as $minFile)
			echo '
	<link rel="stylesheet" href="', $minFile['fileUrl'], $minSuccessful && isset($minSeed) ? $minSeed : '', '">';
	}

	// Print the rest after the minified files.
	if (!empty($normal))
		foreach ($normal as $nf)
		{
			echo '
	<link rel="stylesheet" href="', $nf['url'], '"';

			if (!empty($nf['attributes']))
				foreach ($nf['attributes'] as $key => $value)
				{
					if (is_bool($value))
						echo !empty($value) ? ' ' . $key : '';
					else
						echo ' ', $key, '="', $value, '"';
				}

			echo '>';
		}

	if ($db_show_debug === true)
	{
		// Try to keep only what's useful.
		$repl = array($boardurl . '/Themes/' => '', $boardurl . '/' => '');
		foreach ($context['css_files'] as $file)
			$context['debug']['sheets'][] = strtr($file['fileName'], $repl);
	}

	if (!empty($context['css_header']))
	{
		echo '
	<style>';

		foreach ($context['css_header'] as $css)
			echo $css . '
	';

		echo '
	</style>';
	}
}

/**
 * Get an array of previously defined files and adds them to our main minified files.
 * Sets a one day cache to avoid re-creating a file on every request.
 *
 * @param array $data The files to minify.
 * @param string $type either css or js.
 * @return array Info about the minified file, or about the original files if the minify process failed.
 */
function custMinify($data, $type)
{
	global $settings, $txt;

	$types = array('css', 'js');
	$type = !empty($type) && in_array($type, $types) ? $type : false;
	$data = is_array($data) ? $data : array();

	if (empty($type) || empty($data))
		return $data;

	// Different pages include different files, so we use a hash to label the different combinations
	$hash = md5(implode(' ', array_map(function($file)
	{
		return $file['filePath'] . '-' . $file['mtime'];
	}, $data)));

	// Is this a deferred or asynchronous JavaScript file?
	$async = $type === 'js';
	$defer = $type === 'js';
	if ($type === 'js')
	{
		foreach ($data as $id => $file)
		{
			// A minified script should only be loaded asynchronously if all its components wanted to be.
			if (empty($file['options']['async']))
				$async = false;

			// A minified script should only be deferred if all its components wanted to be.
			if (empty($file['options']['defer']))
				$defer = false;
		}
	}

	// Did we already do this?
	$minified_file = $settings['theme_dir'] . '/' . ($type == 'css' ? 'css' : 'scripts') . '/minified_' . $hash . '.' . $type;
	$already_exists = file_exists($minified_file);

	// Already done?
	if ($already_exists)
	{
		return array('smf_minified' => array(
			'fileUrl' => $settings['theme_url'] . '/' . ($type == 'css' ? 'css' : 'scripts') . '/' . basename($minified_file),
			'filePath' => $minified_file,
			'fileName' => basename($minified_file),
			'options' => array('async' => !empty($async), 'defer' => !empty($defer)),
		));
	}
	// File has to exist. If it doesn't, try to create it.
	elseif (@fopen($minified_file, 'w') === false || !smf_chmod($minified_file))
	{
		loadLanguage('Errors');
		log_error(sprintf($txt['file_not_created'], $minified_file), 'general');

		// The process failed, so roll back to print each individual file.
		return $data;
	}

	// No namespaces, sorry!
	$classType = 'MatthiasMullie\\Minify\\' . strtoupper($type);

	$minifier = new $classType();

	foreach ($data as $id => $file)
	{
		$toAdd = !empty($file['filePath']) && file_exists($file['filePath']) ? $file['filePath'] : false;

		// The file couldn't be located so it won't be added. Log this error.
		if (empty($toAdd))
		{
			loadLanguage('Errors');
			log_error(sprintf($txt['file_minimize_fail'], !empty($file['fileName']) ? $file['fileName'] : $id), 'general');
			continue;
		}

		// Add this file to the list.
		$minifier->add($toAdd);
	}

	// Create the file.
	$minifier->minify($minified_file);
	unset($minifier);
	clearstatcache();

	// Minify process failed.
	if (!filesize($minified_file))
	{
		loadLanguage('Errors');
		log_error(sprintf($txt['file_not_created'], $minified_file), 'general');

		// The process failed so roll back to print each individual file.
		return $data;
	}

	return array('smf_minified' => array(
		'fileUrl' => $settings['theme_url'] . '/' . ($type == 'css' ? 'css' : 'scripts') . '/' . basename($minified_file),
		'filePath' => $minified_file,
		'fileName' => basename($minified_file),
		'options' => array('async' => $async, 'defer' => $defer),
	));
}

/**
 * Clears out old minimized CSS and JavaScript files and ensures $modSettings['browser_cache'] is up to date
 */
function deleteAllMinified()
{
	global $smcFunc, $txt, $modSettings;

	$not_deleted = array();
	$most_recent = 0;

	// Kinda sucks that we need to do another query to get all the theme dirs, but c'est la vie.
	$request = $smcFunc['db_query']('', '
		SELECT id_theme AS id, value AS dir
		FROM {db_prefix}themes
		WHERE variable = {string:var}',
		array(
			'var' => 'theme_dir',
		)
	);
	while ($theme = $smcFunc['db_fetch_assoc']($request))
	{
		foreach (array('css', 'js') as $type)
		{
			foreach (glob(rtrim($theme['dir'], '/') . '/' . ($type == 'css' ? 'css' : 'scripts') . '/*.' . $type) as $filename)
			{
				// We want to find the most recent mtime of non-minified files
				if (strpos(pathinfo($filename, PATHINFO_BASENAME), 'minified') === false)
					$most_recent = max($modSettings['browser_cache'], (int) @filemtime($filename));

				// Try to delete minified files. Add them to our error list if that fails.
				elseif (!@unlink($filename))
					$not_deleted[] = $filename;
			}
		}
	}
	$smcFunc['db_free_result']($request);

	// This setting tracks the most recent modification time of any of our CSS and JS files
	if ($most_recent > $modSettings['browser_cache'])
		updateSettings(array('browser_cache' => $most_recent));

	// If any of the files could not be deleted, log an error about it.
	if (!empty($not_deleted))
	{
		loadLanguage('Errors');
		log_error(sprintf($txt['unlink_minimized_fail'], implode('<br>', $not_deleted)), 'general');
	}
}

/**
 * Get an attachment's encrypted filename. If $new is true, won't check for file existence.
 *
 * @todo this currently returns the hash if new, and the full filename otherwise.
 * Something messy like that.
 * @todo and of course everything relies on this behavior and work around it. :P.
 * Converters included.
 *
 * @param string $filename The name of the file
 * @param int $attachment_id The ID of the attachment
 * @param string|null $dir Which directory it should be in (null to use current one)
 * @param bool $new Whether this is a new attachment
 * @param string $file_hash The file hash
 * @return string The path to the file
 */
function getAttachmentFilename($filename, $attachment_id, $dir = null, $new = false, $file_hash = '')
{
	global $modSettings, $smcFunc;

	// Just make up a nice hash...
	if ($new)
		return sha1(md5($filename . time()) . mt_rand());

	// Just make sure that attachment id is only a int
	$attachment_id = (int) $attachment_id;

	// Grab the file hash if it wasn't added.
	// Left this for legacy.
	if ($file_hash === '')
	{
		$request = $smcFunc['db_query']('', '
			SELECT file_hash
			FROM {db_prefix}attachments
			WHERE id_attach = {int:id_attach}',
			array(
				'id_attach' => $attachment_id,
			)
		);

		if ($smcFunc['db_num_rows']($request) === 0)
			return false;

		list ($file_hash) = $smcFunc['db_fetch_row']($request);
		$smcFunc['db_free_result']($request);
	}

	// Still no hash? mmm...
	if (empty($file_hash))
		$file_hash = sha1(md5($filename . time()) . mt_rand());

	// Are we using multiple directories?
	if (is_array($modSettings['attachmentUploadDir']))
		$path = $modSettings['attachmentUploadDir'][$dir];

	else
		$path = $modSettings['attachmentUploadDir'];

	return $path . '/' . $attachment_id . '_' . $file_hash . '.dat';
}

/**
 * Convert a single IP to a ranged IP.
 * internal function used to convert a user-readable format to a format suitable for the database.
 *
 * @param string $fullip The full IP
 * @return array An array of IP parts
 */
function ip2range($fullip)
{
	// Pretend that 'unknown' is 255.255.255.255. (since that can't be an IP anyway.)
	if ($fullip == 'unknown')
		$fullip = '255.255.255.255';

	$ip_parts = explode('-', $fullip);
	$ip_array = array();

	// if ip 22.12.31.21
	if (count($ip_parts) == 1 && isValidIP($fullip))
	{
		$ip_array['low'] = $fullip;
		$ip_array['high'] = $fullip;
		return $ip_array;
	} // if ip 22.12.* -> 22.12.* - 22.12.*
	elseif (count($ip_parts) == 1)
	{
		$ip_parts[0] = $fullip;
		$ip_parts[1] = $fullip;
	}

	// if ip 22.12.31.21-12.21.31.21
	if (count($ip_parts) == 2 && isValidIP($ip_parts[0]) && isValidIP($ip_parts[1]))
	{
		$ip_array['low'] = $ip_parts[0];
		$ip_array['high'] = $ip_parts[1];
		return $ip_array;
	}
	elseif (count($ip_parts) == 2) // if ip 22.22.*-22.22.*
	{
		$valid_low = isValidIP($ip_parts[0]);
		$valid_high = isValidIP($ip_parts[1]);
		$count = 0;
		$mode = (preg_match('/:/', $ip_parts[0]) > 0 ? ':' : '.');
		$max = ($mode == ':' ? 'ffff' : '255');
		$min = 0;
		if (!$valid_low)
		{
			$ip_parts[0] = preg_replace('/\*/', '0', $ip_parts[0]);
			$valid_low = isValidIP($ip_parts[0]);
			while (!$valid_low)
			{
				$ip_parts[0] .= $mode . $min;
				$valid_low = isValidIP($ip_parts[0]);
				$count++;
				if ($count > 9) break;
			}
		}

		$count = 0;
		if (!$valid_high)
		{
			$ip_parts[1] = preg_replace('/\*/', $max, $ip_parts[1]);
			$valid_high = isValidIP($ip_parts[1]);
			while (!$valid_high)
			{
				$ip_parts[1] .= $mode . $max;
				$valid_high = isValidIP($ip_parts[1]);
				$count++;
				if ($count > 9) break;
			}
		}

		if ($valid_high && $valid_low)
		{
			$ip_array['low'] = $ip_parts[0];
			$ip_array['high'] = $ip_parts[1];
		}
	}

	return $ip_array;
}

/**
 * Lookup an IP; try shell_exec first because we can do a timeout on it.
 *
 * @param string $ip The IP to get the hostname from
 * @return string The hostname
 */
function host_from_ip($ip)
{
	global $modSettings;

	if (($host = cache_get_data('hostlookup-' . $ip, 600)) !== null)
		return $host;
	$t = microtime(true);

	// Try the Linux host command, perhaps?
	if (!isset($host) && (strpos(strtolower(PHP_OS), 'win') === false || strpos(strtolower(PHP_OS), 'darwin') !== false) && mt_rand(0, 1) == 1)
	{
		if (!isset($modSettings['host_to_dis']))
			$test = @shell_exec('host -W 1 ' . @escapeshellarg($ip));
		else
			$test = @shell_exec('host ' . @escapeshellarg($ip));

		// Did host say it didn't find anything?
		if (strpos($test, 'not found') !== false)
			$host = '';
		// Invalid server option?
		elseif ((strpos($test, 'invalid option') || strpos($test, 'Invalid query name 1')) && !isset($modSettings['host_to_dis']))
			updateSettings(array('host_to_dis' => 1));
		// Maybe it found something, after all?
		elseif (preg_match('~\s([^\s]+?)\.\s~', $test, $match) == 1)
			$host = $match[1];
	}

	// This is nslookup; usually only Windows, but possibly some Unix?
	if (!isset($host) && stripos(PHP_OS, 'win') !== false && strpos(strtolower(PHP_OS), 'darwin') === false && mt_rand(0, 1) == 1)
	{
		$test = @shell_exec('nslookup -timeout=1 ' . @escapeshellarg($ip));
		if (strpos($test, 'Non-existent domain') !== false)
			$host = '';
		elseif (preg_match('~Name:\s+([^\s]+)~', $test, $match) == 1)
			$host = $match[1];
	}

	// This is the last try :/.
	if (!isset($host) || $host === false)
		$host = @gethostbyaddr($ip);

	// It took a long time, so let's cache it!
	if (microtime(true) - $t > 0.5)
		cache_put_data('hostlookup-' . $ip, $host, 600);

	return $host;
}

/**
 * Chops a string into words and prepares them to be inserted into (or searched from) the database.
 *
 * @param string $text The text to split into words
 * @param int $max_chars The maximum number of characters per word
 * @param bool $encrypt Whether to encrypt the results
 * @return array An array of ints or words depending on $encrypt
 */
function text2words($text, $max_chars = 20, $encrypt = false)
{
	global $smcFunc, $context;

	// Upgrader may be working on old DBs...
	if (!isset($context['utf8']))
		$context['utf8'] = false;

	// Step 1: Remove entities/things we don't consider words:
	$words = preg_replace('~(?:[\x0B\0' . ($context['utf8'] ? '\x{A0}' : '\xA0') . '\t\r\s\n(){}\\[\\]<>!@$%^*.,:+=`\~\?/\\\\]+|&(?:amp|lt|gt|quot);)+~' . ($context['utf8'] ? 'u' : ''), ' ', strtr($text, array('<br>' => ' ')));

	// Step 2: Entities we left to letters, where applicable, lowercase.
	$words = un_htmlspecialchars($smcFunc['strtolower']($words));

	// Step 3: Ready to split apart and index!
	$words = explode(' ', $words);

	if ($encrypt)
	{
		$possible_chars = array_flip(array_merge(range(46, 57), range(65, 90), range(97, 122)));
		$returned_ints = array();
		foreach ($words as $word)
		{
			if (($word = trim($word, '-_\'')) !== '')
			{
				$encrypted = substr(crypt($word, 'uk'), 2, $max_chars);
				$total = 0;
				for ($i = 0; $i < $max_chars; $i++)
					$total += $possible_chars[ord($encrypted[$i])] * pow(63, $i);
				$returned_ints[] = $max_chars == 4 ? min($total, 16777215) : $total;
			}
		}
		return array_unique($returned_ints);
	}
	else
	{
		// Trim characters before and after and add slashes for database insertion.
		$returned_words = array();
		foreach ($words as $word)
			if (($word = trim($word, '-_\'')) !== '')
				$returned_words[] = $max_chars === null ? $word : substr($word, 0, $max_chars);

		// Filter out all words that occur more than once.
		return array_unique($returned_words);
	}
}

/**
 * Creates an image/text button
 *
 * @deprecated since 2.1
 * @param string $name The name of the button (should be a main_icons class or the name of an image)
 * @param string $alt The alt text
 * @param string $label The $txt string to use as the label
 * @param string $custom Custom text/html to add to the img tag (only when using an actual image)
 * @param boolean $force_use Whether to force use of this when template_create_button is available
 * @return string The HTML to display the button
 */
function create_button($name, $alt, $label = '', $custom = '', $force_use = false)
{
	global $settings, $txt;

	// Does the current loaded theme have this and we are not forcing the usage of this function?
	if (function_exists('template_create_button') && !$force_use)
		return template_create_button($name, $alt, $label = '', $custom = '');

	if (!$settings['use_image_buttons'])
		return $txt[$alt];
	elseif (!empty($settings['use_buttons']))
		return '<span class="main_icons ' . $name . '" alt="' . $txt[$alt] . '"></span>' . ($label != '' ? '&nbsp;<strong>' . $txt[$label] . '</strong>' : '');
	else
		return '<img src="' . $settings['lang_images_url'] . '/' . $name . '" alt="' . $txt[$alt] . '" ' . $custom . '>';
}

/**
 * Sets up all of the top menu buttons
 * Saves them in the cache if it is available and on
 * Places the results in $context
 */
function setupMenuContext()
{
	global $context, $modSettings, $user_info, $txt, $scripturl, $sourcedir, $settings, $smcFunc, $cache_enable;

	// Set up the menu privileges.
	$context['allow_search'] = !empty($modSettings['allow_guestAccess']) ? allowedTo('search_posts') : (!$user_info['is_guest'] && allowedTo('search_posts'));
	$context['allow_admin'] = allowedTo(array('admin_forum', 'manage_boards', 'manage_permissions', 'moderate_forum', 'manage_membergroups', 'manage_bans', 'send_mail', 'edit_news', 'manage_attachments', 'manage_smileys'));

	$context['allow_memberlist'] = allowedTo('view_mlist');
	$context['allow_calendar'] = allowedTo('calendar_view') && !empty($modSettings['cal_enabled']);
	$context['allow_moderation_center'] = $context['user']['can_mod'];
	$context['allow_pm'] = allowedTo('pm_read');

	$cacheTime = $modSettings['lastActive'] * 60;

	// Initial "can you post an event in the calendar" option - but this might have been set in the calendar already.
	if (!isset($context['allow_calendar_event']))
	{
		$context['allow_calendar_event'] = $context['allow_calendar'] && allowedTo('calendar_post');

		// If you don't allow events not linked to posts and you're not an admin, we have more work to do...
		if ($context['allow_calendar'] && $context['allow_calendar_event'] && empty($modSettings['cal_allow_unlinked']) && !$user_info['is_admin'])
		{
			$boards_can_post = boardsAllowedTo('post_new');
			$context['allow_calendar_event'] &= !empty($boards_can_post);
		}
	}

	// There is some menu stuff we need to do if we're coming at this from a non-guest perspective.
	if (!$context['user']['is_guest'])
	{
		addInlineJavaScript('
	var user_menus = new smc_PopupMenu();
	user_menus.add("profile", "' . $scripturl . '?action=profile;area=popup");
	user_menus.add("alerts", "' . $scripturl . '?action=profile;area=alerts_popup;u=' . $context['user']['id'] . '");', true);
		if ($context['allow_pm'])
			addInlineJavaScript('
	user_menus.add("pm", "' . $scripturl . '?action=pm;sa=popup");', true);

		if (!empty($modSettings['enable_ajax_alerts']))
		{
			require_once($sourcedir . '/Subs-Notify.php');

			$timeout = getNotifyPrefs($context['user']['id'], 'alert_timeout', true);
			$timeout = empty($timeout) ? 10000 : $timeout[$context['user']['id']]['alert_timeout'] * 1000;

			addInlineJavaScript('
	var new_alert_title = "' . $context['forum_name_html_safe'] . '";
	var alert_timeout = ' . $timeout . ';');
			loadJavaScriptFile('alerts.js', array('minimize' => true), 'smf_alerts');
		}
	}

	// All the buttons we can possible want and then some, try pulling the final list of buttons from cache first.
	if (($menu_buttons = cache_get_data('menu_buttons-' . implode('_', $user_info['groups']) . '-' . $user_info['language'], $cacheTime)) === null || time() - $cacheTime <= $modSettings['settings_updated'])
	{
		$buttons = array(
			'home' => array(
				'title' => $txt['home'],
				'href' => $scripturl,
				'show' => true,
				'sub_buttons' => array(
				),
				'is_last' => $context['right_to_left'],
			),
			'search' => array(
				'title' => $txt['search'],
				'href' => $scripturl . '?action=search',
				'show' => $context['allow_search'],
				'sub_buttons' => array(
				),
			),
			'admin' => array(
				'title' => $txt['admin'],
				'href' => $scripturl . '?action=admin',
				'show' => $context['allow_admin'],
				'sub_buttons' => array(
					'featuresettings' => array(
						'title' => $txt['modSettings_title'],
						'href' => $scripturl . '?action=admin;area=featuresettings',
						'show' => allowedTo('admin_forum'),
					),
					'packages' => array(
						'title' => $txt['package'],
						'href' => $scripturl . '?action=admin;area=packages',
						'show' => allowedTo('admin_forum'),
					),
					'errorlog' => array(
						'title' => $txt['errorlog'],
						'href' => $scripturl . '?action=admin;area=logs;sa=errorlog;desc',
						'show' => allowedTo('admin_forum') && !empty($modSettings['enableErrorLogging']),
					),
					'permissions' => array(
						'title' => $txt['edit_permissions'],
						'href' => $scripturl . '?action=admin;area=permissions',
						'show' => allowedTo('manage_permissions'),
					),
					'memberapprove' => array(
						'title' => $txt['approve_members_waiting'],
						'href' => $scripturl . '?action=admin;area=viewmembers;sa=browse;type=approve',
						'show' => !empty($context['unapproved_members']),
						'is_last' => true,
					),
				),
			),
			'moderate' => array(
				'title' => $txt['moderate'],
				'href' => $scripturl . '?action=moderate',
				'show' => $context['allow_moderation_center'],
				'sub_buttons' => array(
					'modlog' => array(
						'title' => $txt['modlog_view'],
						'href' => $scripturl . '?action=moderate;area=modlog',
						'show' => !empty($modSettings['modlog_enabled']) && !empty($user_info['mod_cache']) && $user_info['mod_cache']['bq'] != '0=1',
					),
					'poststopics' => array(
						'title' => $txt['mc_unapproved_poststopics'],
						'href' => $scripturl . '?action=moderate;area=postmod;sa=posts',
						'show' => $modSettings['postmod_active'] && !empty($user_info['mod_cache']['ap']),
					),
					'attachments' => array(
						'title' => $txt['mc_unapproved_attachments'],
						'href' => $scripturl . '?action=moderate;area=attachmod;sa=attachments',
						'show' => $modSettings['postmod_active'] && !empty($user_info['mod_cache']['ap']),
					),
					'reports' => array(
						'title' => $txt['mc_reported_posts'],
						'href' => $scripturl . '?action=moderate;area=reportedposts',
						'show' => !empty($user_info['mod_cache']) && $user_info['mod_cache']['bq'] != '0=1',
					),
					'reported_members' => array(
						'title' => $txt['mc_reported_members'],
						'href' => $scripturl . '?action=moderate;area=reportedmembers',
						'show' => allowedTo('moderate_forum'),
						'is_last' => true,
					)
				),
			),
			'calendar' => array(
				'title' => $txt['calendar'],
				'href' => $scripturl . '?action=calendar',
				'show' => $context['allow_calendar'],
				'sub_buttons' => array(
					'view' => array(
						'title' => $txt['calendar_menu'],
						'href' => $scripturl . '?action=calendar',
						'show' => $context['allow_calendar_event'],
					),
					'post' => array(
						'title' => $txt['calendar_post_event'],
						'href' => $scripturl . '?action=calendar;sa=post',
						'show' => $context['allow_calendar_event'],
						'is_last' => true,
					),
				),
			),
			'mlist' => array(
				'title' => $txt['members_title'],
				'href' => $scripturl . '?action=mlist',
				'show' => $context['allow_memberlist'],
				'sub_buttons' => array(
					'mlist_view' => array(
						'title' => $txt['mlist_menu_view'],
						'href' => $scripturl . '?action=mlist',
						'show' => true,
					),
					'mlist_search' => array(
						'title' => $txt['mlist_search'],
						'href' => $scripturl . '?action=mlist;sa=search',
						'show' => true,
						'is_last' => true,
					),
				),
				'is_last' => !$context['right_to_left'] && (!$user_info['is_guest'] || !$context['can_register']),
			),
			'signup' => array(
				'title' => $txt['register'],
				'href' => $scripturl . '?action=signup',
				'show' => $user_info['is_guest'] && $context['can_register'],
				'sub_buttons' => array(
				),
				'is_last' => !$context['right_to_left'],
			),
		);

		// Allow editing menu buttons easily.
		call_integration_hook('integrate_menu_buttons', array(&$buttons));

		// Now we put the buttons in the context so the theme can use them.
		$menu_buttons = array();
		foreach ($buttons as $act => $button)
			if (!empty($button['show']))
			{
				$button['active_button'] = false;

				// This button needs some action.
				if (isset($button['action_hook']))
					$needs_action_hook = true;

				// Make sure the last button truly is the last button.
				if (!empty($button['is_last']))
				{
					if (isset($last_button))
						unset($menu_buttons[$last_button]['is_last']);
					$last_button = $act;
				}

				// Go through the sub buttons if there are any.
				if (!empty($button['sub_buttons']))
					foreach ($button['sub_buttons'] as $key => $subbutton)
					{
						if (empty($subbutton['show']))
							unset($button['sub_buttons'][$key]);

						// 2nd level sub buttons next...
						if (!empty($subbutton['sub_buttons']))
						{
							foreach ($subbutton['sub_buttons'] as $key2 => $sub_button2)
							{
								if (empty($sub_button2['show']))
									unset($button['sub_buttons'][$key]['sub_buttons'][$key2]);
							}
						}
					}

				// Does this button have its own icon?
				if (isset($button['icon']) && file_exists($settings['theme_dir'] . '/images/' . $button['icon']))
					$button['icon'] = '<img src="' . $settings['images_url'] . '/' . $button['icon'] . '" alt="">';
				elseif (isset($button['icon']) && file_exists($settings['default_theme_dir'] . '/images/' . $button['icon']))
					$button['icon'] = '<img src="' . $settings['default_images_url'] . '/' . $button['icon'] . '" alt="">';
				elseif (isset($button['icon']))
					$button['icon'] = '<span class="main_icons ' . $button['icon'] . '"></span>';
				else
					$button['icon'] = '<span class="main_icons ' . $act . '"></span>';

				$menu_buttons[$act] = $button;
			}

		if (!empty($cache_enable) && $cache_enable >= 2)
			cache_put_data('menu_buttons-' . implode('_', $user_info['groups']) . '-' . $user_info['language'], $menu_buttons, $cacheTime);
	}

	$context['menu_buttons'] = $menu_buttons;

	// Logging out requires the session id in the url.
	if (isset($context['menu_buttons']['logout']))
		$context['menu_buttons']['logout']['href'] = sprintf($context['menu_buttons']['logout']['href'], $context['session_var'], $context['session_id']);

	// Figure out which action we are doing so we can set the active tab.
	// Default to home.
	$current_action = 'home';

	if (isset($context['menu_buttons'][$context['current_action']]))
		$current_action = $context['current_action'];
	elseif ($context['current_action'] == 'search2')
		$current_action = 'search';
	elseif ($context['current_action'] == 'theme')
		$current_action = isset($_REQUEST['sa']) && $_REQUEST['sa'] == 'pick' ? 'profile' : 'admin';
	elseif ($context['current_action'] == 'register2')
		$current_action = 'register';
	elseif ($context['current_action'] == 'login2' || ($user_info['is_guest'] && $context['current_action'] == 'reminder'))
		$current_action = 'login';
	elseif ($context['current_action'] == 'groups' && $context['allow_moderation_center'])
		$current_action = 'moderate';

	// There are certain exceptions to the above where we don't want anything on the menu highlighted.
	if ($context['current_action'] == 'profile' && !empty($context['user']['is_owner']))
	{
		$current_action = !empty($_GET['area']) && $_GET['area'] == 'showalerts' ? 'self_alerts' : 'self_profile';
		$context[$current_action] = true;
	}
	elseif ($context['current_action'] == 'pm')
	{
		$current_action = 'self_pm';
		$context['self_pm'] = true;
	}

	$context['total_mod_reports'] = 0;
	$context['total_admin_reports'] = 0;

	if (!empty($user_info['mod_cache']) && $user_info['mod_cache']['bq'] != '0=1' && !empty($context['open_mod_reports']) && !empty($context['menu_buttons']['moderate']['sub_buttons']['reports']))
	{
		$context['total_mod_reports'] = $context['open_mod_reports'];
		$context['menu_buttons']['moderate']['sub_buttons']['reports']['amt'] = $context['open_mod_reports'];
	}

	// Show how many errors there are
	if (!empty($context['menu_buttons']['admin']['sub_buttons']['errorlog']))
	{
		// Get an error count, if necessary
		if (!isset($context['num_errors']))
		{
			$query = $smcFunc['db_query']('', '
				SELECT COUNT(*)
				FROM {db_prefix}log_errors',
				array()
			);

			list($context['num_errors']) = $smcFunc['db_fetch_row']($query);
			$smcFunc['db_free_result']($query);
		}

		if (!empty($context['num_errors']))
		{
			$context['total_admin_reports'] += $context['num_errors'];
			$context['menu_buttons']['admin']['sub_buttons']['errorlog']['amt'] = $context['num_errors'];
		}
	}

	// Show number of reported members
	if (!empty($context['open_member_reports']) && !empty($context['menu_buttons']['moderate']['sub_buttons']['reported_members']))
	{
		$context['total_mod_reports'] += $context['open_member_reports'];
		$context['menu_buttons']['moderate']['sub_buttons']['reported_members']['amt'] = $context['open_member_reports'];
	}

	if (!empty($context['unapproved_members']) && !empty($context['menu_buttons']['admin']))
	{
		$context['menu_buttons']['admin']['sub_buttons']['memberapprove']['amt'] = $context['unapproved_members'];
		$context['total_admin_reports'] += $context['unapproved_members'];
	}

	if ($context['total_admin_reports'] > 0 && !empty($context['menu_buttons']['admin']))
	{
		$context['menu_buttons']['admin']['amt'] = $context['total_admin_reports'];
	}

	// Do we have any open reports?
	if ($context['total_mod_reports'] > 0 && !empty($context['menu_buttons']['moderate']))
	{
		$context['menu_buttons']['moderate']['amt'] = $context['total_mod_reports'];
	}

	// Not all actions are simple.
	if (!empty($needs_action_hook))
		call_integration_hook('integrate_current_action', array(&$current_action));

	if (isset($context['menu_buttons'][$current_action]))
		$context['menu_buttons'][$current_action]['active_button'] = true;
}

/**
 * Generate a random seed and ensure it's stored in settings.
 */
function smf_seed_generator()
{
	updateSettings(array('rand_seed' => microtime(true)));
}

/**
 * Process functions of an integration hook.
 * calls all functions of the given hook.
 * supports static class method calls.
 *
 * @param string $hook The hook name
 * @param array $parameters An array of parameters this hook implements
 * @return array The results of the functions
 */
function call_integration_hook($hook, $parameters = array())
{
	global $modSettings, $settings, $boarddir, $sourcedir, $db_show_debug;
	global $context, $txt;

	if ($db_show_debug === true)
		$context['debug']['hooks'][] = $hook;

	// Need to have some control.
	if (!isset($context['instances']))
		$context['instances'] = array();

	$results = array();
	if (empty($modSettings[$hook]))
		return $results;

	$functions = explode(',', $modSettings[$hook]);
	// Loop through each function.
	foreach ($functions as $function)
	{
		// Hook has been marked as "disabled". Skip it!
		if (strpos($function, '!') !== false)
			continue;

		$call = call_helper($function, true);

		// Is it valid?
		if (!empty($call))
			$results[$function] = call_user_func_array($call, $parameters);
		// This failed, but we want to do so silently.
		elseif (!empty($function) && !empty($context['ignore_hook_errors']))
			return $results;
		// Whatever it was suppose to call, it failed :(
		elseif (!empty($function))
		{
			loadLanguage('Errors');

			// Get a full path to show on error.
			if (strpos($function, '|') !== false)
			{
				list ($file, $string) = explode('|', $function);
				$absPath = empty($settings['theme_dir']) ? (strtr(trim($file), array('$boarddir' => $boarddir, '$sourcedir' => $sourcedir))) : (strtr(trim($file), array('$boarddir' => $boarddir, '$sourcedir' => $sourcedir, '$themedir' => $settings['theme_dir'])));
				log_error(sprintf($txt['hook_fail_call_to'], $string, $absPath), 'general');
			}
			// "Assume" the file resides on $boarddir somewhere...
			else
				log_error(sprintf($txt['hook_fail_call_to'], $function, $boarddir), 'general');
		}
	}

	return $results;
}

/**
 * Add a function for integration hook.
 * does nothing if the function is already added.
 *
 * @param string $hook The complete hook name.
 * @param string $function The function name. Can be a call to a method via Class::method.
 * @param bool $permanent If true, updates the value in settings table.
 * @param string $file The file. Must include one of the following wildcards: $boarddir, $sourcedir, $themedir, example: $sourcedir/Test.php
 * @param bool $object Indicates if your class will be instantiated when its respective hook is called. If true, your function must be a method.
 */
function add_integration_function($hook, $function, $permanent = true, $file = '', $object = false)
{
	global $smcFunc, $modSettings;

	// Any objects?
	if ($object)
		$function = $function . '#';

	// Any files  to load?
	if (!empty($file) && is_string($file))
		$function = $file . (!empty($function) ? '|' . $function : '');

	// Get the correct string.
	$integration_call = $function;

	// Is it going to be permanent?
	if ($permanent)
	{
		$request = $smcFunc['db_query']('', '
			SELECT value
			FROM {db_prefix}settings
			WHERE variable = {string:variable}',
			array(
				'variable' => $hook,
			)
		);
		list ($current_functions) = $smcFunc['db_fetch_row']($request);
		$smcFunc['db_free_result']($request);

		if (!empty($current_functions))
		{
			$current_functions = explode(',', $current_functions);
			if (in_array($integration_call, $current_functions))
				return;

			$permanent_functions = array_merge($current_functions, array($integration_call));
		}
		else
			$permanent_functions = array($integration_call);

		updateSettings(array($hook => implode(',', $permanent_functions)));
	}

	// Make current function list usable.
	$functions = empty($modSettings[$hook]) ? array() : explode(',', $modSettings[$hook]);

	// Do nothing, if it's already there.
	if (in_array($integration_call, $functions))
		return;

	$functions[] = $integration_call;
	$modSettings[$hook] = implode(',', $functions);
}

/**
 * Remove an integration hook function.
 * Removes the given function from the given hook.
 * Does nothing if the function is not available.
 *
 * @param string $hook The complete hook name.
 * @param string $function The function name. Can be a call to a method via Class::method.
 * @param boolean $permanent Irrelevant for the function itself but need to declare it to match
 * @param string $file The filename. Must include one of the following wildcards: $boarddir, $sourcedir, $themedir, example: $sourcedir/Test.php
 * @param boolean $object Indicates if your class will be instantiated when its respective hook is called. If true, your function must be a method.
 * @see add_integration_function
 */
function remove_integration_function($hook, $function, $permanent = true, $file = '', $object = false)
{
	global $smcFunc, $modSettings;

	// Any objects?
	if ($object)
		$function = $function . '#';

	// Any files  to load?
	if (!empty($file) && is_string($file))
		$function = $file . '|' . $function;

	// Get the correct string.
	$integration_call = $function;

	// Get the permanent functions.
	$request = $smcFunc['db_query']('', '
		SELECT value
		FROM {db_prefix}settings
		WHERE variable = {string:variable}',
		array(
			'variable' => $hook,
		)
	);
	list ($current_functions) = $smcFunc['db_fetch_row']($request);
	$smcFunc['db_free_result']($request);

	if (!empty($current_functions))
	{
		$current_functions = explode(',', $current_functions);

		if (in_array($integration_call, $current_functions))
			updateSettings(array($hook => implode(',', array_diff($current_functions, array($integration_call)))));
	}

	// Turn the function list into something usable.
	$functions = empty($modSettings[$hook]) ? array() : explode(',', $modSettings[$hook]);

	// You can only remove it if it's available.
	if (!in_array($integration_call, $functions))
		return;

	$functions = array_diff($functions, array($integration_call));
	$modSettings[$hook] = implode(',', $functions);
}

/**
 * Receives a string and tries to figure it out if its a method or a function.
 * If a method is found, it looks for a "#" which indicates SMF should create a new instance of the given class.
 * Checks the string/array for is_callable() and return false/fatal_lang_error is the given value results in a non callable string/array.
 * Prepare and returns a callable depending on the type of method/function found.
 *
 * @param mixed $string The string containing a function name or a static call. The function can also accept a closure, object or a callable array (object/class, valid_callable)
 * @param boolean $return If true, the function will not call the function/method but instead will return the formatted string.
 * @return string|array|boolean Either a string or an array that contains a callable function name or an array with a class and method to call. Boolean false if the given string cannot produce a callable var.
 */
function call_helper($string, $return = false)
{
	global $context, $smcFunc, $txt, $db_show_debug;

	// Really?
	if (empty($string))
		return false;

	// An array? should be a "callable" array IE array(object/class, valid_callable).
	// A closure? should be a callable one.
	if (is_array($string) || $string instanceof Closure)
		return $return ? $string : (is_callable($string) ? call_user_func($string) : false);

	// No full objects, sorry! pass a method or a property instead!
	if (is_object($string))
		return false;

	// Stay vitaminized my friends...
	$string = $smcFunc['htmlspecialchars']($smcFunc['htmltrim']($string));

	// Is there a file to load?
	$string = load_file($string);

	// Loaded file failed
	if (empty($string))
		return false;

	// Found a method.
	if (strpos($string, '::') !== false)
	{
		list ($class, $method) = explode('::', $string);

		// Check if a new object will be created.
		if (strpos($method, '#') !== false)
		{
			// Need to remove the # thing.
			$method = str_replace('#', '', $method);

			// Don't need to create a new instance for every method.
			if (empty($context['instances'][$class]) || !($context['instances'][$class] instanceof $class))
			{
				$context['instances'][$class] = new $class;

				// Add another one to the list.
				if ($db_show_debug === true)
				{
					if (!isset($context['debug']['instances']))
						$context['debug']['instances'] = array();

					$context['debug']['instances'][$class] = $class;
				}
			}

			$func = array($context['instances'][$class], $method);
		}

		// Right then. This is a call to a static method.
		else
			$func = array($class, $method);
	}

	// Nope! just a plain regular function.
	else
		$func = $string;

	// We can't call this helper, but we want to silently ignore this.
	if (!is_callable($func, false, $callable_name) && !empty($context['ignore_hook_errors']))
		return false;

	// Right, we got what we need, time to do some checks.
	elseif (!is_callable($func, false, $callable_name))
	{
		loadLanguage('Errors');
		log_error(sprintf($txt['sub_action_fail'], $callable_name), 'general');

		// Gotta tell everybody.
		return false;
	}

	// Everything went better than expected.
	else
	{
		// What are we gonna do about it?
		if ($return)
			return $func;

		// If this is a plain function, avoid the heat of calling call_user_func().
		else
		{
			if (is_array($func))
				call_user_func($func);

			else
				$func();
		}
	}
}

/**
 * Receives a string and tries to figure it out if it contains info to load a file.
 * Checks for a | (pipe) symbol and tries to load a file with the info given.
 * The string should be format as follows File.php|. You can use the following wildcards: $boarddir, $sourcedir and if available at the moment of execution, $themedir.
 *
 * @param string $string The string containing a valid format.
 * @return string|boolean The given string with the pipe and file info removed. Boolean false if the file couldn't be loaded.
 */
function load_file($string)
{
	global $sourcedir, $txt, $boarddir, $settings, $context;

	if (empty($string))
		return false;

	if (strpos($string, '|') !== false)
	{
		list ($file, $string) = explode('|', $string);

		// Match the wildcards to their regular vars.
		if (empty($settings['theme_dir']))
			$absPath = strtr(trim($file), array('$boarddir' => $boarddir, '$sourcedir' => $sourcedir));

		else
			$absPath = strtr(trim($file), array('$boarddir' => $boarddir, '$sourcedir' => $sourcedir, '$themedir' => $settings['theme_dir']));

		// Load the file if it can be loaded.
		if (file_exists($absPath))
			require_once($absPath);

		// No? try a fallback to $sourcedir
		else
		{
			$absPath = $sourcedir . '/' . $file;

			if (file_exists($absPath))
				require_once($absPath);

			// Sorry, can't do much for you at this point.
			elseif (empty($context['uninstalling']))
			{
				loadLanguage('Errors');
				log_error(sprintf($txt['hook_fail_loading_file'], $absPath), 'general');

				// File couldn't be loaded.
				return false;
			}
		}
	}

	return $string;
}

/**
 * Get the contents of a URL, irrespective of allow_url_fopen.
 *
 * - reads the contents of an http or ftp address and returns the page in a string
 * - will accept up to 3 page redirections (redirectio_level in the function call is private)
 * - if post_data is supplied, the value and length is posted to the given url as form data
 * - URL must be supplied in lowercase
 *
 * @param string $url The URL
 * @param string $post_data The data to post to the given URL
 * @param bool $keep_alive Whether to send keepalive info
 * @param int $redirection_level How many levels of redirection
 * @return string|false The fetched data or false on failure
 */
function fetch_web_data($url, $post_data = '', $keep_alive = false, $redirection_level = 0)
{
	global $webmaster_email, $sourcedir, $txt;
	static $keep_alive_dom = null, $keep_alive_fp = null;

	preg_match('~^(http|ftp)(s)?://([^/:]+)(:(\d+))?(.+)$~', $url, $match);

	// No scheme? No data for you!
	if (empty($match[1]))
		return false;

	// An FTP url. We should try connecting and RETRieving it...
	elseif ($match[1] == 'ftp')
	{
		// Include the file containing the ftp_connection class.
		require_once($sourcedir . '/Class-Package.php');

		// Establish a connection and attempt to enable passive mode.
		$ftp = new ftp_connection(($match[2] ? 'ssl://' : '') . $match[3], empty($match[5]) ? 21 : $match[5], 'anonymous', $webmaster_email);
		if ($ftp->error !== false || !$ftp->passive())
			return false;

		// I want that one *points*!
		fwrite($ftp->connection, 'RETR ' . $match[6] . "\r\n");

		// Since passive mode worked (or we would have returned already!) open the connection.
		$fp = @fsockopen($ftp->pasv['ip'], $ftp->pasv['port'], $err, $err, 5);
		if (!$fp)
			return false;

		// The server should now say something in acknowledgement.
		$ftp->check_response(150);

		$data = '';
		while (!feof($fp))
			$data .= fread($fp, 4096);
		fclose($fp);

		// All done, right?  Good.
		$ftp->check_response(226);
		$ftp->close();
	}

	// This is more likely; a standard HTTP URL.
	elseif (isset($match[1]) && $match[1] == 'http')
	{
		// First try to use fsockopen, because it is fastest.
		if ($keep_alive && $match[3] == $keep_alive_dom)
			$fp = $keep_alive_fp;
		if (empty($fp))
		{
			// Open the socket on the port we want...
			$fp = @fsockopen(($match[2] ? 'ssl://' : '') . $match[3], empty($match[5]) ? ($match[2] ? 443 : 80) : $match[5], $err, $err, 5);
		}
		if (!empty($fp))
		{
			if ($keep_alive)
			{
				$keep_alive_dom = $match[3];
				$keep_alive_fp = $fp;
			}

			// I want this, from there, and I'm not going to be bothering you for more (probably.)
			if (empty($post_data))
			{
				fwrite($fp, 'GET ' . ($match[6] !== '/' ? str_replace(' ', '%20', $match[6]) : '') . ' HTTP/1.0' . "\r\n");
				fwrite($fp, 'Host: ' . $match[3] . (empty($match[5]) ? ($match[2] ? ':443' : '') : ':' . $match[5]) . "\r\n");
				fwrite($fp, 'user-agent: '. SMF_USER_AGENT . "\r\n");
				if ($keep_alive)
					fwrite($fp, 'connection: Keep-Alive' . "\r\n\r\n");
				else
					fwrite($fp, 'connection: close' . "\r\n\r\n");
			}
			else
			{
				fwrite($fp, 'POST ' . ($match[6] !== '/' ? $match[6] : '') . ' HTTP/1.0' . "\r\n");
				fwrite($fp, 'Host: ' . $match[3] . (empty($match[5]) ? ($match[2] ? ':443' : '') : ':' . $match[5]) . "\r\n");
				fwrite($fp, 'user-agent: '. SMF_USER_AGENT . "\r\n");
				if ($keep_alive)
					fwrite($fp, 'connection: Keep-Alive' . "\r\n");
				else
					fwrite($fp, 'connection: close' . "\r\n");
				fwrite($fp, 'content-type: application/x-www-form-urlencoded' . "\r\n");
				fwrite($fp, 'content-length: ' . strlen($post_data) . "\r\n\r\n");
				fwrite($fp, $post_data);
			}

			$response = fgets($fp, 768);

			// Redirect in case this location is permanently or temporarily moved.
			if ($redirection_level < 3 && preg_match('~^HTTP/\S+\s+30[127]~i', $response) === 1)
			{
				$header = '';
				$location = '';
				while (!feof($fp) && trim($header = fgets($fp, 4096)) != '')
					if (stripos($header, 'location:') !== false)
						$location = trim(substr($header, strpos($header, ':') + 1));

				if (empty($location))
					return false;
				else
				{
					if (!$keep_alive)
						fclose($fp);
					return fetch_web_data($location, $post_data, $keep_alive, $redirection_level + 1);
				}
			}

			// Make sure we get a 200 OK.
			elseif (preg_match('~^HTTP/\S+\s+20[01]~i', $response) === 0)
				return false;

			// Skip the headers...
			while (!feof($fp) && trim($header = fgets($fp, 4096)) != '')
			{
				if (preg_match('~content-length:\s*(\d+)~i', $header, $match) != 0)
					$content_length = $match[1];
				elseif (preg_match('~connection:\s*close~i', $header) != 0)
				{
					$keep_alive_dom = null;
					$keep_alive = false;
				}

				continue;
			}

			$data = '';
			if (isset($content_length))
			{
				while (!feof($fp) && strlen($data) < $content_length)
					$data .= fread($fp, $content_length - strlen($data));
			}
			else
			{
				while (!feof($fp))
					$data .= fread($fp, 4096);
			}

			if (!$keep_alive)
				fclose($fp);
		}

		// If using fsockopen didn't work, try to use cURL if available.
		elseif (function_exists('curl_init'))
		{
			// Include the file containing the curl_fetch_web_data class.
			require_once($sourcedir . '/Class-CurlFetchWeb.php');

			$fetch_data = new curl_fetch_web_data();
			$fetch_data->get_url_data($url, $post_data);

			// no errors and a 200 result, then we have a good dataset, well we at least have data. ;)
			if ($fetch_data->result('code') == 200 && !$fetch_data->result('error'))
				$data = $fetch_data->result('body');
			else
				return false;
		}

		// Neither fsockopen nor curl are available. Well, phooey.
		else
			return false;
	}
	else
	{
		// Umm, this shouldn't happen?
		loadLanguage('Errors');
		trigger_error($txt['fetch_web_data_bad_url'], E_USER_NOTICE);
		$data = false;
	}

	return $data;
}

/**
 * Attempts to determine the MIME type of some data or a file.
 *
 * @param string $data The data to check, or the path or URL of a file to check.
 * @param string $is_path If true, $data is a path or URL to a file.
 * @return string|bool A MIME type, or false if we cannot determine it.
 */
function get_mime_type($data, $is_path = false)
{
	global $cachedir;

	$finfo_loaded = extension_loaded('fileinfo');
	$exif_loaded = extension_loaded('exif') && function_exists('image_type_to_mime_type');

	// Oh well. We tried.
	if (!$finfo_loaded && !$exif_loaded)
		return false;

	// Start with the 'empty' MIME type.
	$mime_type = 'application/x-empty';

	if ($finfo_loaded)
	{
		// Just some nice, simple data to analyze.
		if (empty($is_path))
			$mime_type = finfo_buffer(finfo_open(FILEINFO_MIME_TYPE), $data);

		// A file, or maybe a URL?
		else
		{
			// Local file.
			if (file_exists($data))
				$mime_type = mime_content_type($data);

			// URL.
			elseif ($data = fetch_web_data($data))
				$mime_type = finfo_buffer(finfo_open(FILEINFO_MIME_TYPE), $data);
		}
	}
	// Workaround using Exif requires a local file.
	else
	{
		// If $data is a URL to fetch, do so.
		if (!empty($is_path) && !file_exists($data) && url_exists($data))
		{
			$data = fetch_web_data($data);
			$is_path = false;
		}

		// If we don't have a local file, create one and use it.
		if (empty($is_path))
		{
			$temp_file = tempnam($cachedir, md5($data));
			file_put_contents($temp_file, $data);
			$is_path = true;
			$data = $temp_file;
		}

		$imagetype = @exif_imagetype($data);

		if (isset($temp_file))
			unlink($temp_file);

		// Unfortunately, this workaround only works for image files.
		if ($imagetype !== false)
			$mime_type = image_type_to_mime_type($imagetype);
	}

	return $mime_type;
}

/**
 * Checks whether a file or data has the expected MIME type.
 *
 * @param string $data The data to check, or the path or URL of a file to check.
 * @param string $type_pattern A regex pattern to match the acceptable MIME types.
 * @param string $is_path If true, $data is a path or URL to a file.
 * @return int 1 if the detected MIME type matches the pattern, 0 if it doesn't, or 2 if we can't check.
 */
function check_mime_type($data, $type_pattern, $is_path = false)
{
	// Get the MIME type.
	$mime_type = get_mime_type($data, $is_path);

	// Couldn't determine it.
	if ($mime_type === false)
		return 2;

	// Check whether the MIME type matches expectations.
	return (int) @preg_match('~' . $type_pattern . '~', $mime_type);
}

/**
 * Prepares an array of "likes" info for the topic specified by $topic
 *
 * @param integer $topic The topic ID to fetch the info from.
 * @return array An array of IDs of messages in the specified topic that the current user likes
 */
function prepareLikesContext($topic)
{
	global $user_info, $smcFunc;

	// Make sure we have something to work with.
	if (empty($topic))
		return array();

	// We already know the number of likes per message, we just want to know whether the current user liked it or not.
	$user = $user_info['id'];
	$cache_key = 'likes_topic_' . $topic . '_' . $user;
	$ttl = 180;

	if (($temp = cache_get_data($cache_key, $ttl)) === null)
	{
		$temp = array();
		$request = $smcFunc['db_query']('', '
			SELECT content_id
			FROM {db_prefix}user_likes AS l
				INNER JOIN {db_prefix}messages AS m ON (l.content_id = m.id_msg)
			WHERE l.id_member = {int:current_user}
				AND l.content_type = {literal:msg}
				AND m.id_topic = {int:topic}',
			array(
				'current_user' => $user,
				'topic' => $topic,
			)
		);
		while ($row = $smcFunc['db_fetch_assoc']($request))
			$temp[] = (int) $row['content_id'];

		cache_put_data($cache_key, $temp, $ttl);
	}

	return $temp;
}

/**
 * Microsoft uses their own character set Code Page 1252 (CP1252), which is a
 * superset of ISO 8859-1, defining several characters between DEC 128 and 159
 * that are not normally displayable.  This converts the popular ones that
 * appear from a cut and paste from windows.
 *
 * @param string $string The string
 * @return string The sanitized string
 */
function sanitizeMSCutPaste($string)
{
	global $context;

	if (empty($string))
		return $string;

	// UTF-8 occurences of MS special characters
	$findchars_utf8 = array(
		"\xe2\x80\x9a",	// single low-9 quotation mark
		"\xe2\x80\x9e",	// double low-9 quotation mark
		"\xe2\x80\xa6",	// horizontal ellipsis
		"\xe2\x80\x98",	// left single curly quote
		"\xe2\x80\x99",	// right single curly quote
		"\xe2\x80\x9c",	// left double curly quote
		"\xe2\x80\x9d",	// right double curly quote
	);

	// windows 1252 / iso equivalents
	$findchars_iso = array(
		chr(130),
		chr(132),
		chr(133),
		chr(145),
		chr(146),
		chr(147),
		chr(148),
	);

	// safe replacements
	$replacechars = array(
		',',	// &sbquo;
		',,',	// &bdquo;
		'...',	// &hellip;
		"'",	// &lsquo;
		"'",	// &rsquo;
		'"',	// &ldquo;
		'"',	// &rdquo;
	);

	if ($context['utf8'])
		$string = str_replace($findchars_utf8, $replacechars, $string);
	else
		$string = str_replace($findchars_iso, $replacechars, $string);

	return $string;
}

/**
 * Decode numeric html entities to their ascii or UTF8 equivalent character.
 *
 * Callback function for preg_replace_callback in subs-members
 * Uses capture group 2 in the supplied array
 * Does basic scan to ensure characters are inside a valid range
 *
 * @param array $matches An array of matches (relevant info should be the 3rd item)
 * @return string A fixed string
 */
function replaceEntities__callback($matches)
{
	global $context;

	if (!isset($matches[2]))
		return '';

	$num = $matches[2][0] === 'x' ? hexdec(substr($matches[2], 1)) : (int) $matches[2];

	// remove left to right / right to left overrides
	if ($num === 0x202D || $num === 0x202E)
		return '';

	// Quote, Ampersand, Apostrophe, Less/Greater Than get html replaced
	if (in_array($num, array(0x22, 0x26, 0x27, 0x3C, 0x3E)))
		return '&#' . $num . ';';

	if (empty($context['utf8']))
	{
		// no control characters
		if ($num < 0x20)
			return '';
		// text is text
		elseif ($num < 0x80)
			return chr($num);
		// all others get html-ised
		else
			return '&#' . $matches[2] . ';';
	}
	else
	{
		// <0x20 are control characters, 0x20 is a space, > 0x10FFFF is past the end of the utf8 character set
		// 0xD800 >= $num <= 0xDFFF are surrogate markers (not valid for utf8 text)
		if ($num < 0x20 || $num > 0x10FFFF || ($num >= 0xD800 && $num <= 0xDFFF))
			return '';
		// <0x80 (or less than 128) are standard ascii characters a-z A-Z 0-9 and punctuation
		elseif ($num < 0x80)
			return chr($num);
		// <0x800 (2048)
		elseif ($num < 0x800)
			return chr(($num >> 6) + 192) . chr(($num & 63) + 128);
		// < 0x10000 (65536)
		elseif ($num < 0x10000)
			return chr(($num >> 12) + 224) . chr((($num >> 6) & 63) + 128) . chr(($num & 63) + 128);
		// <= 0x10FFFF (1114111)
		else
			return chr(($num >> 18) + 240) . chr((($num >> 12) & 63) + 128) . chr((($num >> 6) & 63) + 128) . chr(($num & 63) + 128);
	}
}

/**
 * Converts html entities to utf8 equivalents
 *
 * Callback function for preg_replace_callback
 * Uses capture group 1 in the supplied array
 * Does basic checks to keep characters inside a viewable range.
 *
 * @param array $matches An array of matches (relevant info should be the 2nd item in the array)
 * @return string The fixed string
 */
function fixchar__callback($matches)
{
	if (!isset($matches[1]))
		return '';

	$num = $matches[1][0] === 'x' ? hexdec(substr($matches[1], 1)) : (int) $matches[1];

	// <0x20 are control characters, > 0x10FFFF is past the end of the utf8 character set
	// 0xD800 >= $num <= 0xDFFF are surrogate markers (not valid for utf8 text), 0x202D-E are left to right overrides
	if ($num < 0x20 || $num > 0x10FFFF || ($num >= 0xD800 && $num <= 0xDFFF) || $num === 0x202D || $num === 0x202E)
		return '';
	// <0x80 (or less than 128) are standard ascii characters a-z A-Z 0-9 and punctuation
	elseif ($num < 0x80)
		return chr($num);
	// <0x800 (2048)
	elseif ($num < 0x800)
		return chr(($num >> 6) + 192) . chr(($num & 63) + 128);
	// < 0x10000 (65536)
	elseif ($num < 0x10000)
		return chr(($num >> 12) + 224) . chr((($num >> 6) & 63) + 128) . chr(($num & 63) + 128);
	// <= 0x10FFFF (1114111)
	else
		return chr(($num >> 18) + 240) . chr((($num >> 12) & 63) + 128) . chr((($num >> 6) & 63) + 128) . chr(($num & 63) + 128);
}

/**
 * Strips out invalid html entities, replaces others with html style &#123; codes
 *
 * Callback function used of preg_replace_callback in smcFunc $ent_checks, for example
 * strpos, strlen, substr etc
 *
 * @param array $matches An array of matches (relevant info should be the 3rd item in the array)
 * @return string The fixed string
 */
function entity_fix__callback($matches)
{
	if (!isset($matches[2]))
		return '';

	$num = $matches[2][0] === 'x' ? hexdec(substr($matches[2], 1)) : (int) $matches[2];

	// we don't allow control characters, characters out of range, byte markers, etc
	if ($num < 0x20 || $num > 0x10FFFF || ($num >= 0xD800 && $num <= 0xDFFF) || $num == 0x202D || $num == 0x202E)
		return '';
	else
		return '&#' . $num . ';';
}

/**
 * Return a Gravatar URL based on
 * - the supplied email address,
 * - the global maximum rating,
 * - the global default fallback,
 * - maximum sizes as set in the admin panel.
 *
 * It is SSL aware, and caches most of the parameters.
 *
 * @param string $email_address The user's email address
 * @return string The gravatar URL
 */
function get_gravatar_url($email_address)
{
	global $modSettings, $smcFunc;
	static $url_params = null;

	if ($url_params === null)
	{
		$ratings = array('G', 'PG', 'R', 'X');
		$defaults = array('mm', 'identicon', 'monsterid', 'wavatar', 'retro', 'blank');
		$url_params = array();
		if (!empty($modSettings['gravatarMaxRating']) && in_array($modSettings['gravatarMaxRating'], $ratings))
			$url_params[] = 'rating=' . $modSettings['gravatarMaxRating'];
		if (!empty($modSettings['gravatarDefault']) && in_array($modSettings['gravatarDefault'], $defaults))
			$url_params[] = 'default=' . $modSettings['gravatarDefault'];
		if (!empty($modSettings['avatar_max_width_external']))
			$size_string = (int) $modSettings['avatar_max_width_external'];
		if (!empty($modSettings['avatar_max_height_external']) && !empty($size_string))
			if ((int) $modSettings['avatar_max_height_external'] < $size_string)
				$size_string = $modSettings['avatar_max_height_external'];

		if (!empty($size_string))
			$url_params[] = 's=' . $size_string;
	}
	$http_method = !empty($modSettings['force_ssl']) ? 'https://secure' : 'http://www';

	return $http_method . '.gravatar.com/avatar/' . md5($smcFunc['strtolower']($email_address)) . '?' . implode('&', $url_params);
}

/**
 * Get a list of time zones.
 *
 * @param string $when The date/time for which to calculate the time zone values.
 *		May be a Unix timestamp or any string that strtotime() can understand.
 *		Defaults to 'now'.
 * @return array An array of time zone identifiers and label text.
 */
function smf_list_timezones($when = 'now')
{
	global $modSettings, $tztxt, $txt, $context, $cur_profile, $sourcedir;
	static $timezones_when = array();

	require_once($sourcedir . '/Subs-Timezones.php');

	// Parseable datetime string?
	if (is_int($timestamp = strtotime($when)))
		$when = $timestamp;

	// A Unix timestamp?
	elseif (is_numeric($when))
		$when = intval($when);

	// Invalid value? Just get current Unix timestamp.
	else
		$when = time();

	// No point doing this over if we already did it once
	if (isset($timezones_when[$when]))
		return $timezones_when[$when];

	// We'll need these too
	$date_when = date_create('@' . $when);
	$later = strtotime('@' . $when . ' + 1 year');

	// Load up any custom time zone descriptions we might have
	loadLanguage('Timezones');

	$tzid_metazones = get_tzid_metazones($later);

	// Should we put time zones from certain countries at the top of the list?
	$priority_countries = !empty($modSettings['timezone_priority_countries']) ? explode(',', $modSettings['timezone_priority_countries']) : array();

	$priority_tzids = array();
	foreach ($priority_countries as $country)
	{
		$country_tzids = get_sorted_tzids_for_country($country);

		if (!empty($country_tzids))
			$priority_tzids = array_merge($priority_tzids, $country_tzids);
	}

	// Antarctic research stations should be listed last, unless you're running a penguin forum
	$low_priority_tzids = !in_array('AQ', $priority_countries) ? timezone_identifiers_list(DateTimeZone::ANTARCTICA) : array();

	$normal_priority_tzids = array_diff(array_unique(array_merge(array_keys($tzid_metazones), timezone_identifiers_list())), $priority_tzids, $low_priority_tzids);

	// Process them in order of importance.
	$tzids = array_merge($priority_tzids, $normal_priority_tzids, $low_priority_tzids);

	// Idea here is to get exactly one representative identifier for each and every unique set of time zone rules.
	$dst_types = array();
	$labels = array();
	$offsets = array();
	foreach ($tzids as $tzid)
	{
		// We don't want UTC right now
		if ($tzid == 'UTC')
			continue;

		$tz = @timezone_open($tzid);

		if ($tz == null)
			continue;

		// First, get the set of transition rules for this tzid
		$tzinfo = timezone_transitions_get($tz, $when, $later);

		// Use the entire set of transition rules as the array *key* so we can avoid duplicates
		$tzkey = serialize($tzinfo);

		// ...But make sure to include all explicitly defined meta-zones.
		if (isset($zones[$tzkey]['metazone']) && isset($tzid_metazones[$tzid]))
			$tzkey = serialize(array_merge($tzinfo, array('metazone' => $tzid_metazones[$tzid])));

		// Don't overwrite our preferred tzids
		if (empty($zones[$tzkey]['tzid']))
		{
			$zones[$tzkey]['tzid'] = $tzid;
			$zones[$tzkey]['dst_type'] = count($tzinfo) > 1 ? 1 : ($tzinfo[0]['isdst'] ? 2 : 0);

			foreach ($tzinfo as $transition) {
				$zones[$tzkey]['abbrs'][] = $transition['abbr'];
			}

			if (isset($tzid_metazones[$tzid]))
				$zones[$tzkey]['metazone'] = $tzid_metazones[$tzid];
			else
			{
				$tzgeo = timezone_location_get($tz);
				$country_tzids = get_sorted_tzids_for_country($tzgeo['country_code']);

				if (count($country_tzids) === 1)
					$zones[$tzkey]['metazone'] = $txt['iso3166'][$tzgeo['country_code']];
			}
		}

		// A time zone from a prioritized country?
		if (in_array($tzid, $priority_tzids))
			$priority_zones[$tzkey] = true;

		// Keep track of the location and offset for this tzid
		if (!empty($txt[$tzid]))
			$zones[$tzkey]['locations'][] = $txt[$tzid];
		else
		{
			$tzid_parts = explode('/', $tzid);
			$zones[$tzkey]['locations'][] = str_replace(array('St_', '_'), array('St. ', ' '), array_pop($tzid_parts));
		}
		$offsets[$tzkey] = $tzinfo[0]['offset'];

		// Figure out the "meta-zone" info for the label
		if (empty($zones[$tzkey]['metazone']) && isset($tzid_metazones[$tzid]))
		{
			$zones[$tzkey]['metazone'] = $tzid_metazones[$tzid];
			$zones[$tzkey]['dst_type'] = count($tzinfo) > 1 ? 1 : ($tzinfo[0]['isdst'] ? 2 : 0);
		}
		$dst_types[$tzkey] = count($tzinfo) > 1 ? 'c' : ($tzinfo[0]['isdst'] ? 't' : 'f');
		$labels[$tzkey] = !empty($zones[$tzkey]['metazone']) && !empty($tztxt[$zones[$tzkey]['metazone']]) ? $tztxt[$zones[$tzkey]['metazone']] : '';

		// Remember this for later
		if (isset($cur_profile['timezone']) && $cur_profile['timezone'] == $tzid)
			$member_tzkey = $tzkey;
		if (isset($context['event']['tz']) && $context['event']['tz'] == $tzid)
			$event_tzkey = $tzkey;
	}

	// Sort by offset, then label, then DST type.
	array_multisort($offsets, SORT_ASC, SORT_NUMERIC, $labels, SORT_ASC, $dst_types, SORT_ASC, $zones);

	// Build the final array of formatted values
	$priority_timezones = array();
	$timezones = array();
	foreach ($zones as $tzkey => $tzvalue)
	{
		date_timezone_set($date_when, timezone_open($tzvalue['tzid']));

		// Use the human friendly time zone name, if there is one.
		$desc = '';
		if (!empty($tzvalue['metazone']))
		{
			if (!empty($tztxt[$tzvalue['metazone']]))
				$metazone = $tztxt[$tzvalue['metazone']];
			else
				$metazone = sprintf($tztxt['generic_timezone'], $tzvalue['metazone'], '%1$s');

			switch ($tzvalue['dst_type'])
			{
				case 0:
					$desc = sprintf($metazone, $tztxt['daylight_saving_time_false']);
					break;

				case 1:
					$desc = sprintf($metazone, '');
					break;

				case 2:
					$desc = sprintf($metazone, $tztxt['daylight_saving_time_true']);
					break;
			}
		}
		// Otherwise, use the list of locations (max 5, so things don't get silly)
		else
			$desc = implode(', ', array_slice(array_unique($tzvalue['locations']), 0, 5)) . (count($tzvalue['locations']) > 5 ? ', ' . $txt['etc'] : '');

		// We don't want abbreviations like '+03' or '-11'.
		$abbrs = array_filter($tzvalue['abbrs'], function ($abbr) {
			return !strspn($abbr, '+-');
		});
		$abbrs = count($abbrs) == count($tzvalue['abbrs']) ? array_unique($abbrs) : array();

		// Show the UTC offset and abbreviation(s).
		$desc = '[UTC' . date_format($date_when, 'P') . '] - ' . str_replace('  ', ' ', $desc) . (!empty($abbrs) ? ' (' . implode('/', $abbrs) . ')' : '');

		if (isset($priority_zones[$tzkey]))
			$priority_timezones[$tzvalue['tzid']] = $desc;
		else
			$timezones[$tzvalue['tzid']] = $desc;

		// Automatically fix orphaned time zones.
		if (isset($member_tzkey) && $member_tzkey == $tzkey)
			$cur_profile['timezone'] = $tzvalue['tzid'];
		if (isset($event_tzkey) && $event_tzkey == $tzkey)
			$context['event']['tz'] = $tzvalue['tzid'];
	}

	if (!empty($priority_timezones))
		$priority_timezones[] = '-----';

	$timezones = array_merge(
		$priority_timezones,
		array('UTC' => 'UTC' . (!empty($tztxt['UTC']) ? ' - ' . $tztxt['UTC'] : ''), '-----'),
		$timezones
	);

	$timezones_when[$when] = $timezones;

	return $timezones_when[$when];
}

/**
 * Gets a member's selected time zone identifier
 *
 * @param int $id_member The member id to look up. If not provided, the current user's id will be used.
 * @return string The time zone identifier string for the user's time zone.
 */
function getUserTimezone($id_member = null)
{
	global $smcFunc, $context, $user_info, $modSettings, $user_settings;
	static $member_cache = array();

	if (is_null($id_member) && $user_info['is_guest'] == false)
		$id_member = $context['user']['id'];

	// Did we already look this up?
	if (isset($id_member) && isset($member_cache[$id_member]))
	{
		return $member_cache[$id_member];
	}

	// Check if we already have this in $user_settings.
	if (isset($user_settings['id_member']) && $user_settings['id_member'] == $id_member && !empty($user_settings['timezone']))
	{
		$member_cache[$id_member] = $user_settings['timezone'];
		return $user_settings['timezone'];
	}

	// Look it up in the database.
	if (isset($id_member))
	{
		$request = $smcFunc['db_query']('', '
			SELECT timezone
			FROM {db_prefix}members
			WHERE id_member = {int:id_member}',
			array(
				'id_member' => $id_member,
			)
		);
		list($timezone) = $smcFunc['db_fetch_row']($request);
		$smcFunc['db_free_result']($request);
	}

	// If it is invalid, fall back to the default.
	if (empty($timezone) || !in_array($timezone, timezone_identifiers_list(DateTimeZone::ALL_WITH_BC)))
		$timezone = isset($modSettings['default_timezone']) ? $modSettings['default_timezone'] : date_default_timezone_get();

	// Save for later.
	if (isset($id_member))
		$member_cache[$id_member] = $timezone;

	return $timezone;
}

/**
 * Converts an IP address into binary
 *
 * @param string $ip_address An IP address in IPv4, IPv6 or decimal notation
 * @return string|false The IP address in binary or false
 */
function inet_ptod($ip_address)
{
	if (!isValidIP($ip_address))
		return $ip_address;

	$bin = inet_pton($ip_address);
	return $bin;
}

/**
 * Converts a binary version of an IP address into a readable format
 *
 * @param string $bin An IP address in IPv4, IPv6 (Either string (postgresql) or binary (other databases))
 * @return string|false The IP address in presentation format or false on error
 */
function inet_dtop($bin)
{
	global $db_type;

	if (empty($bin))
		return '';
	elseif ($db_type == 'postgresql')
		return $bin;
	// Already a String?
	elseif (isValidIP($bin))
		return $bin;
	return inet_ntop($bin);
}

/**
 * Safe serialize() and unserialize() replacements
 *
 * @license Public Domain
 *
 * @author anthon (dot) pang (at) gmail (dot) com
 */

/**
 * Safe serialize() replacement. Recursive
 * - output a strict subset of PHP's native serialized representation
 * - does not serialize objects
 *
 * @param mixed $value
 * @return string
 */
function _safe_serialize($value)
{
	if (is_null($value))
		return 'N;';

	if (is_bool($value))
		return 'b:' . (int) $value . ';';

	if (is_int($value))
		return 'i:' . $value . ';';

	if (is_float($value))
		return 'd:' . str_replace(',', '.', $value) . ';';

	if (is_string($value))
		return 's:' . strlen($value) . ':"' . $value . '";';

	if (is_array($value))
	{
		$out = '';
		foreach ($value as $k => $v)
			$out .= _safe_serialize($k) . _safe_serialize($v);

		return 'a:' . count($value) . ':{' . $out . '}';
	}

	// safe_serialize cannot serialize resources or objects.
	return false;
}

/**
 * Wrapper for _safe_serialize() that handles exceptions and multibyte encoding issues.
 *
 * @param mixed $value
 * @return string
 */
function safe_serialize($value)
{
	// Make sure we use the byte count for strings even when strlen() is overloaded by mb_strlen()
	if (function_exists('mb_internal_encoding') &&
		(((int) ini_get('mbstring.func_overload')) & 2))
	{
		$mbIntEnc = mb_internal_encoding();
		mb_internal_encoding('ASCII');
	}

	$out = _safe_serialize($value);

	if (isset($mbIntEnc))
		mb_internal_encoding($mbIntEnc);

	return $out;
}

/**
 * Safe unserialize() replacement
 * - accepts a strict subset of PHP's native serialized representation
 * - does not unserialize objects
 *
 * @param string $str
 * @return mixed
 * @throw Exception if $str is malformed or contains unsupported types (e.g., resources, objects)
 */
function _safe_unserialize($str)
{
	// Input  is not a string.
	if (empty($str) || !is_string($str))
		return false;

	$stack = array();
	$expected = array();

	/*
	 * states:
	 *   0 - initial state, expecting a single value or array
	 *   1 - terminal state
	 *   2 - in array, expecting end of array or a key
	 *   3 - in array, expecting value or another array
	 */
	$state = 0;
	while ($state != 1)
	{
		$type = isset($str[0]) ? $str[0] : '';
		if ($type == '}')
			$str = substr($str, 1);

		elseif ($type == 'N' && $str[1] == ';')
		{
			$value = null;
			$str = substr($str, 2);
		}
		elseif ($type == 'b' && preg_match('/^b:([01]);/', $str, $matches))
		{
			$value = $matches[1] == '1' ? true : false;
			$str = substr($str, 4);
		}
		elseif ($type == 'i' && preg_match('/^i:(-?[0-9]+);(.*)/s', $str, $matches))
		{
			$value = (int) $matches[1];
			$str = $matches[2];
		}
		elseif ($type == 'd' && preg_match('/^d:(-?[0-9]+\.?[0-9]*(E[+-][0-9]+)?);(.*)/s', $str, $matches))
		{
			$value = (float) $matches[1];
			$str = $matches[3];
		}
		elseif ($type == 's' && preg_match('/^s:([0-9]+):"(.*)/s', $str, $matches) && substr($matches[2], (int) $matches[1], 2) == '";')
		{
			$value = substr($matches[2], 0, (int) $matches[1]);
			$str = substr($matches[2], (int) $matches[1] + 2);
		}
		elseif ($type == 'a' && preg_match('/^a:([0-9]+):{(.*)/s', $str, $matches))
		{
			$expectedLength = (int) $matches[1];
			$str = $matches[2];
		}

		// Object or unknown/malformed type.
		else
			return false;

		switch ($state)
		{
			case 3: // In array, expecting value or another array.
				if ($type == 'a')
				{
					$stack[] = &$list;
					$list[$key] = array();
					$list = &$list[$key];
					$expected[] = $expectedLength;
					$state = 2;
					break;
				}
				if ($type != '}')
				{
					$list[$key] = $value;
					$state = 2;
					break;
				}

				// Missing array value.
				return false;

			case 2: // in array, expecting end of array or a key
				if ($type == '}')
				{
					// Array size is less than expected.
					if (count($list) < end($expected))
						return false;

					unset($list);
					$list = &$stack[count($stack) - 1];
					array_pop($stack);

					// Go to terminal state if we're at the end of the root array.
					array_pop($expected);

					if (count($expected) == 0)
						$state = 1;

					break;
				}

				if ($type == 'i' || $type == 's')
				{
					// Array size exceeds expected length.
					if (count($list) >= end($expected))
						return false;

					$key = $value;
					$state = 3;
					break;
				}

				// Illegal array index type.
				return false;

			// Expecting array or value.
			case 0:
				if ($type == 'a')
				{
					$data = array();
					$list = &$data;
					$expected[] = $expectedLength;
					$state = 2;
					break;
				}

				if ($type != '}')
				{
					$data = $value;
					$state = 1;
					break;
				}

				// Not in array.
				return false;
		}
	}

	// Trailing data in input.
	if (!empty($str))
		return false;

	return $data;
}

/**
 * Wrapper for _safe_unserialize() that handles exceptions and multibyte encoding issue
 *
 * @param string $str
 * @return mixed
 */
function safe_unserialize($str)
{
	// Make sure we use the byte count for strings even when strlen() is overloaded by mb_strlen()
	if (function_exists('mb_internal_encoding') &&
		(((int) ini_get('mbstring.func_overload')) & 0x02))
	{
		$mbIntEnc = mb_internal_encoding();
		mb_internal_encoding('ASCII');
	}

	$out = _safe_unserialize($str);

	if (isset($mbIntEnc))
		mb_internal_encoding($mbIntEnc);

	return $out;
}

/**
 * Tries different modes to make file/dirs writable. Wrapper function for chmod()
 *
 * @param string $file The file/dir full path.
 * @param int $value Not needed, added for legacy reasons.
 * @return boolean  true if the file/dir is already writable or the function was able to make it writable, false if the function couldn't make the file/dir writable.
 */
function smf_chmod($file, $value = 0)
{
	// No file? no checks!
	if (empty($file))
		return false;

	// Already writable?
	if (is_writable($file))
		return true;

	// Do we have a file or a dir?
	$isDir = is_dir($file);
	$isWritable = false;

	// Set different modes.
	$chmodValues = $isDir ? array(0750, 0755, 0775, 0777) : array(0644, 0664, 0666);

	foreach ($chmodValues as $val)
	{
		// If it's writable, break out of the loop.
		if (is_writable($file))
		{
			$isWritable = true;
			break;
		}

		else
			@chmod($file, $val);
	}

	return $isWritable;
}

/**
 * Wrapper function for json_decode() with error handling.
 *
 * @param string $json The string to decode.
 * @param bool $returnAsArray To return the decoded string as an array or an object, SMF only uses Arrays but to keep on compatibility with json_decode its set to false as default.
 * @param bool $logIt To specify if the error will be logged if theres any.
 * @return array Either an empty array or the decoded data as an array.
 */
function smf_json_decode($json, $returnAsArray = false, $logIt = true)
{
	global $txt;

	// Come on...
	if (empty($json) || !is_string($json))
		return array();

	$returnArray = @json_decode($json, $returnAsArray);

	// PHP 5.3 so no json_last_error_msg()
	switch (json_last_error())
	{
		case JSON_ERROR_NONE:
			$jsonError = false;
			break;
		case JSON_ERROR_DEPTH:
			$jsonError = 'JSON_ERROR_DEPTH';
			break;
		case JSON_ERROR_STATE_MISMATCH:
			$jsonError = 'JSON_ERROR_STATE_MISMATCH';
			break;
		case JSON_ERROR_CTRL_CHAR:
			$jsonError = 'JSON_ERROR_CTRL_CHAR';
			break;
		case JSON_ERROR_SYNTAX:
			$jsonError = 'JSON_ERROR_SYNTAX';
			break;
		case JSON_ERROR_UTF8:
			$jsonError = 'JSON_ERROR_UTF8';
			break;
		default:
			$jsonError = 'unknown';
			break;
	}

	// Something went wrong!
	if (!empty($jsonError) && $logIt)
	{
		// Being a wrapper means we lost our smf_error_handler() privileges :(
		$jsonDebug = debug_backtrace();
		$jsonDebug = $jsonDebug[0];
		loadLanguage('Errors');

		if (!empty($jsonDebug))
			log_error($txt['json_' . $jsonError], 'critical', $jsonDebug['file'], $jsonDebug['line']);

		else
			log_error($txt['json_' . $jsonError], 'critical');

		// Everyone expects an array.
		return array();
	}

	return $returnArray;
}

/**
 * Check the given String if he is a valid IPv4 or IPv6
 * return true or false
 *
 * @param string $IPString
 *
 * @return bool
 */
function isValidIP($IPString)
{
	return filter_var($IPString, FILTER_VALIDATE_IP) !== false;
}

/**
 * Outputs a response.
 * It assumes the data is already a string.
 *
 * @param string $data The data to print
 * @param string $type The content type. Defaults to Json.
 * @return void
 */
function smf_serverResponse($data = '', $type = 'content-type: application/json')
{
	global $db_show_debug, $modSettings;

	// Defensive programming anyone?
	if (empty($data))
		return false;

	// Don't need extra stuff...
	$db_show_debug = false;

	// Kill anything else.
	ob_end_clean();

	if (!empty($modSettings['CompressedOutput']))
		@ob_start('ob_gzhandler');

	else
		ob_start();

	// Set the header.
	header($type);

	// Echo!
	echo $data;

	// Done.
	obExit(false);
}

/**
 * Creates an optimized regex to match all known top level domains.
 *
 * The optimized regex is stored in $modSettings['tld_regex'].
 *
 * To update the stored version of the regex to use the latest list of valid
 * TLDs from iana.org, set the $update parameter to true. Updating can take some
 * time, based on network connectivity, so it should normally only be done by
 * calling this function from a background or scheduled task.
 *
 * If $update is not true, but the regex is missing or invalid, the regex will
 * be regenerated from a hard-coded list of TLDs. This regenerated regex will be
 * overwritten on the next scheduled update.
 *
 * @param bool $update If true, fetch and process the latest official list of TLDs from iana.org.
 */
function set_tld_regex($update = false)
{
	global $sourcedir, $smcFunc, $modSettings;
	static $done = false;

	// If we don't need to do anything, don't
	if (!$update && $done)
		return;

	// Should we get a new copy of the official list of TLDs?
	if ($update)
	{
		$tlds = fetch_web_data('https://data.iana.org/TLD/tlds-alpha-by-domain.txt');
		$tlds_md5 = fetch_web_data('https://data.iana.org/TLD/tlds-alpha-by-domain.txt.md5');

		/**
		 * If the Internet Assigned Numbers Authority can't be reached, the Internet is GONE!
		 * We're probably running on a server hidden in a bunker deep underground to protect
		 * it from marauding bandits roaming on the surface. We don't want to waste precious
		 * electricity on pointlessly repeating background tasks, so we'll wait until the next
		 * regularly scheduled update to see if civilization has been restored.
		 */
		if ($tlds === false || $tlds_md5 === false)
			$postapocalypticNightmare = true;

		// Make sure nothing went horribly wrong along the way.
		if (md5($tlds) != substr($tlds_md5, 0, 32))
			$tlds = array();
	}
	// If we aren't updating and the regex is valid, we're done
	elseif (!empty($modSettings['tld_regex']) && @preg_match('~' . $modSettings['tld_regex'] . '~', null) !== false)
	{
		$done = true;
		return;
	}

	// If we successfully got an update, process the list into an array
	if (!empty($tlds))
	{
		// Clean $tlds and convert it to an array
		$tlds = array_filter(explode("\n", strtolower($tlds)), function($line)
		{
			$line = trim($line);
			if (empty($line) || strlen($line) != strspn($line, 'abcdefghijklmnopqrstuvwxyz0123456789-'))
				return false;
			else
				return true;
		});

		// Convert Punycode to Unicode
		require_once($sourcedir . '/Class-Punycode.php');
		$Punycode = new Punycode();
		$tlds = array_map(function($input) use ($Punycode)
		{
			return $Punycode->decode($input);
		}, $tlds);
	}
	// Otherwise, use the 2012 list of gTLDs and ccTLDs for now and schedule a background update
	else
	{
		$tlds = array('com', 'net', 'org', 'edu', 'gov', 'mil', 'aero', 'asia', 'biz',
			'cat', 'coop', 'info', 'int', 'jobs', 'mobi', 'museum', 'name', 'post',
			'pro', 'tel', 'travel', 'xxx', 'ac', 'ad', 'ae', 'af', 'ag', 'ai', 'al',
			'am', 'ao', 'aq', 'ar', 'as', 'at', 'au', 'aw', 'ax', 'az', 'ba', 'bb', 'bd',
			'be', 'bf', 'bg', 'bh', 'bi', 'bj', 'bm', 'bn', 'bo', 'br', 'bs', 'bt', 'bv',
			'bw', 'by', 'bz', 'ca', 'cc', 'cd', 'cf', 'cg', 'ch', 'ci', 'ck', 'cl', 'cm',
			'cn', 'co', 'cr', 'cu', 'cv', 'cx', 'cy', 'cz', 'de', 'dj', 'dk', 'dm', 'do',
			'dz', 'ec', 'ee', 'eg', 'er', 'es', 'et', 'eu', 'fi', 'fj', 'fk', 'fm', 'fo',
			'fr', 'ga', 'gb', 'gd', 'ge', 'gf', 'gg', 'gh', 'gi', 'gl', 'gm', 'gn', 'gp',
			'gq', 'gr', 'gs', 'gt', 'gu', 'gw', 'gy', 'hk', 'hm', 'hn', 'hr', 'ht', 'hu',
			'id', 'ie', 'il', 'im', 'in', 'io', 'iq', 'ir', 'is', 'it', 'je', 'jm', 'jo',
			'jp', 'ke', 'kg', 'kh', 'ki', 'km', 'kn', 'kp', 'kr', 'kw', 'ky', 'kz', 'la',
			'lb', 'lc', 'li', 'lk', 'lr', 'ls', 'lt', 'lu', 'lv', 'ly', 'ma', 'mc', 'md',
			'me', 'mg', 'mh', 'mk', 'ml', 'mm', 'mn', 'mo', 'mp', 'mq', 'mr', 'ms', 'mt',
			'mu', 'mv', 'mw', 'mx', 'my', 'mz', 'na', 'nc', 'ne', 'nf', 'ng', 'ni', 'nl',
			'no', 'np', 'nr', 'nu', 'nz', 'om', 'pa', 'pe', 'pf', 'pg', 'ph', 'pk', 'pl',
			'pm', 'pn', 'pr', 'ps', 'pt', 'pw', 'py', 'qa', 're', 'ro', 'rs', 'ru', 'rw',
			'sa', 'sb', 'sc', 'sd', 'se', 'sg', 'sh', 'si', 'sj', 'sk', 'sl', 'sm', 'sn',
			'so', 'sr', 'ss', 'st', 'su', 'sv', 'sx', 'sy', 'sz', 'tc', 'td', 'tf', 'tg',
			'th', 'tj', 'tk', 'tl', 'tm', 'tn', 'to', 'tr', 'tt', 'tv', 'tw', 'tz', 'ua',
			'ug', 'uk', 'us', 'uy', 'uz', 'va', 'vc', 've', 'vg', 'vi', 'vn', 'vu', 'wf',
			'ws', 'ye', 'yt', 'za', 'zm', 'zw',
		);

		// Schedule a background update, unless civilization has collapsed and/or we are having connectivity issues.
		if (empty($postapocalypticNightmare))
		{
			$smcFunc['db_insert']('insert', '{db_prefix}background_tasks',
				array('task_file' => 'string-255', 'task_class' => 'string-255', 'task_data' => 'string', 'claimed_time' => 'int'),
				array('$sourcedir/tasks/UpdateTldRegex.php', 'Update_TLD_Regex', '', 0), array()
			);
		}
	}

	// Tack on some "special use domain names" that aren't in DNS but may possibly resolve.
	// See https://www.iana.org/assignments/special-use-domain-names/ for more info.
	$tlds = array_merge($tlds, array('local', 'onion', 'test'));

	// Get an optimized regex to match all the TLDs
	$tld_regex = build_regex($tlds);

	// Remember the new regex in $modSettings
	updateSettings(array('tld_regex' => $tld_regex));

	// Redundant repetition is redundant
	$done = true;
}

/**
 * Creates optimized regular expressions from an array of strings.
 *
 * An optimized regex built using this function will be much faster than a
 * simple regex built using `implode('|', $strings)` --- anywhere from several
 * times to several orders of magnitude faster.
 *
 * However, the time required to build the optimized regex is approximately
 * equal to the time it takes to execute the simple regex. Therefore, it is only
 * worth calling this function if the resulting regex will be used more than
 * once.
 *
 * Because PHP places an upper limit on the allowed length of a regex, very
 * large arrays of $strings may not fit in a single regex. Normally, the excess
 * strings will simply be dropped. However, if the $returnArray parameter is set
 * to true, this function will build as many regexes as necessary to accommodate
 * everything in $strings and return them in an array. You will need to iterate
 * through all elements of the returned array in order to test all possible
 * matches.
 *
 * @param array $strings An array of strings to make a regex for.
 * @param string $delim An optional delimiter character to pass to preg_quote().
 * @param bool $returnArray If true, returns an array of regexes.
 * @return string|array One or more regular expressions to match any of the input strings.
 */
function build_regex($strings, $delim = null, $returnArray = false)
{
	global $smcFunc;
	static $regexes = array();

	// If it's not an array, there's not much to do. ;)
	if (!is_array($strings))
		return preg_quote(@strval($strings), $delim);

	$regex_key = md5(json_encode(array($strings, $delim, $returnArray)));

	if (isset($regexes[$regex_key]))
		return $regexes[$regex_key];

	// The mb_* functions are faster than the $smcFunc ones, but may not be available
	if (function_exists('mb_internal_encoding') && function_exists('mb_detect_encoding') && function_exists('mb_strlen') && function_exists('mb_substr'))
	{
		if (($string_encoding = mb_detect_encoding(implode(' ', $strings))) !== false)
		{
			$current_encoding = mb_internal_encoding();
			mb_internal_encoding($string_encoding);
		}

		$strlen = 'mb_strlen';
		$substr = 'mb_substr';
	}
	else
	{
		$strlen = $smcFunc['strlen'];
		$substr = $smcFunc['substr'];
	}

	// This recursive function creates the index array from the strings
	$add_string_to_index = function($string, $index) use (&$strlen, &$substr, &$add_string_to_index)
	{
		static $depth = 0;
		$depth++;

		$first = (string) @$substr($string, 0, 1);

		// No first character? That's no good.
		if ($first === '')
		{
			// A nested array? Really? Ugh. Fine.
			if (is_array($string) && $depth < 20)
			{
				foreach ($string as $str)
					$index = $add_string_to_index($str, $index);
			}

			$depth--;
			return $index;
		}

		if (empty($index[$first]))
			$index[$first] = array();

		if ($strlen($string) > 1)
		{
			// Sanity check on recursion
			if ($depth > 99)
				$index[$first][$substr($string, 1)] = '';

			else
				$index[$first] = $add_string_to_index($substr($string, 1), $index[$first]);
		}
		else
			$index[$first][''] = '';

		$depth--;
		return $index;
	};

	// This recursive function turns the index array into a regular expression
	$index_to_regex = function(&$index, $delim) use (&$strlen, &$index_to_regex)
	{
		static $depth = 0;
		$depth++;

		// Absolute max length for a regex is 32768, but we might need wiggle room
		$max_length = 30000;

		$regex = array();
		$length = 0;

		foreach ($index as $key => $value)
		{
			$key_regex = preg_quote($key, $delim);
			$new_key = $key;

			if (empty($value))
				$sub_regex = '';
			else
			{
				$sub_regex = $index_to_regex($value, $delim);

				if (count(array_keys($value)) == 1)
				{
					$new_key_array = explode('(?' . '>', $sub_regex);
					$new_key .= $new_key_array[0];
				}
				else
					$sub_regex = '(?' . '>' . $sub_regex . ')';
			}

			if ($depth > 1)
				$regex[$new_key] = $key_regex . $sub_regex;
			else
			{
				if (($length += strlen($key_regex) + 1) < $max_length || empty($regex))
				{
					$regex[$new_key] = $key_regex . $sub_regex;
					unset($index[$key]);
				}
				else
					break;
			}
		}

		// Sort by key length and then alphabetically
		uksort($regex, function($k1, $k2) use (&$strlen)
		{
			$l1 = $strlen($k1);
			$l2 = $strlen($k2);

			if ($l1 == $l2)
				return strcmp($k1, $k2) > 0 ? 1 : -1;
			else
				return $l1 > $l2 ? -1 : 1;
		});

		$depth--;
		return implode('|', $regex);
	};

	// Now that the functions are defined, let's do this thing
	$index = array();
	$regex = '';

	foreach ($strings as $string)
		$index = $add_string_to_index($string, $index);

	if ($returnArray === true)
	{
		$regex = array();
		while (!empty($index))
			$regex[] = '(?' . '>' . $index_to_regex($index, $delim) . ')';
	}
	else
		$regex = '(?' . '>' . $index_to_regex($index, $delim) . ')';

	// Restore PHP's internal character encoding to whatever it was originally
	if (!empty($current_encoding))
		mb_internal_encoding($current_encoding);

	$regexes[$regex_key] = $regex;
	return $regex;
}

/**
 * Check if the passed url has an SSL certificate.
 *
 * Returns true if a cert was found & false if not.
 *
 * @param string $url to check, in $boardurl format (no trailing slash).
 */
function ssl_cert_found($url)
{
	// This check won't work without OpenSSL
	if (!extension_loaded('openssl'))
		return true;

	// First, strip the subfolder from the passed url, if any
	$parsedurl = parse_url($url);
	$url = 'ssl://' . $parsedurl['host'] . ':443';

	// Next, check the ssl stream context for certificate info
	if (version_compare(PHP_VERSION, '5.6.0', '<'))
		$ssloptions = array("capture_peer_cert" => true);
	else
		$ssloptions = array("capture_peer_cert" => true, "verify_peer" => true, "allow_self_signed" => true);

	$result = false;
	$context = stream_context_create(array("ssl" => $ssloptions));
	$stream = @stream_socket_client($url, $errno, $errstr, 30, STREAM_CLIENT_CONNECT, $context);
	if ($stream !== false)
	{
		$params = stream_context_get_params($stream);
		$result = isset($params["options"]["ssl"]["peer_certificate"]) ? true : false;
	}
	return $result;
}

/**
 * Check if the passed url has a redirect to https:// by querying headers.
 *
 * Returns true if a redirect was found & false if not.
 * Note that when force_ssl = 2, SMF issues its own redirect...  So if this
 * returns true, it may be caused by SMF, not necessarily an .htaccess redirect.
 *
 * @param string $url to check, in $boardurl format (no trailing slash).
 */
function https_redirect_active($url)
{
	// Ask for the headers for the passed url, but via http...
	// Need to add the trailing slash, or it puts it there & thinks there's a redirect when there isn't...
	$url = str_ireplace('https://', 'http://', $url) . '/';
	$headers = @get_headers($url);
	if ($headers === false)
		return false;

	// Now to see if it came back https...
	// First check for a redirect status code in first row (301, 302, 307)
	if (strstr($headers[0], '301') === false && strstr($headers[0], '302') === false && strstr($headers[0], '307') === false)
		return false;

	// Search for the location entry to confirm https
	$result = false;
	foreach ($headers as $header)
	{
		if (stristr($header, 'Location: https://') !== false)
		{
			$result = true;
			break;
		}
	}
	return $result;
}

/**
 * Build query_wanna_see_board and query_see_board for a userid
 *
 * Returns array with keys query_wanna_see_board and query_see_board
 *
 * @param int $userid of the user
 */
function build_query_board($userid)
{
	global $user_info, $modSettings, $smcFunc, $db_prefix;

	$query_part = array();

	// If we come from cron, we can't have a $user_info.
	if (isset($user_info['id']) && $user_info['id'] == $userid && SMF != 'BACKGROUND')
	{
		$groups = $user_info['groups'];
		$can_see_all_boards = $user_info['is_admin'] || $user_info['can_manage_boards'];
		$ignoreboards = !empty($user_info['ignoreboards']) ? $user_info['ignoreboards'] : null;
	}
	else
	{
		$request = $smcFunc['db_query']('', '
			SELECT mem.ignore_boards, mem.id_group, mem.additional_groups, mem.id_post_group
			FROM {db_prefix}members AS mem
			WHERE mem.id_member = {int:id_member}
			LIMIT 1',
			array(
				'id_member' => $userid,
			)
		);

		$row = $smcFunc['db_fetch_assoc']($request);

		if (empty($row['additional_groups']))
			$groups = array($row['id_group'], $row['id_post_group']);
		else
			$groups = array_merge(
				array($row['id_group'], $row['id_post_group']),
				explode(',', $row['additional_groups'])
			);

		// Because history has proven that it is possible for groups to go bad - clean up in case.
		foreach ($groups as $k => $v)
			$groups[$k] = (int) $v;

		$can_see_all_boards = in_array(1, $groups) || (!empty($modSettings['board_manager_groups']) && count(array_intersect($groups, explode(',', $modSettings['board_manager_groups']))) > 0);

		$ignoreboards = !empty($row['ignore_boards']) && !empty($modSettings['allow_ignore_boards']) ? explode(',', $row['ignore_boards']) : array();
	}

	// Just build this here, it makes it easier to change/use - administrators can see all boards.
	if ($can_see_all_boards)
		$query_part['query_see_board'] = '1=1';
	// Otherwise just the groups in $user_info['groups'].
	else
	{
		$query_part['query_see_board'] = '
			EXISTS (
				SELECT bpv.id_board
				FROM ' . $db_prefix . 'board_permissions_view AS bpv
				WHERE bpv.id_group IN ('. implode(',', $groups) .')
					AND bpv.deny = 0
					AND bpv.id_board = b.id_board
			)';

		if (!empty($modSettings['deny_boards_access']))
			$query_part['query_see_board'] .= '
			AND NOT EXISTS (
				SELECT bpv.id_board
				FROM ' . $db_prefix . 'board_permissions_view AS bpv
				WHERE bpv.id_group IN ( '. implode(',', $groups) .')
					AND bpv.deny = 1
					AND bpv.id_board = b.id_board
			)';
	}

	$query_part['query_see_message_board'] = str_replace('b.', 'm.', $query_part['query_see_board']);
	$query_part['query_see_topic_board'] = str_replace('b.', 't.', $query_part['query_see_board']);

	// Build the list of boards they WANT to see.
	// This will take the place of query_see_boards in certain spots, so it better include the boards they can see also

	// If they aren't ignoring any boards then they want to see all the boards they can see
	if (empty($ignoreboards))
	{
		$query_part['query_wanna_see_board'] = $query_part['query_see_board'];
		$query_part['query_wanna_see_message_board'] = $query_part['query_see_message_board'];
		$query_part['query_wanna_see_topic_board'] = $query_part['query_see_topic_board'];
	}
	// Ok I guess they don't want to see all the boards
	else
	{
		$query_part['query_wanna_see_board'] = '(' . $query_part['query_see_board'] . ' AND b.id_board NOT IN (' . implode(',', $ignoreboards) . '))';
		$query_part['query_wanna_see_message_board'] = '(' . $query_part['query_see_message_board'] . ' AND m.id_board NOT IN (' . implode(',', $ignoreboards) . '))';
		$query_part['query_wanna_see_topic_board'] = '(' . $query_part['query_see_topic_board'] . ' AND t.id_board NOT IN (' . implode(',', $ignoreboards) . '))';
	}

	return $query_part;
}

/**
 * Check if the connection is using https.
 *
 * @return boolean true if connection used https
 */
function httpsOn()
{
	$secure = false;

	if (isset($_SERVER['HTTPS']) && $_SERVER['HTTPS'] == 'on')
		$secure = true;
	elseif (!empty($_SERVER['HTTP_X_FORWARDED_PROTO']) && $_SERVER['HTTP_X_FORWARDED_PROTO'] == 'https' || !empty($_SERVER['HTTP_X_FORWARDED_SSL']) && $_SERVER['HTTP_X_FORWARDED_SSL'] == 'on')
		$secure = true;

	return $secure;
}

/**
 * A wrapper for `filter_var($url, FILTER_VALIDATE_URL)` that can handle URLs
 * with international characters (a.k.a. IRIs)
 *
 * @param string $iri The IRI to test.
 * @param int $flags Optional flags to pass to filter_var()
 * @return string|bool Either the original IRI, or false if the IRI was invalid.
 */
function validate_iri($iri, $flags = null)
{
	$url = iri_to_url($iri);

	if (filter_var($url, FILTER_VALIDATE_URL, $flags) !== false)
		return $iri;
	else
		return false;
}

/**
 * A wrapper for `filter_var($url, FILTER_SANITIZE_URL)` that can handle URLs
 * with international characters (a.k.a. IRIs)
 *
 * Note: The returned value will still be an IRI, not a URL. To convert to URL,
 * feed the result of this function to iri_to_url()
 *
 * @param string $iri The IRI to sanitize.
 * @return string|bool The sanitized version of the IRI
 */
function sanitize_iri($iri)
{
	// Encode any non-ASCII characters (but not space or control characters of any sort)
	$iri = preg_replace_callback('~[^\x00-\x7F\pZ\pC]~u', function($matches)
	{
		return rawurlencode($matches[0]);
	}, $iri);

	// Perform normal sanitization
	$iri = filter_var($iri, FILTER_SANITIZE_URL);

	// Decode the non-ASCII characters
	$iri = rawurldecode($iri);

	return $iri;
}

/**
 * Converts a URL with international characters (an IRI) into a pure ASCII URL
 *
 * Uses Punycode to encode any non-ASCII characters in the domain name, and uses
 * standard URL encoding on the rest.
 *
 * @param string $iri A IRI that may or may not contain non-ASCII characters.
 * @return string|bool The URL version of the IRI.
 */
function iri_to_url($iri)
{
	global $sourcedir;

	$host = parse_url((strpos($iri, '://') === false ? 'http://' : '') . ltrim($iri, ':/'), PHP_URL_HOST);

	if (empty($host))
		return $iri;

	// Convert the domain using the Punycode algorithm
	require_once($sourcedir . '/Class-Punycode.php');
	$Punycode = new Punycode();
	$encoded_host = $Punycode->encode($host);
	$pos = strpos($iri, $host);
	$iri = substr_replace($iri, $encoded_host, $pos, strlen($host));

	// Encode any disallowed characters in the rest of the URL
	$unescaped = array(
		'%21' => '!', '%23' => '#', '%24' => '$', '%26' => '&',
		'%27' => "'", '%28' => '(', '%29' => ')', '%2A' => '*',
		'%2B' => '+', '%2C' => ',', '%2F' => '/', '%3A' => ':',
		'%3B' => ';', '%3D' => '=', '%3F' => '?', '%40' => '@',
		'%25' => '%',
	);
	$iri = strtr(rawurlencode($iri), $unescaped);

	return $iri;
}

/**
 * Decodes a URL containing encoded international characters to UTF-8
 *
 * Decodes any Punycode encoded characters in the domain name, then uses
 * standard URL decoding on the rest.
 *
 * @param string $url The pure ASCII version of a URL.
 * @return string|bool The UTF-8 version of the URL.
 */
function url_to_iri($url)
{
	global $sourcedir;

	$host = parse_url((strpos($url, '://') === false ? 'http://' : '') . ltrim($url, ':/'), PHP_URL_HOST);

	if (empty($host))
		return $url;

	// Decode the domain from Punycode
	require_once($sourcedir . '/Class-Punycode.php');
	$Punycode = new Punycode();
	$decoded_host = $Punycode->decode($host);
	$pos = strpos($url, $host);
	$url = substr_replace($url, $decoded_host, $pos, strlen($host));

	// Decode the rest of the URL
	$url = rawurldecode($url);

	return $url;
}

/**
 * Ensures SMF's scheduled tasks are being run as intended
 *
 * If the admin activated the cron_is_real_cron setting, but the cron job is
 * not running things at least once per day, we need to go back to SMF's default
 * behaviour using "web cron" JavaScript calls.
 */
function check_cron()
{
	global $modSettings, $smcFunc, $txt;

	if (!empty($modSettings['cron_is_real_cron']) && time() - @intval($modSettings['cron_last_checked']) > 84600)
	{
		$request = $smcFunc['db_query']('', '
			SELECT COUNT(*)
			FROM {db_prefix}scheduled_tasks
			WHERE disabled = {int:not_disabled}
				AND next_time < {int:yesterday}',
			array(
				'not_disabled' => 0,
				'yesterday' => time() - 84600,
			)
		);
		list($overdue) = $smcFunc['db_fetch_row']($request);
		$smcFunc['db_free_result']($request);

		// If we have tasks more than a day overdue, cron isn't doing its job.
		if (!empty($overdue))
		{
			loadLanguage('ManageScheduledTasks');
			log_error($txt['cron_not_working']);
			updateSettings(array('cron_is_real_cron' => 0));
		}
		else
			updateSettings(array('cron_last_checked' => time()));
	}
}

/**
 * Sends an appropriate HTTP status header based on a given status code
 *
 * @param int $code The status code
 * @param string $status The string for the status. Set automatically if not provided.
 */
function send_http_status($code, $status = '')
{
	$statuses = array(
		206 => 'Partial Content',
		304 => 'Not Modified',
		400 => 'Bad Request',
		403 => 'Forbidden',
		404 => 'Not Found',
		410 => 'Gone',
		500 => 'Internal Server Error',
		503 => 'Service Unavailable',
	);

	$protocol = preg_match('~^\s*(HTTP/[12]\.\d)\s*$~i', $_SERVER['SERVER_PROTOCOL'], $matches) ? $matches[1] : 'HTTP/1.0';

	if (!isset($statuses[$code]) && empty($status))
		header($protocol . ' 500 Internal Server Error');
	else
		header($protocol . ' ' . $code . ' ' . (!empty($status) ? $status : $statuses[$code]));
}

/**
 * Concatenates an array of strings into a grammatically correct sentence list
 *
 * Uses formats defined in the language files to build the list appropropriately
 * for the currently loaded language.
 *
 * @param array $list An array of strings to concatenate.
 * @return string The localized sentence list.
 */
function sentence_list($list)
{
	global $txt;

	// Make sure the bare necessities are defined
	if (empty($txt['sentence_list_format']['n']))
		$txt['sentence_list_format']['n'] = '{series}';
	if (!isset($txt['sentence_list_separator']))
		$txt['sentence_list_separator'] = ', ';
	if (!isset($txt['sentence_list_separator_alt']))
		$txt['sentence_list_separator_alt'] = '; ';

	// Which format should we use?
	if (isset($txt['sentence_list_format'][count($list)]))
		$format = $txt['sentence_list_format'][count($list)];
	else
		$format = $txt['sentence_list_format']['n'];

	// Do we want the normal separator or the alternate?
	$separator = $txt['sentence_list_separator'];
	foreach ($list as $item)
	{
		if (strpos($item, $separator) !== false)
		{
			$separator = $txt['sentence_list_separator_alt'];
			$format = strtr($format, trim($txt['sentence_list_separator']), trim($separator));
			break;
		}
	}

	$replacements = array();

	// Special handling for the last items on the list
	$i = 0;
	while (empty($done))
	{
		if (strpos($format, '{'. --$i . '}') !== false)
			$replacements['{'. $i . '}'] = array_pop($list);
		else
			$done = true;
	}
	unset($done);

	// Special handling for the first items on the list
	$i = 0;
	while (empty($done))
	{
		if (strpos($format, '{'. ++$i . '}') !== false)
			$replacements['{'. $i . '}'] = array_shift($list);
		else
			$done = true;
	}
	unset($done);

	// Whatever is left
	$replacements['{series}'] = implode($separator, $list);

	// Do the deed
	return strtr($format, $replacements);
}

/**
 * Truncate an array to a specified length
 *
 * @param array $array The array to truncate
 * @param int $max_length The upperbound on the length
 * @param int $deep How levels in an multidimensional array should the function take into account.
 * @return array The truncated array
 */
function truncate_array($array, $max_length = 1900, $deep = 3)
{
	$array = (array) $array;

	$curr_length = array_length($array, $deep);

	if ($curr_length <= $max_length)
		return $array;

	else
	{
		// Truncate each element's value to a reasonable length
		$param_max = floor($max_length / count($array));

		$current_deep = $deep - 1;

		foreach ($array as $key => &$value)
		{
			if (is_array($value))
				if ($current_deep > 0)
					$value = truncate_array($value, $current_deep);

			else
				$value = substr($value, 0, $param_max - strlen($key) - 5);
		}

		return $array;
	}
}

/**
 * array_length Recursive
 * @param array $array
 * @param int $deep How many levels should the function
 * @return int
 */
function array_length($array, $deep = 3)
{
	// Work with arrays
	$array = (array) $array;
	$length = 0;

	$deep_count = $deep - 1;

	foreach ($array as $value)
	{
		// Recursive?
		if (is_array($value))
		{
			// No can't do
			if ($deep_count <= 0)
				continue;

			$length += array_length($value, $deep_count);
		}
		else
			$length += strlen($value);
	}

	return $length;
}

/**
 * Compares existance request variables against an array.
 *
 * The input array is associative, where keys denote accepted values
 * in a request variable denoted by `$req_val`. Values can be:
 *
 * - another associative array where at least one key must be found
 *   in the request and their values are accepted request values.
 * - A scalar value, in which case no furthur checks are done.
 *
 * @param array $array
 * @param string $req_var request variable
 *
 * @return bool whether any of the criteria was satisfied
 */
function is_filtered_request(array $array, $req_var)
{
	$matched = false;
	if (isset($_REQUEST[$req_var], $array[$_REQUEST[$req_var]]))
	{
		if (is_array($array[$_REQUEST[$req_var]]))
		{
			foreach ($array[$_REQUEST[$req_var]] as $subtype => $subnames)
				$matched |= isset($_REQUEST[$subtype]) && in_array($_REQUEST[$subtype], $subnames);
		}
		else
			$matched = true;
	}

	return (bool) $matched;
}

/**
 * Clean up the XML to make sure it doesn't contain invalid characters.
 *
 * See https://www.w3.org/TR/xml/#charsets
 *
 * @param string $string The string to clean
 * @return string The cleaned string
 */
function cleanXml($string)
{
	global $context;

	$illegal_chars = array(
		// Remove all ASCII control characters except \t, \n, and \r.
		"\x00", "\x01", "\x02", "\x03", "\x04", "\x05", "\x06", "\x07", "\x08",
		"\x0B", "\x0C", "\x0E", "\x0F", "\x10", "\x11", "\x12", "\x13", "\x14",
		"\x15", "\x16", "\x17", "\x18", "\x19", "\x1A", "\x1B", "\x1C", "\x1D",
		"\x1E", "\x1F",
		// Remove \xFFFE and \xFFFF
		"\xEF\xBF\xBE", "\xEF\xBF\xBF",
	);

	$string = str_replace($illegal_chars, '', $string);

	// The Unicode surrogate pair code points should never be present in our
	// strings to begin with, but if any snuck in, they need to be removed.
	if (!empty($context['utf8']) && strpos($string, "\xED") !== false)
		$string = preg_replace('/\xED[\xA0-\xBF][\x80-\xBF]/', '', $string);

	return $string;
}

/**
 * Escapes (replaces) characters in strings to make them safe for use in javascript
 *
 * @param string $string The string to escape
 * @return string The escaped string
 */
function JavaScriptEscape($string)
{
	global $scripturl;

	return '\'' . strtr($string, array(
		"\r" => '',
		"\n" => '\\n',
		"\t" => '\\t',
		'\\' => '\\\\',
		'\'' => '\\\'',
		'</' => '<\' + \'/',
		'<script' => '<scri\'+\'pt',
		'<body>' => '<bo\'+\'dy>',
		'<a href' => '<a hr\'+\'ef',
		$scripturl => '\' + smf_scripturl + \'',
	)) . '\'';
}

?><|MERGE_RESOLUTION|>--- conflicted
+++ resolved
@@ -3730,11 +3730,7 @@
 	// Add max image limits
 	if (!empty($modSettings['max_image_width']))
 		addInlineCss('
-<<<<<<< HEAD
 	.postarea .bbc_img, .list_posts .bbc_img, .post .inner .bbc_img, form#reported_posts .bbc_img, #preview_body .bbc_img { max-width: ' . $modSettings['max_image_width'] . 'px; }');
-=======
-	.postarea .bbc_img { max-width: min(100%,' . $modSettings['max_image_width'] . 'px); }');
->>>>>>> 250d45a1
 
 	if (!empty($modSettings['max_image_height']))
 		addInlineCss('
