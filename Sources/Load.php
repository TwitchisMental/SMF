--- conflicted
+++ resolved
@@ -380,13 +380,8 @@
 	{
 		$cookie_data = smf_json_decode($_COOKIE[$cookiename], true, false);
 
-<<<<<<< HEAD
-		if (empty($cookie_data))
-			$cookie_data = @unserialize($_COOKIE[$cookiename]);
-=======
 		if (is_null($cookie_data))
 			$cookie_data = safe_unserialize($_COOKIE[$cookiename]);
->>>>>>> 5f469211
 
 		list ($id_member, $password) = $cookie_data;
 		$id_member = !empty($id_member) && strlen($password) > 0 ? (int) $id_member : 0;
