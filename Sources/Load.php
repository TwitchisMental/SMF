--- conflicted
+++ resolved
@@ -1675,29 +1675,6 @@
 	$context['javascript_files'] = array();
 	$context['css_files'] = array();
 
-<<<<<<< HEAD
-=======
-	// We allow theme variants, because we're cool.
-	$context['theme_variant'] = '';
-	$context['theme_variant_url'] = '';
-	if (!empty($settings['theme_variants']))
-	{
-		// Overriding - for previews and that ilk.
-		if (!empty($_REQUEST['variant']))
-			$_SESSION['id_variant'] = $_REQUEST['variant'];
-		// User selection?
-		if (empty($settings['disable_user_variant']) || allowedTo('admin_forum'))
-			$context['theme_variant'] = !empty($_SESSION['id_variant']) ? $_SESSION['id_variant'] : (!empty($options['theme_variant']) ? $options['theme_variant'] : '');
-		// If not a user variant, select the default.
-		if ($context['theme_variant'] == '' || !in_array($context['theme_variant'], $settings['theme_variants']))
-			$context['theme_variant'] = !empty($settings['default_variant']) && in_array($settings['default_variant'], $settings['theme_variants']) ? $settings['default_variant'] : $settings['theme_variants'][0];
-
-		// Do this to keep things easier in the templates.
-		$context['theme_variant'] = '_' . $context['theme_variant'];
-		$context['theme_variant_url'] = $context['theme_variant'] . '/';
-	}
-
->>>>>>> c0f7e894
 	// Wireless mode?  Load up the wireless stuff.
 	if (WIRELESS)
 	{
