--- conflicted
+++ resolved
@@ -497,22 +497,14 @@
 
 	// No data or missing data .... Not necessarily needed, but in case a mod author missed something.
 	if ( empty($_SESSION['temp_attachments'][$attachID]))
-<<<<<<< HEAD
-		$errror = '$_SESSION[\'temp_attachments\'][$attachID]';
-
-	elseif (empty($attachID))
-		$errror = '$attachID';
-
-	elseif (empty($context['attachments']))
-		$errror = '$context[\'attachments\']';
-
-=======
 		$error = '$_SESSION[\'temp_attachments\'][$attachID]';
+
 	elseif (empty($attachID))
 		$error = '$attachID';
+
 	elseif (empty($context['attachments']))
 		$error = '$context[\'attachments\']';
->>>>>>> dd2a7bab
+
 	elseif (empty($context['attach_dir']))
 		$error = '$context[\'attach_dir\']';
 
