--- conflicted
+++ resolved
@@ -75,12 +75,7 @@
 	 *
 	 * If the passed string is not a valid IP address, it will be set to ''.
 	 *
-<<<<<<< HEAD
-	 * @param ?string $ip The IP address in either string or binary form.
-	 * @return $this to provide fluent interface
-=======
 	 * @param ?string|self $ip The IP address in either string or binary form.
->>>>>>> 9bd98b1c
 	 */
 	public function __construct(self|string|null $ip)
 	{
@@ -473,10 +468,7 @@
 	 *
 	 * @param string $ip An IP address in either string or binary form.
 	 * @return bool Whether $ip is a valid IP address.
-<<<<<<< HEAD
 	 * @deprecated since 3.0
-=======
->>>>>>> 9bd98b1c
 	 */
 	public static function isValidIP(string $ip): bool
 	{
@@ -491,12 +483,8 @@
 	 * This one checks specifically for valid IPv6 addresses.
 	 *
 	 * @param string $ip An IPv6 address in either string or binary form.
-<<<<<<< HEAD
-	 * @return string Whether $ip is a valid IPv6 address.
+	 * @return bool Whether $ip is a valid IPv6 address.
 	 * @deprecated since 3.0
-=======
-	 * @return bool Whether $ip is a valid IPv6 address.
->>>>>>> 9bd98b1c
 	 */
 	public static function isValidIPv6(string $ip): bool
 	{
