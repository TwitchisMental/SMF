--- conflicted
+++ resolved
@@ -448,7 +448,6 @@
 	// Allow for unsigned integers (mysql only)
 	$unsigned = in_array($type, array('int', 'tinyint', 'smallint', 'mediumint', 'bigint')) && !empty($column_info['unsigned']) ? 'unsigned ' : '';
 
-<<<<<<< HEAD
 	// Fix the default.
 	$default = '';
 	if (array_key_exists('default', $column_info) && is_null($column_info['default']))
@@ -458,19 +457,13 @@
 	else
 		$default = '\'' . $smcFunc['db_escape_string']($column_info['default']) . '\'';
 
-=======
->>>>>>> 67f12e42
 	if ($size !== null)
 		$type = $type . '(' . $size . ')';
 
 	$smcFunc['db_query']('', '
 		ALTER TABLE ' . $short_table_name . '
 		CHANGE COLUMN `' . $old_column . '` `' . $column_info['name'] . '` ' . $type . ' ' . (!empty($unsigned) ? $unsigned : '') . (!empty($column_info['not_null']) ? 'NOT NULL' : '') . ' ' .
-<<<<<<< HEAD
 				($default === '' ? '' : 'DEFAULT ' . $default) . ' ' .
-=======
-			(!isset($column_info['default']) ? '' : 'default \'' . $smcFunc['db_escape_string']($column_info['default']) . '\'') . ' ' .
->>>>>>> 67f12e42
 			(empty($column_info['auto']) ? '' : 'auto_increment') . ' ',
 		array(
 			'security_override' => true,
@@ -860,7 +853,7 @@
 	// Auto increment is easy here!
 	if (!empty($column['auto']))
 		$default = 'auto_increment';
-<<<<<<< HEAD
+
 	// Make it null.
 	elseif (array_key_exists('default', $column) && is_null($column['default']))
 		$default = 'DEFAULT NULL';
@@ -874,13 +867,6 @@
 	// Backwards compatible with the nullable column.
 	if (isset($column['null']) && !isset($column['not_null']))
 		$column['not_null'] = !$column['null'];
-=======
-	}
-	elseif (isset($column['default']) && $column['default'] !== null)
-		$default = 'default \'' . $smcFunc['db_escape_string']($column['default']) . '\'';
-	else
-		$default = '';
->>>>>>> 67f12e42
 
 	// Sort out the size... and stuff...
 	$column['size'] = isset($column['size']) && is_numeric($column['size']) ? $column['size'] : null;
