--- conflicted
+++ resolved
@@ -614,11 +614,7 @@
 			'parameters' => [
 				'author' => ['match' => '([^<>]{1,192}?)'],
 				'link' => ['match' => '(?:board=\d+;)?((?:topic|threadid)=[\dmsg#\./]{1,40}(?:;start=[\dmsg#\./]{1,40})?|msg=\d+?|action=profile;u=\d+)'],
-<<<<<<< HEAD
-				'date' => ['match' => '(\d+)', 'validate' => 'timeformat'],
-=======
-				'date' => ['match' => '(\d+)', 'validate' => 'SMF\Time::timeformat'],
->>>>>>> 16c890b3
+				'date' => ['match' => '(\d+)', 'validate' => 'SMF\\Time::timeformat'],
 			],
 			'before' => '<blockquote><cite><a href="{scripturl}?{link}">{txt_quote_from}: {author} {txt_search_on} {date}</a></cite>',
 			'after' => '</blockquote>',
