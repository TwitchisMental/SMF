<?php

/**
 * Simple Machines Forum (SMF)
 *
 * @package SMF
 * @author Simple Machines https://www.simplemachines.org
 * @copyright 2025 Simple Machines and individual contributors
 * @license https://www.simplemachines.org/about/smf/license.php BSD
 *
 * @version 3.0 Alpha 2
 */

declare(strict_types=1);

namespace SMF;

use SMF\Actions\Moderation\ReportedContent;
use SMF\Actions\Notify;
use SMF\Cache\CacheApi;
use SMF\Calendar\Event;
use SMF\Db\DatabaseApi as Db;
use SMF\Search\SearchApi;

/**
 * Represents a topic.
 *
 * This class's static methods also takes care of certain actions on topics:
 * lock/unlock a topic, sticky/unsticky it, etc.
 */
class Topic implements \ArrayAccess, Routable
{
	use BackwardCompatibility;
	use ArrayAccessHelper;

	/**
	 * @var array
	 *
	 * BackwardCompatibility settings for this class.
	 */
	private static $backcompat = [
		'prop_names' => [
			'topic_id' => 'topic',
		],
	];

	/*******************
	 * Public properties
	 *******************/

	/**
	 * @var int
	 *
	 * This topic's ID number.
	 */
	public int $id;

	/**
	 * @var int
	 *
	 * The board that contains this topic.
	 */
	public int $id_board;

	/**
	 * @var string
	 *
	 * Subject line of this topic's first message.
	 */
	public string $subject;

	/**
	 * @var bool
	 *
	 * Whether this topic is locked.
	 */
	public bool $is_locked;

	/**
	 * @var bool
	 *
	 * Whether this topic is stickied.
	 */
	public bool $is_sticky;

	/**
	 * @var bool
	 *
	 * Whether this topic has been approved by a moderator.
	 */
	public bool $is_approved;

	/**
	 * @var int
	 *
	 * ID number of the user who started this topic.
	 * This will be 0 for topics started by guests.
	 */
	public int $id_member_started;

	/**
	 * @var string
	 *
	 * Name of the user who started this topic.
	 *
	 * For topics started by guests, this will be the value of the poster_name
	 * field of the first post in the topic.
	 *
	 * For topics started by members, this will the real_name of the member who
	 * started the topic.
	 */
	public string $started_name;

	/**
	 * @var int
	 *
	 * Unix timestamp when the first message in this topic was submitted.
	 */
	public int $started_timestamp;

	/**
	 * @var string
	 *
	 * Formatted time string corresponding to $started_timestamp.
	 */
	public string $started_time;

	/**
	 * @var int
	 *
	 * The number of visible replies to this topic.
	 *
	 * This will be different that $real_num_replies if some replies have not
	 * yet been approved by a moderator.
	 */
	public int $num_replies;

	/**
	 * @var int
	 *
	 * The true number of replies to this topic, including both approved and
	 * unapproved ones.
	 */
	public int $real_num_replies;

	/**
	 * @var int
	 *
	 * The number of unapproved messages in this topic.
	 */
	public int $unapproved_posts;

	/**
	 * @var int
	 *
	 * The number of visible messages in this topic.
	 */
	public int $total_visible_posts;

	/**
	 * @var int
	 *
	 * The number of times this topic has been viewed.
	 */
	public int $num_views;

	/**
	 * @var int
	 *
	 * ID number of the first message in this topic.
	 */
	public int $id_first_msg;

	/**
	 * @var int
	 *
	 * ID number of the latest message in this topic.
	 */
	public int $id_last_msg;

	/**
	 * @var string
	 *
	 * Name of the user who most recently replied to this topic.
	 *
	 * For replies by guests, this will be the value of the poster_name
	 * field of the last post in the topic.
	 *
	 * For replies by members, this will the real_name of the member who
	 * most recently replied to the topic.
	 */
	public string $updated_name;

	/**
	 * @var int
	 *
	 * Unix timestamp when the latest message in this topic was submitted
	 * or modified.
	 */
	public int $updated_timestamp;

	/**
	 * @var int
	 *
	 * ID number of a topic that this topic redirects to (if any).
	 */
	public int $id_redirect_topic;

	/**
	 * @var int
	 *
	 * For topics in the recycle board, the ID number of the board that this
	 * topic used to be in.
	 */
	public int $id_previous_board;

	/**
	 * @var int
	 *
	 * For topics in the recycle board, the ID number of the topic that the
	 * messages in this topic used to be in.
	 */
	public int $id_previous_topic;

	/**
	 * @var int
	 *
	 * ID number of a poll associated with this topic (if any).
	 */
	public int $id_poll;

	/**
	 * @var bool
	 *
	 * Whether there is a visible poll associated with this topic.
	 *
	 * If polls are disabled, this will be false even if $id_poll is not empty.
	 */
	public bool $is_poll;

	/**
	 * @var int
	 *
	 * ID number of the first message in this topic that the current user has
	 * not previously read.
	 */
	public int $new_from;

	/**
	 * @var int
	 *
	 * True if the current user does not want notifications about replies to
	 * this topic.
	 */
	public int $unwatched;

	/**
	 * @var array
	 *
	 * The current user's notification preferences regarding this topic.
	 */
	public array $notify_prefs = [];

	/**
	 * @var array
	 *
	 * Contextual permissions that the current user has in this topic.
	 *
	 * "Contextual" here means "suitable for use in Utils::$context."
	 * Examples include can_move, can_lock, etc.
	 */
	public array $permissions = [];

	/**************************
	 * Public static properties
	 **************************/

	/**
	 * @var int
	 *
	 * ID number of the requested topic.
	 */
	public static $topic_id;

	/**
	 * @var \SMF\Topic
	 *
	 * Instance of this class for the requested topic.
	 */
	public static $info;

	/**
	 * @var array
	 *
	 * All loaded instances of this class.
	 */
	public static $loaded = [];

	/*********************
	 * Internal properties
	 *********************/

	/**
	 * @var array
	 *
	 * Alternate names for some object properties.
	 */
	protected array $prop_aliases = [
		'id_topic' => 'id',
		'locked' => 'is_locked',
		'approved' => 'is_approved',
		'topic_started_name' => 'started_name',
		'topic_started_time' => 'started_time',
	];

	/**
	 * @var array
	 *
	 * IDs of any events that are linked to this topic.
	 */
	protected array $events;

	/****************************
	 * Internal static properties
	 ****************************/

	/**
	 * @var array
	 *
	 * Common permissions to check for this topic.
	 * Used by Topic::doPermissions();
	 */
	protected static array $common_permissions = [
		'can_approve' => 'approve_posts',
		'can_ban' => 'manage_bans',
		'can_sticky' => 'make_sticky',
		'can_merge' => 'merge_any',
		'can_split' => 'split_any',
		'calendar_post' => 'calendar_post',
		'can_send_pm' => 'pm_send',
		'can_report_moderator' => 'report_any',
		'can_moderate_forum' => 'moderate_forum',
		'can_issue_warning' => 'issue_warning',
		'can_restore_topic' => 'move_any',
		'can_restore_msg' => 'move_any',
		'can_like' => 'likes_like',
	];

	/**
	 * @var array
	 *
	 * Permissions with _any/_own versions.  $context[YYY] => ZZZ_any/_own.
	 * Used by Topic::doPermissions();
	 */
	protected static array $anyown_permissions = [
		'can_move' => 'move',
		'can_lock' => 'lock',
		'can_delete' => 'remove',
		'can_add_poll' => 'poll_add',
		'can_remove_poll' => 'poll_remove',
		'can_reply' => 'post_reply',
		'can_reply_unapproved' => 'post_unapproved_replies',
	];

	/****************
	 * Public methods
	 ****************/

	/**
	 * Constructor.
	 *
	 * @param int $id The ID number of the topic.
	 * @param array $props Properties to set for this topic.
	 * @return object An instance of this class.
	 */
	public function __construct(int $id, array $props = [])
	{
		$this->id = $id;
		$this->set($props);

		// If the topic is constructed before User::$me is set, the properties
		// passed in $props are probably not what they will be later.
		if (isset(User::$me)) {
			self::$loaded[$id] = $this;
		}

		// Create the slug for this topic.
		if (isset($this->subject)) {
			Slug::create($this->subject, 'topic', $id);
		}
	}

	/**
	 * Sets custom properties.
	 *
	 * @param string $prop The property name.
	 * @param mixed $value The value to set.
	 */
	public function __set(string $prop, mixed $value): void
	{
		// Special case for num_replies and real_num_replies.
		if ($prop === 'num_replies' && !isset($this->real_num_replies)) {
			$this->real_num_replies = (int) $value;
		} elseif ($prop === 'real_num_replies' && !isset($this->num_replies)) {
			$this->num_replies = (int) $value;
		}

		$this->customPropertySet($prop, $value);
	}

	/**
	 * Determines the current user's permissions in this topic.
	 *
	 * Permission values are stored in $this->permissions and also returned.
	 *
	 * @return array Contextual permissions info.
	 */
	public function doPermissions(): array
	{
		if (!empty($this->permissions)) {
			return $this->permissions;
		}

		foreach (self::$common_permissions as $contextual => $perm) {
			$this->permissions[$contextual] = User::$me->allowedTo($perm);
		}

		foreach (self::$anyown_permissions as $contextual => $perm) {
			$this->permissions[$contextual] = User::$me->allowedTo($perm . '_any') || (User::$me->started && User::$me->allowedTo($perm . '_own'));
		}

		if (!User::$me->is_admin && $this->permissions['can_move'] && !Config::$modSettings['topic_move_any']) {
			// We'll use this in a minute
			$boards_allowed = array_diff(User::$me->boardsAllowedTo('post_new'), [Board::$info->id]);

			// You can't move this unless you have permission to start new topics on at least one other board.
			$this->permissions['can_move'] = count($boards_allowed) > 1;
		}

		// If a topic is locked, you can't remove it unless it's yours and you locked it or you can lock_any
		if ($this->is_locked) {
			$this->permissions['can_delete'] &= (($this->is_locked == 1 && User::$me->started) || User::$me->allowedTo('lock_any'));
		}

		// Cleanup all the permissions with extra stuff...
		$this->permissions['can_mark_notify'] = !User::$me->is_guest;
		$this->permissions['calendar_post'] &= !empty(Config::$modSettings['cal_enabled']) && (User::$me->allowedTo('modify_any') || (User::$me->allowedTo('modify_own') && User::$me->started));
		$this->permissions['can_add_poll'] &= Config::$modSettings['pollMode'] == '1' && $this->id_poll <= 0;
		$this->permissions['can_remove_poll'] &= Config::$modSettings['pollMode'] == '1' && $this->id_poll > 0;
		$this->permissions['can_reply'] &= empty($this->is_locked) || User::$me->allowedTo('moderate_board');
		$this->permissions['can_reply_unapproved'] &= Config::$modSettings['postmod_active'] && (empty($this->is_locked) || User::$me->allowedTo('moderate_board'));
		$this->permissions['can_issue_warning'] &= Config::$modSettings['warning_settings'][0] == 1;

		// Handle approval flags...
		$this->permissions['can_reply_approved'] = $this->permissions['can_reply'];
		$this->permissions['can_reply'] |= $this->permissions['can_reply_unapproved'];
		$this->permissions['can_quote'] = $this->permissions['can_reply'] && (empty(Config::$modSettings['disabledBBC']) || !in_array('quote', explode(',', Config::$modSettings['disabledBBC'])));
		$this->permissions['can_mark_unread'] = !User::$me->is_guest;
		$this->permissions['can_unwatch'] = !User::$me->is_guest;
		$this->permissions['can_set_notify'] = !User::$me->is_guest;

		$this->permissions['can_print'] = empty(Config::$modSettings['disable_print_topic']);

		// Start this off for quick moderation - it will be or'd for each post.
		$this->permissions['can_remove_post'] = User::$me->allowedTo('delete_any') || (User::$me->allowedTo('delete_replies') && User::$me->started);

		// Can restore topic?  That's if the topic is in the recycle board and has a previous restore state.
		$this->permissions['can_restore_topic'] &= !empty(Board::$info->recycle) && !empty($this->id_previous_board);
		$this->permissions['can_restore_msg'] &= !empty(Board::$info->recycle) && !empty($this->id_previous_topic);

		// Check whether the draft functions are enabled and that they have permission to use them (for quick reply.)
		$this->permissions['drafts_save'] = !empty(Config::$modSettings['drafts_post_enabled']) && User::$me->allowedTo('post_draft') && $this->permissions['can_reply'];
		$this->permissions['drafts_autosave'] = !empty($this->permissions['drafts_save']) && !empty(Config::$modSettings['drafts_autosave_enabled']) && !empty(Theme::$current->options['drafts_autosave_enabled']);

		// They can't link an existing topic to the calendar unless they can modify the first post...
		$this->permissions['calendar_post'] &= User::$me->allowedTo('modify_any') || (User::$me->allowedTo('modify_own') && User::$me->started);

		// For convenience, return the permissions array.
		return $this->permissions;
	}

	/**
	 * Gets the current user's notification preferences for this topic.
	 *
	 * Values are stored in $this->notify_prefs and also returned.
	 *
	 * @return array Notification preferences.
	 */
	public function getNotificationPrefs(): array
	{
		if (!empty(User::$me->id)) {
			$prefs = Notify::getNotifyPrefs(User::$me->id, ['topic_notify', 'topic_notify_' . $this->id, 'msg_auto_notify'], true);

			// Only pay attention to Utils::$context['is_marked_notify'] if it is set.
			$pref = !empty($prefs[User::$me->id]) && (!isset(Utils::$context['is_marked_notify']) || Utils::$context['is_marked_notify'] == true) ? $prefs[User::$me->id] : [];

			$this->notify_prefs = [
				'is_custom' => isset($pref['topic_notify_' . $this->id]),
				'pref' => $pref['topic_notify_' . $this->id] ?? ($pref['topic_notify'] ?? 0),
				'msg_auto_notify' => $pref['msg_auto_notify'] ?? false,
			];
		}

		return $this->notify_prefs;
	}

	/**
	 * Gets the IDs of messages in this topic that the current user likes.
	 *
	 * @param int $topic The topic ID to fetch the info from.
	 * @return array IDs of messages in this topic that the current user likes.
	 */
	public function getLikedMsgs(): array
	{
		if (User::$me->is_guest) {
			return [];
		}

		$cache_key = 'likes_topic_' . $this->id . '_' . User::$me->id;
		$ttl = 180;

		if (($liked_messages = CacheApi::get($cache_key, $ttl)) === null) {
			$liked_messages = [];

			$request = Db::$db->query(
				'',
				'SELECT content_id
				FROM {db_prefix}user_likes AS l
					INNER JOIN {db_prefix}messages AS m ON (l.content_id = m.id_msg)
				WHERE l.id_member = {int:current_user}
					AND l.content_type = {literal:msg}
					AND m.id_topic = {int:topic}',
				[
					'current_user' => User::$me->id,
					'topic' => $this->id,
				],
			);

			while ($row = Db::$db->fetch_assoc($request)) {
				$liked_messages[] = (int) $row['content_id'];
			}
			Db::$db->free_result($request);

			CacheApi::put($cache_key, $liked_messages, $ttl);
		}

		return $liked_messages;
	}

	/**
	 * Returns any calendar events that are linked to this topic.
	 */
	public function getLinkedEvents(): array
	{
		if (!isset($this->events)) {
			foreach (Event::load($this->id, true) as $event) {
				$this->events[] = $event->id;
			}
		}

		return array_intersect_key(Event::$loaded, array_flip($this->events ?? []));
	}

	/***********************
	 * Public static methods
	 ***********************/

	/**
	 * Loads information about a topic.
	 *
	 * @param ?int $id The ID number of a topic, or null for the current topic.
	 * @return self An instance of this class.
	 */
	public static function load(?int $id = null): self
	{
		if (!isset($id)) {
			if (empty(self::$topic_id)) {
				ErrorHandler::fatalLang('not_a_topic', false, [], 404);
			}

			$id = self::$topic_id;
		}

		if (isset(self::$loaded[$id])) {
			$obj = self::$loaded[$id];
		} else {
			// The constructor will take care of adding the new instance to self::$loaded.
			$obj = new self($id);
			$obj->loadTopicInfo();
		}

		if (isset(self::$loaded[$id]) && !empty(self::$topic_id) && $id === self::$topic_id) {
			self::$info = self::$loaded[$id];
		}

		return $obj;
	}

	/**
	 * Sets the locked state for one or more topics.
	 *
	 * Doesn't check permissions.
	 * Logs the action and sends notifications.
	 *
	 * @param array|int $topics Array of topic IDs.
	 * @param int $level 0 = unlocked, 1 = user locked, 2 = moderator locked.
	 * @return array IDs of topics that were changed.
	 */
	public static function lock(array|int $topics, int $level): array
	{
		if (empty($topics)) {
			return [];
		}

		$topics = (array) $topics;

		// Get the topics that we need to change.
		$request = Db::$db->query(
			'',
			'SELECT id_topic AS topic, id_board AS board
			FROM {db_prefix}topics
			WHERE id_topic IN ({array_int:topics})
				AND locked != {int:level}',
			[
				'topics' => $topics,
				'level' => $level,
			],
		);
		$rows = Db::$db->fetch_all($request);
		Db::$db->free_result($request);

		// If no changes are needed, we're done.
		if (empty($rows)) {
			return [];
		}

		// Update the lock state of the topics.
		Db::$db->query(
			'',
			'UPDATE {db_prefix}topics
			SET locked = {int:level}
			WHERE id_topic IN ({array_int:topics})',
			[
				'topics' => $topics,
				'level' => $level,
			],
		);

		foreach ($rows as $row) {
			// If they are allowed a "moderator" permission, log it in the moderator log.
			if (User::$me->allowedTo('lock_any', (int) $row['board'])) {
				Logging::logAction(empty($level) ? 'unlock' : 'lock', $row);
			}

			// Notify people that this topic has been locked or unlocked.
			Mail::sendNotifications((int) $row['topic'], empty($level) ? 'unlock' : 'lock');
		}

		return array_map(fn($row) => (int) $row['topic'], $rows);
	}

	/**
	 * Sets the sticky state for one or more topics.
	 *
	 * Doesn't check permissions.
	 * Logs the action and sends notifications.
	 *
	 * @param array|int $topics Array of topic IDs.
	 * @param bool $sticky_state True to sticky or false to unsticky.
	 * @return array IDs of topics that were changed.
	 */
	public static function sticky(array|int $topics, bool $sticky_state): array
	{
		if (empty($topics)) {
			return [];
		}

		$topics = (array) $topics;

		// Get the topics that we need to change.
		$request = Db::$db->query(
			'',
			'SELECT id_topic AS topic, id_board AS board
			FROM {db_prefix}topics
			WHERE id_topic IN ({array_int:topics})
				AND is_sticky = {int:state}',
			[
				'topics' => $topics,
				'state' => (int) !$sticky_state,
			],
		);
		$rows = Db::$db->fetch_all($request);
		Db::$db->free_result($request);

		// If no changes are needed, we're done.
		if (empty($rows)) {
			return [];
		}

		// Toggle the sticky value.... pretty simple ;).
		Db::$db->query(
			'',
			'UPDATE {db_prefix}topics
			SET is_sticky = {int:state}
			WHERE id_topic IN ({array_int:topics})',
			[
				'topics' => array_map(fn($row) => (int) $row['topic'], $rows),
				'state' => (int) $sticky_state,
			],
		);

		foreach ($rows as $row) {
			// Log this sticky action - always a moderator thing.
			Logging::logAction($sticky_state ? 'sticky' : 'unsticky', $row);

			// Notify people that this topic has been stickied?
			if ($sticky_state) {
				Mail::sendNotifications((int) $row['topic'], 'sticky');
			}
		}

		return array_map(fn($row) => (int) $row['topic'], $rows);
	}

	/**
	 * Approves or unapproves topics.
	 *
	 * Doesn't check permissions.
	 *
	 * @param array|int $topics Array of topic ids.
	 * @param bool $approve Whether to approve the topics. If false, unapproves them instead.
	 * @return bool Whether the operation was successful.
	 */
	public static function approve(array|int $topics, bool $approve = true): bool
	{
		$topics = (array) $topics;

		if (empty($topics)) {
			return false;
		}

		$approve_type = $approve ? 0 : 1;

		// Just get the messages to be approved and pass through...
		$request = Db::$db->query(
			'',
			'SELECT id_first_msg
			FROM {db_prefix}topics
			WHERE id_topic IN ({array_int:topic_list})
				AND approved = {int:approve_type}',
			[
				'topic_list' => $topics,
				'approve_type' => $approve_type,
			],
		);
		$msgs = [];

		while ($row = Db::$db->fetch_assoc($request)) {
			$msgs[] = $row['id_first_msg'];
		}
		Db::$db->free_result($request);

		return Msg::approve($msgs, $approve);
	}

	/**
	 * Moves one or more topics to a specific board.
	 *
	 * Doesn't check permissions.
	 * Determines the source boards for the supplied topics.
	 * Handles the moving of mark_read data.
	 * Updates the posts count of the affected boards.
	 *
	 * @param array|int $topics The ID of a single topic to move or an array
	 *    containing the IDs of multiple topics to move.
	 * @param int $toBoard The ID of the board to move the topics to.
	 */
	public static function move(array|int $topics, int $toBoard): void
	{
		// Empty array?
		if (empty($topics)) {
			return;
		}

		// Only a single topic.
		// @TODO: $topics = (array) $topics;
		if (is_numeric($topics)) {
			$topics = [$topics];
		}

		$fromBoards = [];

		// Destination board empty or equal to 0?
		if (empty($toBoard)) {
			return;
		}

		// Are we moving to the recycle board?
		$isRecycleDest = !empty(Config::$modSettings['recycle_enable']) && Config::$modSettings['recycle_board'] == $toBoard;

		// Callback for search APIs to do their thing
		$searchAPI = SearchApi::load();

		if ($searchAPI->supportsMethod('topicsMoved')) {
			$searchAPI->topicsMoved($topics, $toBoard);
		}

		// Determine the source boards...
		$request = Db::$db->query(
			'',
			'SELECT id_board, approved, COUNT(*) AS num_topics, SUM(unapproved_posts) AS unapproved_posts,
				SUM(num_replies) AS num_replies
			FROM {db_prefix}topics
			WHERE id_topic IN ({array_int:topics})
			GROUP BY id_board, approved',
			[
				'topics' => $topics,
			],
		);

		// Num of rows = 0 -> no topics found. Num of rows > 1 -> topics are on multiple boards.
		if (Db::$db->num_rows($request) == 0) {
			return;
		}

		while ($row = Db::$db->fetch_assoc($request)) {
			if (!isset($fromBoards[$row['id_board']]['num_posts'])) {
				$fromBoards[$row['id_board']] = [
					'num_posts' => 0,
					'num_topics' => 0,
					'unapproved_posts' => 0,
					'unapproved_topics' => 0,
					'id_board' => $row['id_board'],
				];
			}
			// Posts = (num_replies + 1) for each approved topic.
			$fromBoards[$row['id_board']]['num_posts'] += $row['num_replies'] + ($row['approved'] ? $row['num_topics'] : 0);
			$fromBoards[$row['id_board']]['unapproved_posts'] += $row['unapproved_posts'];

			// Add the topics to the right type.
			if ($row['approved']) {
				$fromBoards[$row['id_board']]['num_topics'] += $row['num_topics'];
			} else {
				$fromBoards[$row['id_board']]['unapproved_topics'] += $row['num_topics'];
			}
		}
		Db::$db->free_result($request);

		// Move over the mark_read data. (because it may be read and now not by some!)
		$SaveAServer = max(0, Config::$modSettings['maxMsgID'] - 50000);
		$request = Db::$db->query(
			'',
			'SELECT lmr.id_member, lmr.id_msg, t.id_topic, COALESCE(lt.unwatched, 0) AS unwatched
			FROM {db_prefix}topics AS t
				INNER JOIN {db_prefix}log_mark_read AS lmr ON (lmr.id_board = t.id_board
					AND lmr.id_msg > t.id_first_msg AND lmr.id_msg > {int:protect_lmr_msg})
				LEFT JOIN {db_prefix}log_topics AS lt ON (lt.id_topic = t.id_topic AND lt.id_member = lmr.id_member)
			WHERE t.id_topic IN ({array_int:topics})
				AND lmr.id_msg > COALESCE(lt.id_msg, 0)',
			[
				'protect_lmr_msg' => $SaveAServer,
				'topics' => $topics,
			],
		);
		$log_topics = [];

		while ($row = Db::$db->fetch_assoc($request)) {
			$log_topics[] = [$row['id_topic'], $row['id_member'], $row['id_msg'], (is_null($row['unwatched']) ? 0 : $row['unwatched'])];

			// Prevent queries from getting too big. Taking some steam off.
			if (count($log_topics) > 500) {
				Db::$db->insert(
					'replace',
					'{db_prefix}log_topics',
					['id_topic' => 'int', 'id_member' => 'int', 'id_msg' => 'int', 'unwatched' => 'int'],
					$log_topics,
					['id_topic', 'id_member'],
				);

				$log_topics = [];
			}
		}
		Db::$db->free_result($request);

		// Now that we have all the topics that *should* be marked read, and by which members...
		if (!empty($log_topics)) {
			// Insert that information into the database!
			Db::$db->insert(
				'replace',
				'{db_prefix}log_topics',
				['id_topic' => 'int', 'id_member' => 'int', 'id_msg' => 'int', 'unwatched' => 'int'],
				$log_topics,
				['id_topic', 'id_member'],
			);
		}

		// Update the number of posts on each board.
		$totalTopics = 0;
		$totalPosts = 0;
		$totalUnapprovedTopics = 0;
		$totalUnapprovedPosts = 0;

		foreach ($fromBoards as $stats) {
			Db::$db->query(
				'',
				'UPDATE {db_prefix}boards
				SET
					num_posts = CASE WHEN {int:num_posts} > num_posts THEN 0 ELSE num_posts - {int:num_posts} END,
					num_topics = CASE WHEN {int:num_topics} > num_topics THEN 0 ELSE num_topics - {int:num_topics} END,
					unapproved_posts = CASE WHEN {int:unapproved_posts} > unapproved_posts THEN 0 ELSE unapproved_posts - {int:unapproved_posts} END,
					unapproved_topics = CASE WHEN {int:unapproved_topics} > unapproved_topics THEN 0 ELSE unapproved_topics - {int:unapproved_topics} END
				WHERE id_board = {int:id_board}',
				[
					'id_board' => $stats['id_board'],
					'num_posts' => $stats['num_posts'],
					'num_topics' => $stats['num_topics'],
					'unapproved_posts' => $stats['unapproved_posts'],
					'unapproved_topics' => $stats['unapproved_topics'],
				],
			);
			$totalTopics += $stats['num_topics'];
			$totalPosts += $stats['num_posts'];
			$totalUnapprovedTopics += $stats['unapproved_topics'];
			$totalUnapprovedPosts += $stats['unapproved_posts'];
		}
		Db::$db->query(
			'',
			'UPDATE {db_prefix}boards
			SET
				num_topics = num_topics + {int:total_topics},
				num_posts = num_posts + {int:total_posts},' . ($isRecycleDest ? '
				unapproved_posts = {int:no_unapproved}, unapproved_topics = {int:no_unapproved}' : '
				unapproved_posts = unapproved_posts + {int:total_unapproved_posts},
				unapproved_topics = unapproved_topics + {int:total_unapproved_topics}') . '
			WHERE id_board = {int:id_board}',
			[
				'id_board' => $toBoard,
				'total_topics' => $totalTopics,
				'total_posts' => $totalPosts,
				'total_unapproved_topics' => $totalUnapprovedTopics,
				'total_unapproved_posts' => $totalUnapprovedPosts,
				'no_unapproved' => 0,
			],
		);

		// Move the topic.  Done.  :P
		Db::$db->query(
			'',
			'UPDATE {db_prefix}topics
			SET id_board = {int:id_board}' . ($isRecycleDest ? ',
				unapproved_posts = {int:no_unapproved}, approved = {int:is_approved}' : '') . '
			WHERE id_topic IN ({array_int:topics})',
			[
				'id_board' => $toBoard,
				'topics' => $topics,
				'is_approved' => 1,
				'no_unapproved' => 0,
			],
		);

		// If this was going to the recycle bin, check what messages are being recycled, and remove them from the queue.
		if ($isRecycleDest && ($totalUnapprovedTopics || $totalUnapprovedPosts)) {
			$request = Db::$db->query(
				'',
				'SELECT id_msg
				FROM {db_prefix}messages
				WHERE id_topic IN ({array_int:topics})
					AND approved = {int:not_approved}',
				[
					'topics' => $topics,
					'not_approved' => 0,
				],
			);
			$approval_msgs = [];

			while ($row = Db::$db->fetch_assoc($request)) {
				$approval_msgs[] = $row['id_msg'];
			}

			Db::$db->free_result($request);

			// Empty the approval queue for these, as we're going to approve them next.
			if (!empty($approval_msgs)) {
				Db::$db->query(
					'',
					'DELETE FROM {db_prefix}approval_queue
					WHERE id_msg IN ({array_int:message_list})
						AND id_attach = {int:id_attach}',
					[
						'message_list' => $approval_msgs,
						'id_attach' => 0,
					],
				);
			}

			// Get all the current max and mins.
			$request = Db::$db->query(
				'',
				'SELECT id_topic, id_first_msg, id_last_msg
				FROM {db_prefix}topics
				WHERE id_topic IN ({array_int:topics})',
				[
					'topics' => $topics,
				],
			);
			$topicMaxMin = [];

			while ($row = Db::$db->fetch_assoc($request)) {
				$topicMaxMin[$row['id_topic']] = [
					'min' => $row['id_first_msg'],
					'max' => $row['id_last_msg'],
				];
			}
			Db::$db->free_result($request);

			// Check the MAX and MIN are correct.
			$request = Db::$db->query(
				'',
				'SELECT id_topic, MIN(id_msg) AS first_msg, MAX(id_msg) AS last_msg
				FROM {db_prefix}messages
				WHERE id_topic IN ({array_int:topics})
				GROUP BY id_topic',
				[
					'topics' => $topics,
				],
			);

			while ($row = Db::$db->fetch_assoc($request)) {
				// If not, update.
				if ($row['first_msg'] != $topicMaxMin[$row['id_topic']]['min'] || $row['last_msg'] != $topicMaxMin[$row['id_topic']]['max']) {
					Db::$db->query(
						'',
						'UPDATE {db_prefix}topics
						SET id_first_msg = {int:first_msg}, id_last_msg = {int:last_msg}
						WHERE id_topic = {int:selected_topic}',
						[
							'first_msg' => $row['first_msg'],
							'last_msg' => $row['last_msg'],
							'selected_topic' => $row['id_topic'],
						],
					);
				}
			}
			Db::$db->free_result($request);
		}

		Db::$db->query(
			'',
			'UPDATE {db_prefix}messages
			SET id_board = {int:id_board}' . ($isRecycleDest ? ',approved = {int:is_approved}' : '') . '
			WHERE id_topic IN ({array_int:topics})',
			[
				'id_board' => $toBoard,
				'topics' => $topics,
				'is_approved' => 1,
			],
		);
		Db::$db->query(
			'',
			'UPDATE {db_prefix}log_reported
			SET id_board = {int:id_board}
			WHERE id_topic IN ({array_int:topics})',
			[
				'id_board' => $toBoard,
				'topics' => $topics,
			],
		);
		Db::$db->query(
			'',
			'UPDATE {db_prefix}calendar
			SET id_board = {int:id_board}
			WHERE id_topic IN ({array_int:topics})',
			[
				'id_board' => $toBoard,
				'topics' => $topics,
			],
		);

		// Mark target board as seen, if it was already marked as seen before.
		$request = Db::$db->query(
			'',
			'SELECT (COALESCE(lb.id_msg, 0) >= b.id_msg_updated) AS isSeen
			FROM {db_prefix}boards AS b
				LEFT JOIN {db_prefix}log_boards AS lb ON (lb.id_board = b.id_board AND lb.id_member = {int:current_member})
			WHERE b.id_board = {int:id_board}',
			[
				'current_member' => User::$me->id,
				'id_board' => $toBoard,
			],
		);
		list($isSeen) = Db::$db->fetch_row($request);
		Db::$db->free_result($request);

		if (!empty($isSeen) && !User::$me->is_guest) {
			Db::$db->insert(
				'replace',
				'{db_prefix}log_boards',
				[
					'id_board' => 'int',
					'id_member' => 'int',
					'id_msg' => 'int',
				],
				[
					[
						$toBoard,
						User::$me->id,
						Config::$modSettings['maxMsgID'],
					],
				],
				['id_board', 'id_member'],
			);
		}

		// Update the cache?
		if (!empty(CacheApi::$enable) && CacheApi::$enable >= 3) {
			foreach ($topics as $topic_id) {
				CacheApi::put('topic_board-' . $topic_id, null, 120);
			}
		}

		$updates = array_keys($fromBoards);
		$updates[] = $toBoard;

		Msg::updateLastMessages(array_unique($updates));

		// Update 'em pesky stats.
		Logging::updateStats('topic');
		Logging::updateStats('message');
		Config::updateModSettings([
			'calendar_updated' => time(),
		]);
	}

	/**
	 * Removes the passed id_topic's. (permissions are NOT checked here!).
	 *
	 * @param array|int $topics The topics to remove (can be an id or an array of ids).
	 * @param bool $decreasePostCount Whether to decrease the users' post counts
	 * @param bool $ignoreRecycling Whether to ignore recycling board settings
	 * @param bool $updateBoardCount Whether to adjust topic counts for the boards
	 */
	public static function remove(array|int $topics, bool $decreasePostCount = true, bool $ignoreRecycling = false, bool $updateBoardCount = true): void
	{
		// Nothing to do?
		if (empty($topics)) {
			return;
		}

		// Only a single topic.
		// @TODO: $topics = (array) $topics;
		if (is_numeric($topics)) {
			$topics = [$topics];
		}

		$recycle_board = !empty(Config::$modSettings['recycle_enable']) && !empty(Config::$modSettings['recycle_board']) ? (int) Config::$modSettings['recycle_board'] : 0;

		// Do something before?
		IntegrationHook::call('integrate_remove_topics_before', [$topics, $recycle_board]);

		// Decrease the post counts.
		if ($decreasePostCount) {
			$requestMembers = Db::$db->query(
				'',
				'SELECT m.id_member, COUNT(*) AS posts
				FROM {db_prefix}messages AS m
					INNER JOIN {db_prefix}boards AS b ON (b.id_board = m.id_board)
				WHERE m.id_topic IN ({array_int:topics})' . (!empty($recycle_board) ? '
					AND m.id_board != {int:recycled_board}' : '') . '
					AND b.count_posts = {int:do_count_posts}
					AND m.approved = {int:is_approved}
				GROUP BY m.id_member',
				[
					'do_count_posts' => 0,
					'recycled_board' => $recycle_board,
					'topics' => $topics,
					'is_approved' => 1,
				],
			);

			if (Db::$db->num_rows($requestMembers) > 0) {
				while ($rowMembers = Db::$db->fetch_assoc($requestMembers)) {
					User::updateMemberData((int) $rowMembers['id_member'], ['posts' => 'posts - ' . $rowMembers['posts']]);
				}
			}
			Db::$db->free_result($requestMembers);
		}

		// Recycle topics that aren't in the recycle board...
		if (!empty($recycle_board) && !$ignoreRecycling) {
			$request = Db::$db->query(
				'',
				'SELECT id_topic, id_board, unapproved_posts, approved
				FROM {db_prefix}topics
				WHERE id_topic IN ({array_int:topics})
					AND id_board != {int:recycle_board}
				LIMIT {int:limit}',
				[
					'recycle_board' => $recycle_board,
					'topics' => $topics,
					'limit' => count($topics),
				],
			);

			if (Db::$db->num_rows($request) > 0) {
				// Get topics that will be recycled.
				$recycleTopics = [];

				while ($row = Db::$db->fetch_assoc($request)) {
					Sapi::resetTimeout();

					$recycleTopics[] = (int) $row['id_topic'];

					// Set the id_previous_board for this topic - and make it not sticky.
					Db::$db->query(
						'',
						'UPDATE {db_prefix}topics
						SET id_previous_board = {int:id_previous_board}, is_sticky = {int:not_sticky}
						WHERE id_topic = {int:id_topic}',
						[
							'id_previous_board' => $row['id_board'],
							'id_topic' => $row['id_topic'],
							'not_sticky' => 0,
						],
					);
				}
				Db::$db->free_result($request);

				// Move the topics to the recycle board.
				self::move($recycleTopics, (int) Config::$modSettings['recycle_board']);

				// Close reports that are being recycled.
				require_once Config::$sourcedir . '/Actions/Moderation/Main.php';

				Db::$db->query(
					'',
					'UPDATE {db_prefix}log_reported
					SET closed = {int:is_closed}
					WHERE id_topic IN ({array_int:recycle_topics})',
					[
						'recycle_topics' => $recycleTopics,
						'is_closed' => 1,
					],
				);

				Config::updateModSettings(['last_mod_report_action' => time()]);

				ReportedContent::recountOpenReports('posts');

				// Topics that were recycled don't need to be deleted, so subtract them.
				$topics = array_diff($topics, $recycleTopics);
			} else {
				Db::$db->free_result($request);
			}
		}

		// Still topics left to delete?
		if (empty($topics)) {
			return;
		}

		// Callback for search APIs to do their thing
		$searchAPI = SearchApi::load();

		if ($searchAPI->supportsMethod('topicsRemoved')) {
			$searchAPI->topicsRemoved($topics);
		}

		$adjustBoards = [];

		// Find out how many posts we are deleting.
		$request = Db::$db->query(
			'',
			'SELECT id_board, approved, COUNT(*) AS num_topics, SUM(unapproved_posts) AS unapproved_posts,
				SUM(num_replies) AS num_replies
			FROM {db_prefix}topics
			WHERE id_topic IN ({array_int:topics})
			GROUP BY id_board, approved',
			[
				'topics' => $topics,
			],
		);

		while ($row = Db::$db->fetch_assoc($request)) {
			if (!isset($adjustBoards[$row['id_board']]['num_posts'])) {
				$adjustBoards[$row['id_board']] = [
					'num_posts' => 0,
					'num_topics' => 0,
					'unapproved_posts' => 0,
					'unapproved_topics' => 0,
					'id_board' => $row['id_board'],
				];
			}
			// Posts = (num_replies + 1) for each approved topic.
			$adjustBoards[$row['id_board']]['num_posts'] += $row['num_replies'] + ($row['approved'] ? $row['num_topics'] : 0);
			$adjustBoards[$row['id_board']]['unapproved_posts'] += $row['unapproved_posts'];

			// Add the topics to the right type.
			if ($row['approved']) {
				$adjustBoards[$row['id_board']]['num_topics'] += $row['num_topics'];
			} else {
				$adjustBoards[$row['id_board']]['unapproved_topics'] += $row['num_topics'];
			}
		}
		Db::$db->free_result($request);

		if ($updateBoardCount) {
			// Decrease the posts/topics...
			foreach ($adjustBoards as $stats) {
				Sapi::resetTimeout();

				Db::$db->query(
					'',
					'UPDATE {db_prefix}boards
					SET
						num_posts = CASE WHEN {int:num_posts} > num_posts THEN 0 ELSE num_posts - {int:num_posts} END,
						num_topics = CASE WHEN {int:num_topics} > num_topics THEN 0 ELSE num_topics - {int:num_topics} END,
						unapproved_posts = CASE WHEN {int:unapproved_posts} > unapproved_posts THEN 0 ELSE unapproved_posts - {int:unapproved_posts} END,
						unapproved_topics = CASE WHEN {int:unapproved_topics} > unapproved_topics THEN 0 ELSE unapproved_topics - {int:unapproved_topics} END
					WHERE id_board = {int:id_board}',
					[
						'id_board' => $stats['id_board'],
						'num_posts' => $stats['num_posts'],
						'num_topics' => $stats['num_topics'],
						'unapproved_posts' => $stats['unapproved_posts'],
						'unapproved_topics' => $stats['unapproved_topics'],
					],
				);
			}
		}
		// Remove Polls.
		$request = Db::$db->query(
			'',
			'SELECT id_poll
			FROM {db_prefix}topics
			WHERE id_topic IN ({array_int:topics})
				AND id_poll > {int:no_poll}
			LIMIT {int:limit}',
			[
				'no_poll' => 0,
				'topics' => $topics,
				'limit' => count($topics),
			],
		);
		$polls = [];

		while ($row = Db::$db->fetch_assoc($request)) {
			$polls[] = $row['id_poll'];
		}
		Db::$db->free_result($request);

		if (!empty($polls)) {
			Db::$db->query(
				'',
				'DELETE FROM {db_prefix}polls
				WHERE id_poll IN ({array_int:polls})',
				[
					'polls' => $polls,
				],
			);
			Db::$db->query(
				'',
				'DELETE FROM {db_prefix}poll_choices
				WHERE id_poll IN ({array_int:polls})',
				[
					'polls' => $polls,
				],
			);
			Db::$db->query(
				'',
				'DELETE FROM {db_prefix}log_polls
				WHERE id_poll IN ({array_int:polls})',
				[
					'polls' => $polls,
				],
			);
		}

		// Get rid of the attachment, if it exists.
		$attachmentQuery = [
			'attachment_type' => 0,
			'id_topic' => $topics,
		];
		Attachment::remove($attachmentQuery, 'messages');

		// Delete anything related to the topic.
		Db::$db->query(
			'',
			'DELETE FROM {db_prefix}messages
			WHERE id_topic IN ({array_int:topics})',
			[
				'topics' => $topics,
			],
		);
		Db::$db->query(
			'',
			'DELETE FROM {db_prefix}calendar
			WHERE id_topic IN ({array_int:topics})',
			[
				'topics' => $topics,
			],
		);
		Db::$db->query(
			'',
			'DELETE FROM {db_prefix}log_topics
			WHERE id_topic IN ({array_int:topics})',
			[
				'topics' => $topics,
			],
		);
		Db::$db->query(
			'',
			'DELETE FROM {db_prefix}log_notify
			WHERE id_topic IN ({array_int:topics})',
			[
				'topics' => $topics,
			],
		);
		Db::$db->query(
			'',
			'DELETE FROM {db_prefix}topics
			WHERE id_topic IN ({array_int:topics})',
			[
				'topics' => $topics,
			],
		);
		Db::$db->query(
			'',
			'DELETE FROM {db_prefix}log_search_subjects
			WHERE id_topic IN ({array_int:topics})',
			[
				'topics' => $topics,
			],
		);

		// Maybe there's a mod that wants to delete topic related data of its own
		IntegrationHook::call('integrate_remove_topics', [$topics]);

		// Update the totals...
		Logging::updateStats('message');
		Logging::updateStats('topic');
		Config::updateModSettings([
			'calendar_updated' => time(),
		]);

		$updates = [];

		foreach ($adjustBoards as $stats) {
			$updates[] = $stats['id_board'];
		}
		Msg::updateLastMessages($updates);
	}

<<<<<<< HEAD
=======
	/**
	 * Backward compatibility wrapper for the getLikedMsgs method.
	 *
	 * @param int $topic The topic ID to fetch the info from.
	 * @return array An array of IDs of messages in the specified topic that the current user likes
	 */
	public static function prepareLikesContext(int $topic): array
	{
		return self::load($topic)->getLikedMsgs();
	}

	/**
	 * Builds a routing path based on URL query parameters.
	 *
	 * @param array $params URL query parameters.
	 * @return array Contains two elements: ['route' => [], 'params' => []].
	 *    The 'route' element contains the routing path. The 'params' element
	 *    contains any $params that weren't incorporated into the route.
	 */
	public static function buildRoute(array $params): array
	{
		$route = [];

		$params['topic'] = $params['topic'] ?? (string) self::$id ?? null;

		if (isset($params['topic'])) {
			$route[] = 'topics';

			if (str_contains($params['topic'], '.')) {
				$params['start'] = $params['start'] ?? substr($params['topic'], strrpos($params['topic'], '.') + 1);
				$params['topic'] = substr($params['topic'], 0, strrpos($params['topic'], '.'));
			}

			if (isset(Slug::$known['topic'][(int) $params['topic']])) {
				$slug = (string) Slug::$known['topic'][(int) $params['topic']];
			} elseif (($slug = Slug::getCached('topic', (int) $params['topic'])) === '') {
				$topic = self::load((int) $params['topic']);
				$msg = $topic instanceof self ? current(Msg::load($topic->id_first_msg)) : false;

				if ($msg instanceof Msg) {
					$slug = (string) new Slug($msg->subject, 'topic', $topic->id);
				} else {
					$slug = '';
				}
			}

			$route[] = $slug . (str_ends_with($slug, '-' . $params['topic']) ? '' : ($slug !== '' ? '-' : '') . $params['topic']);

			if (!empty($params['start'])) {
				$route[] = $params['start'];
			}

			unset($params['topic'], $params['start']);
		}

		return ['route' => $route, 'params' => $params];
	}

	/**
	 * Parses a route to get URL query parameters.
	 *
	 * @param array $route Array of routing path components.
	 * @param array $params Any existing URL query parameters.
	 * @return array URL query parameters
	 */
	public static function parseRoute(array $route, array $params = []): array
	{
		if (isset($route[1])) {
			$params['action'] = 'display';
			array_shift($route);

			preg_match('/^(\X*?)(\d+(?:\.(?:new|msg\d+|from\d+|\d+))?)$/u', array_shift($route), $matches);

			$topic = $matches[2];

			if (str_contains($topic, '.')) {
				list($params['topic'], $params['start']) = explode('.', $topic);
			} else {
				$params['topic'] = $topic;
			}

			Slug::setRequested(rtrim($matches[1], '-'), 'topic', (int) $params['topic']);

			// Either an action suffix or a start value.
			if (!empty($route)) {
				if (isset(QueryString::$route_parsers[reset($route)])) {
					$params = array_merge(
						$params,
						call_user_func(
							[QueryString::$route_parsers[reset($route)], 'parseRoute'],
							$route,
							$params,
						),
					);
				} elseif (!isset($params['start'])) {
					$params['start'] = array_shift($route);
				}
			}
		}

		return $params;
	}

>>>>>>> 58cba676
	/******************
	 * Internal methods
	 ******************/

	/**
	 * Loads primary information about this topic.
	 */
	protected function loadTopicInfo(): void
	{
		if (empty($this->id)) {
			ErrorHandler::fatalLang('not_a_topic', false, [], 404);
		}

		// Basic stuff we always want.
		$topic_selects = [
			't.*',
			'ms.subject',
			'ms.poster_time AS started_timestamp',
			'COALESCE(mem.real_name, ms.poster_name) AS started_name',
			'ml.poster_time AS updated_timestamp',
			'COALESCE(meml.real_name, ml.poster_name) AS updated_name',
		];
		$topic_joins = [
			'INNER JOIN {db_prefix}messages AS ms ON (ms.id_msg = t.id_first_msg)',
			'INNER JOIN {db_prefix}messages AS ml ON (ml.id_msg = t.id_last_msg)',
			'LEFT JOIN {db_prefix}members AS mem on (mem.id_member = t.id_member_started)',
			'LEFT JOIN {db_prefix}members AS meml on (meml.id_member = t.id_member_updated)',
		];
		$topic_parameters = [
			'current_topic' => $this->id,
			'current_member' => User::$me->id ?? 0,
		];

		// What's new to this user?
		if (!isset(User::$me) || User::$me->is_guest) {
			$topic_selects[] = 't.id_last_msg + 1 AS new_from';
		} else {
			$topic_selects[] = 'COALESCE(lt.id_msg, lmr.id_msg, -1) + 1 AS new_from';
			$topic_selects[] = 'COALESCE(lt.unwatched, 0) as unwatched';

			$topic_joins[] = 'LEFT JOIN {db_prefix}log_topics AS lt ON (lt.id_topic = t.id_topic AND lt.id_member = {int:current_member})';
			$topic_joins[] = 'LEFT JOIN {db_prefix}log_mark_read AS lmr ON (lmr.id_board = t.id_board AND lmr.id_member = {int:current_member})';
		}

		IntegrationHook::call('integrate_display_topic', [&$topic_selects, &$topic_joins, &$topic_parameters]);

		// @todo Why isn't this cached?
		// @todo if we get id_board in this query and cache it, we can save a query on posting
		// Get all the important topic info.
		$request = Db::$db->query(
			'',
			'SELECT
				' . implode(', ', $topic_selects) . '
			FROM {db_prefix}topics AS t
				' . implode("\n\t\t\t\t", $topic_joins) . '
			WHERE t.id_topic = {int:current_topic}
			LIMIT 1',
			$topic_parameters,
		);

		if (Db::$db->num_rows($request) == 0) {
			ErrorHandler::fatalLang('not_a_topic', false, [], 404);
		}
		$this->set(Db::$db->fetch_assoc($request));
		Db::$db->free_result($request);

		// Censor the title...
		Lang::censorText($this->subject);

		// A few tweaks and extras.
		$this->started_time = Time::create('@' . $this->started_timestamp)->format();
		$this->unwatched = $this->unwatched ?? 0;
		$this->is_poll = (bool) ($this->id_poll > 0 && Config::$modSettings['pollMode'] == '1' && isset(User::$me) && User::$me->allowedTo('poll_view'));

		$this->real_num_replies = $this->num_replies + (Config::$modSettings['postmod_active'] && isset(User::$me) && User::$me->allowedTo('approve_posts') ? $this->unapproved_posts - ($this->is_approved ? 0 : 1) : 0);

		// If this topic has unapproved posts, we need to work out how many posts the user can see, for page indexing.
		if (
			Config::$modSettings['postmod_active']
			&& $this->unapproved_posts
			&& isset(User::$me)
			&& !User::$me->is_guest
			&& !User::$me->allowedTo('approve_posts')
		) {
			$request = Db::$db->query(
				'',
				'SELECT COUNT(id_member) AS my_unapproved_posts
				FROM {db_prefix}messages
				WHERE id_topic = {int:current_topic}
					AND id_member = {int:current_member}
					AND approved = 0',
				[
					'current_topic' => Topic::$topic_id,
					'current_member' => User::$me->id,
				],
			);
			list($myUnapprovedPosts) = Db::$db->fetch_row($request);
			Db::$db->free_result($request);

			$this->total_visible_posts = $this->num_replies + $myUnapprovedPosts + ($this->is_approved ? 1 : 0);
		} elseif (!isset(User::$me) || User::$me->is_guest) {
			$this->total_visible_posts = $this->num_replies + ($this->is_approved ? 1 : 0);
		} else {
			$this->total_visible_posts = $this->num_replies + $this->unapproved_posts + ($this->is_approved ? 1 : 0);
		}

		// Did this user start the topic or not?
		if (isset(User::$me)) {
			User::$me->started = User::$me->id == $this->id_member_started && !User::$me->is_guest;
		}
	}
}

// Export properties to global namespace for backward compatibility.
if (is_callable([Topic::class, 'exportStatic'])) {
	Topic::exportStatic();
}

?><|MERGE_RESOLUTION|>--- conflicted
+++ resolved
@@ -1450,19 +1450,6 @@
 		Msg::updateLastMessages($updates);
 	}
 
-<<<<<<< HEAD
-=======
-	/**
-	 * Backward compatibility wrapper for the getLikedMsgs method.
-	 *
-	 * @param int $topic The topic ID to fetch the info from.
-	 * @return array An array of IDs of messages in the specified topic that the current user likes
-	 */
-	public static function prepareLikesContext(int $topic): array
-	{
-		return self::load($topic)->getLikedMsgs();
-	}
-
 	/**
 	 * Builds a routing path based on URL query parameters.
 	 *
@@ -1555,7 +1542,6 @@
 		return $params;
 	}
 
->>>>>>> 58cba676
 	/******************
 	 * Internal methods
 	 ******************/
