<?php

/**
 * Simple Machines Forum (SMF)
 *
 * @package SMF
 * @author Simple Machines https://www.simplemachines.org
 * @copyright 2024 Simple Machines and individual contributors
 * @license https://www.simplemachines.org/about/smf/license.php BSD
 *
 * @version 3.0 Alpha 1
 */

declare(strict_types=1);

namespace SMF;

use SMF\Cache\CacheApi;
use SMF\Db\DatabaseApi as Db;

/**
 * Performs all the necessary setup and security checks for SSI access, and
 * provides a number of useful functions that allow external scripts to access
 * SMF data.
 *
 * External scripts can affect various aspects of SSI behaviour using global
 * variables that are named in this class's $ssi_globals property. For more
 * information on this, see the DocBlock comments below.
 */
class ServerSideIncludes
{
	/******************************
	 * Properties for internal use.
	 ******************************/

	/**
	 * @var int
	 *
	 * Remembers the error_reporting level prior to SSI starting, so that we can
	 * restore it once we are done.
	 */
	protected $error_reporting;

	/**
	 * @var bool
	 *
	 * Whether SSI setup has been completed.
	 */
	protected static $setup_done = false;

	/******************************************************************
	 * Properties that allow external scripts to control SSI behaviour.
	 ******************************************************************/

	/**
	 * @var array
	 *
	 * Names of various global variables that external scripts can declare in
	 * order to influence the behaviour of SSI.
	 */
	protected $ssi_globals = [
		'ssi_on_error_method',
		'ssi_maintenance_off',
		'ssi_theme',
		'ssi_layers',
		'ssi_gzip',
		'ssi_ban',
		'ssi_guest_access',
	];

	/**
	 * @var bool|string
	 *
	 * Local copy of the global $ssi_on_error_method variable.
	 *
	 * Set this to one of three values depending on what you want to happen in
	 * the case of a fatal error:
	 *
	 *  false:   Default. Will just load the error sub template and die without
	 *           putting any theme layers around it.
	 *
	 *  true:    Will load the error sub template AND put the SMF layers around
	 *           it. (Not useful if on total custom pages.)
	 *
	 *  string:  Name of a callback function to call in the event of an error to
	 *           allow you to define your own methods. Will die after function
	 *           returns.
	 */
	public static $on_error_method = false;

	/**
	 * @var bool
	 *
	 * Local copy of the global $ssi_maintenance_off variable.
	 *
	 * If true, allows SSI access even when the forum is in maintenance mode.
	 */
	public $maintenance_off = false;

	/**
	 * @var bool
	 *
	 * Local copy of the global $ssi_guest_access variable.
	 *
	 * If true, allows guests to see SSI data even when they cannot access the
	 * forum itself.
	 */
	public $guest_access = false;

	/**
	 * @var bool
	 *
	 * Local copy of the global $ssi_ban variable.
	 *
	 * Whether to check that the viewing user is not banned.
	 */
	public $ban = false;

	/**
	 * @var int
	 *
	 * Local copy of the global $ssi_theme variable.
	 *
	 * ID number of a theme to use for SSI functions.
	 */
	public $theme = 0;

	/**
	 * @var array
	 *
	 * Local copy of the global $ssi_layers variable.
	 *
	 * An array of template layers in which to wrap the content. If not set, the
	 * theme's defaults will be used.
	 */
	public $layers;

	/**
	 * @var bool
	 *
	 * Local copy of the global $ssi_gzip variable.
	 *
	 * Whether to compress output using the GZip algorithm.
	 */
	public $gzip;

	/****************************************************************
	 * Static methods that allow external scripts to access SMF data.
	 * These are the interesting parts of this class.
	 ****************************************************************/

	/**
	 * This shuts down the SSI and shows the footer.
	 *
	 * Alias: ssi_shutdown()
	 *
	 */
	public static function shutdown(): void
	{
		if (!self::$setup_done) {
			new self();
		}

		if (!isset($_GET['ssi_function']) || $_GET['ssi_function'] != 'shutdown') {
			Theme::template_footer();
		}
	}

	/**
	 * Show the SMF version.
	 *
	 * Alias: ssi_version()
	 *
	 * @param string $output_method If 'echo', displays the version, otherwise returns it
	 * @return ?string Returns nothing if output_method is 'echo', otherwise returns the version
	 */
	public static function version(string $output_method = 'echo'): ?string
	{
		if (!self::$setup_done) {
			new self();
		}

		if ($output_method == 'echo') {
			echo SMF_VERSION;

			return null;
		}

		return SMF_VERSION;
	}

	/**
	 * Show the full SMF version string.
	 *
	 * Alias: ssi_full_version()
	 *
	 * @param string $output_method If 'echo', displays the full version string, otherwise returns it
	 * @return ?string Returns nothing if output_method is 'echo', otherwise returns the version string
	 */
	public static function fullVersion(string $output_method = 'echo'): ?string
	{
		if (!self::$setup_done) {
			new self();
		}

		if ($output_method == 'echo') {
			echo SMF_FULL_VERSION;

			return null;
		}

		return SMF_FULL_VERSION;
	}

	/**
	 * Show the SMF software year.
	 *
	 * Alias: ssi_software_year()
	 *
	 * @param string $output_method If 'echo', displays the software year, otherwise returns it
	 * @return ?string Returns nothing if output_method is 'echo', otherwise returns the software year
	 */
	public static function softwareYear(string $output_method = 'echo'): ?string
	{
		if (!self::$setup_done) {
			new self();
		}

		if ($output_method == 'echo') {
			echo SMF_SOFTWARE_YEAR;

			return null;
		}

		return SMF_SOFTWARE_YEAR;
	}

	/**
	 * Show the forum copyright. Only used in our ssi_examples files.
	 *
	 * Alias: ssi_copyright()
	 *
	 * @param string $output_method If 'echo', displays the forum copyright, otherwise returns it
	 * @return ?string Returns nothing if output_method is 'echo', otherwise returns the copyright string
	 */
	public static function copyright(string $output_method = 'echo'): ?string
	{
		if (!self::$setup_done) {
			new self();
		}

		if ($output_method == 'echo') {
			echo Lang::formatText(Lang::$forum_copyright, ['version' => SMF_FULL_VERSION, 'year' => SMF_SOFTWARE_YEAR, 'scripturl' => Config::$scripturl]);

			return null;
		}

		return Lang::formatText(Lang::$forum_copyright, ['version' => SMF_FULL_VERSION, 'year' => SMF_SOFTWARE_YEAR, 'scripturl' => Config::$scripturl]);
	}

	/**
	 * Display a welcome message, like: Hey, User, you have 0 messages, 0 are new.
	 *
	 * Alias: ssi_welcome()
	 *
	 * @param string $output_method The output method. If 'echo', will display everything. Otherwise returns an array of user info.
	 * @return ?\SMF\User Displays a welcome message or returns an array of user data depending on output_method.
	 */
	public static function welcome(string $output_method = 'echo'): ?\SMF\User
	{
		if (!self::$setup_done) {
			new self();
		}

		if ($output_method == 'echo') {
			if (User::$me->is_guest) {
<<<<<<< HEAD
				echo Lang::getTxt(
					Utils::$context['can_register'] ? 'welcome_guest_register' : 'welcome_guest',
					[
						'forum_name' => Utils::$context['forum_name_html_safe'],
						'login_url' => Config::$scripturl . '?action=login',
						'onclick' => 'return reqOverlayDiv(this.href, ' . Utils::JavaScriptEscape(Lang::$txt['login']) . ');',
						'register_url' => Config::$scripturl . '?action=signup',
					],
				);
=======
				echo sprintf(Lang::$txt[Utils::$context['can_register'] ? 'welcome_guest_register' : 'welcome_guest'], Utils::$context['forum_name_html_safe'], Config::$scripturl . '?action=login', 'return reqOverlayDiv(this.href, ' . Utils::escapeJavaScript(Lang::$txt['login']) . ');', Config::$scripturl . '?action=signup');
>>>>>>> 8827c674
			} else {
				echo Lang::$txt['hello_member'], ' <strong>', User::$me->name, '</strong>';

				if (User::$me->allowedTo('pm_read')) {
					echo ', ', Lang::getTxt('msg_alert', ['total' => User::$me->messages, 'unread' => User::$me->unread_messages]);

					if (!empty(User::$me->messages)) {
						echo ', ', Lang::getTxt('msg_alert_new', [User::$me->unread_messages]);
					}
				}
			}

			return null;
		}

		// Don't echo... then do what?!
		return User::$me;
	}

	/**
	 * Display a menu bar, like is displayed at the top of the forum.
	 *
	 * Alias: ssi_menubar()
	 *
	 * @param string $output_method The output method. If 'echo', will display the menu, otherwise returns an array of menu data.
	 * @return ?array Displays the menu or returns an array of menu data depending on output_method.
	 */
	public static function menubar(string $output_method = 'echo'): ?array
	{
		if (!self::$setup_done) {
			new self();
		}

		if ($output_method == 'echo') {
			template_menu();

			return null;
		}

		// What else could this do?
		return Utils::$context['menu_buttons'];
	}

	/**
	 * Show a logout link.
	 *
	 * Alias: ssi_logout()
	 *
	 * @param string $redirect_to A URL to redirect the user to after they log out.
	 * @param string $output_method The output method. If 'echo', shows a logout link, otherwise returns the HTML for it.
	 * @return string|bool|null Displays a logout link or returns its HTML depending on output_method.
	 */
	public static function logout($redirect_to = '', string $output_method = 'echo'): string|bool|null
	{
		if (!self::$setup_done) {
			new self();
		}

		if ($redirect_to != '') {
			$_SESSION['logout_url'] = $redirect_to;
		}

		// Guests can't log out.
		if (User::$me->is_guest) {
			return false;
		}

		$link = '<a href="' . Config::$scripturl . '?action=logout;' . Utils::$context['session_var'] . '=' . Utils::$context['session_id'] . '">' . Lang::$txt['logout'] . '</a>';

		if ($output_method == 'echo') {
			echo $link;

			return null;
		}

		return $link;
	}

	/**
	 * Recent post list:   [board] Subject by Poster    Date
	 *
	 * Alias: ssi_recentPosts()
	 *
	 * @param int $num_recent How many recent posts to display
	 * @param null|array $exclude_boards If set, doesn't show posts from the specified boards
	 * @param null|array $include_boards If set, only includes posts from the specified boards
	 * @param string $output_method The output method. If 'echo', displays the posts, otherwise returns an array of information about them.
	 * @param bool $limit_body Whether or not to only show the first 384 characters of each post
	 * @return ?array Displays a list of recent posts or returns an array of information about them depending on output_method.
	 */
	public static function recentPosts(int $num_recent = 8, ?array $exclude_boards = null, ?array $include_boards = null, string $output_method = 'echo', bool $limit_body = true): ?array
	{
		if (!self::$setup_done) {
			new self();
		}

		// Excluding certain boards...
		if ($exclude_boards === null && !empty(Config::$modSettings['recycle_enable']) && !empty(Config::$modSettings['recycle_board'])) {
			$exclude_boards = [Config::$modSettings['recycle_board']];
		} else {
			$exclude_boards = empty($exclude_boards) ? [] : (is_array($exclude_boards) ? $exclude_boards : [$exclude_boards]);
		}

		// What about including certain boards - note we do some protection here as pre-2.0 didn't have this parameter.
		if (is_array($include_boards) || (int) $include_boards === $include_boards) {
			$include_boards = is_array($include_boards) ? $include_boards : [$include_boards];
		} elseif ($include_boards != null) {
			$include_boards = [];
		}

		// Let's restrict the query boys (and girls)
		$query_where = '
			m.id_msg >= {int:min_message_id}
			' . (empty($exclude_boards) ? '' : '
			AND b.id_board NOT IN ({array_int:exclude_boards})') . '
			' . ($include_boards === null ? '' : '
			AND b.id_board IN ({array_int:include_boards})') . '
			AND {query_wanna_see_board}' . (Config::$modSettings['postmod_active'] ? '
			AND m.approved = {int:is_approved}' : '');

		$query_where_params = [
			'is_approved' => 1,
			'include_boards' => $include_boards === null ? '' : $include_boards,
			'exclude_boards' => empty($exclude_boards) ? '' : $exclude_boards,
			'min_message_id' => Config::$modSettings['maxMsgID'] - (!empty(Utils::$context['min_message_posts']) ? Utils::$context['min_message_posts'] : 25) * min($num_recent, 5),
		];

		// Pass to this simpleton of a function...
		return self::queryPosts($query_where, $query_where_params, $num_recent, 'm.id_msg DESC', $output_method, $limit_body);
	}

	/**
	 * Fetches one or more posts by ID.
	 *
	 * Alias: ssi_fetchPosts()
	 *
	 * @param int[] $post_ids An array containing the IDs of the posts to show
	 * @param bool $override_permissions Whether to ignore permissions. If true, will show posts even if the user doesn't have permission to see them.
	 * @param string $output_method The output method. If 'echo', displays the posts, otherwise returns an array of info about them
	 * @return ?array Displays the specified posts or returns an array of info about them, depending on output_method.
	 */
	public static function fetchPosts(array $post_ids = [], bool $override_permissions = false, string $output_method = 'echo'): ?array
	{
		if (!self::$setup_done) {
			new self();
		}

		if (empty($post_ids)) {
			return null;
		}

		// Allow the user to request more than one - why not?
		$post_ids = is_array($post_ids) ? $post_ids : [$post_ids];

		// Restrict the posts required...
		$query_where = '
			m.id_msg IN ({array_int:message_list})' . ($override_permissions ? '' : '
				AND {query_wanna_see_board}') . (Config::$modSettings['postmod_active'] ? '
				AND m.approved = {int:is_approved}' : '');
		$query_where_params = [
			'message_list' => $post_ids,
			'is_approved' => 1,
		];

		// Then make the query and dump the data.
		return self::queryPosts($query_where, $query_where_params, '', 'm.id_msg DESC', $output_method, false, $override_permissions);
	}

	/**
	 * This handles actually pulling post info. Called from other functions to eliminate duplication.
	 *
	 * Alias: ssi_queryPosts()
	 *
	 * @param string $query_where The WHERE clause for the query
	 * @param array $query_where_params An array of parameters for the WHERE clause
	 * @param int $query_limit The maximum number of rows to return
	 * @param string $query_order The ORDER BY clause for the query
	 * @param string $output_method The output method. If 'echo', displays the posts, otherwise returns an array of info about them.
	 * @param bool $limit_body If true, will only show the first 384 characters of the post rather than all of it
	 * @param bool $override_permissions Whether or not to ignore permissions. If true, will show all posts regardless of whether the user can actually see them
	 * @return ?array Displays the posts or returns an array of info about them, depending on output_method
	 */
	public static function queryPosts(
		string $query_where = '',
		array $query_where_params = [],
		int|string $query_limit = 10,
		string $query_order = 'm.id_msg DESC',
		string $output_method = 'echo',
		bool $limit_body = false,
		bool $override_permissions = false,
	): ?array {
		if (!self::$setup_done) {
			new self();
		}

		if (!empty(Config::$modSettings['enable_likes'])) {
			Utils::$context['can_like'] = User::$me->allowedTo('likes_like');
		}

		// Find all the posts. Newer ones will have higher IDs.
		$request = Db::$db->query(
			'substring',
			'SELECT
				m.poster_time, m.subject, m.id_topic, m.id_member, m.id_msg, m.id_board, m.likes, b.name AS board_name,
				COALESCE(mem.real_name, m.poster_name) AS poster_name, ' . (User::$me->is_guest ? '1 AS is_read, 0 AS new_from' : '
				COALESCE(lt.id_msg, lmr.id_msg, 0) >= m.id_msg_modified AS is_read,
				COALESCE(lt.id_msg, lmr.id_msg, -1) + 1 AS new_from') . ', ' . ($limit_body ? 'SUBSTRING(m.body, 1, 384) AS body' : 'm.body') . ', m.smileys_enabled
			FROM {db_prefix}messages AS m
				INNER JOIN {db_prefix}boards AS b ON (b.id_board = m.id_board)' . (Config::$modSettings['postmod_active'] ? '
				INNER JOIN {db_prefix}topics AS t ON (t.id_topic = m.id_topic)' : '') . '
				LEFT JOIN {db_prefix}members AS mem ON (mem.id_member = m.id_member)' . (!User::$me->is_guest ? '
				LEFT JOIN {db_prefix}log_topics AS lt ON (lt.id_topic = m.id_topic AND lt.id_member = {int:current_member})
				LEFT JOIN {db_prefix}log_mark_read AS lmr ON (lmr.id_board = m.id_board AND lmr.id_member = {int:current_member})' : '') . '
			WHERE 1=1 ' . ($override_permissions ? '' : '
				AND {query_wanna_see_board}') . (Config::$modSettings['postmod_active'] ? '
				AND m.approved = {int:is_approved}
				AND t.approved = {int:is_approved}' : '') . '
			' . (empty($query_where) ? '' : 'AND ' . $query_where) . '
			ORDER BY ' . $query_order . '
			' . ($query_limit == '' ? '' : 'LIMIT ' . $query_limit),
			array_merge($query_where_params, [
				'current_member' => User::$me->id,
				'is_approved' => 1,
			]),
		);
		$posts = [];

		while ($row = Db::$db->fetch_assoc($request)) {
			$topic = new Topic((int) $row['id_topic'], [
				'id_board' => $row['id_board'],
				'id_first_msg' => $row['id_msg'],
			]);

			$row['body'] = BBCodeParser::load()->parse($row['body'], (bool) $row['smileys_enabled'], $row['id_msg']);

			// Censor it!
			Lang::censorText($row['subject']);
			Lang::censorText($row['body']);

			$preview = strip_tags(strtr($row['body'], ['<br>' => '&#10;']));

			// Build the array.
			$posts[$row['id_msg']] = [
				'id' => $row['id_msg'],
				'board' => [
					'id' => $row['id_board'],
					'name' => $row['board_name'],
					'href' => Config::$scripturl . '?board=' . $row['id_board'] . '.0',
					'link' => '<a href="' . Config::$scripturl . '?board=' . $row['id_board'] . '.0">' . $row['board_name'] . '</a>',
				],
				'topic' => $row['id_topic'],
				'poster' => [
					'id' => $row['id_member'],
					'name' => $row['poster_name'],
					'href' => empty($row['id_member']) ? '' : Config::$scripturl . '?action=profile;u=' . $row['id_member'],
					'link' => empty($row['id_member']) ? $row['poster_name'] : '<a href="' . Config::$scripturl . '?action=profile;u=' . $row['id_member'] . '">' . $row['poster_name'] . '</a>',
				],
				'subject' => $row['subject'],
				'short_subject' => Utils::shorten($row['subject'], 25),
				'preview' => Utils::shorten($preview, 128),
				'body' => $row['body'],
				'time' => Time::create('@' . $row['poster_time'])->format(),
				'timestamp' => $row['poster_time'],
				'href' => Config::$scripturl . '?topic=' . $row['id_topic'] . '.msg' . $row['id_msg'] . ';topicseen#new',
				'link' => '<a href="' . Config::$scripturl . '?topic=' . $row['id_topic'] . '.msg' . $row['id_msg'] . '#msg' . $row['id_msg'] . '" rel="nofollow">' . $row['subject'] . '</a>',
				'new' => !empty($row['is_read']),
				'is_new' => empty($row['is_read']),
				'new_from' => $row['new_from'],
			];

			// Get the likes for each message.
			if (!empty(Config::$modSettings['enable_likes'])) {
				$posts[$row['id_msg']]['likes'] = [
					'count' => $row['likes'],
					'you' => in_array($row['id_msg'], $topic->getLikedMsgs()),
					'can_like' => !User::$me->is_guest && $row['id_member'] != User::$me->id && !empty(Utils::$context['can_like']),
				];
			}
		}
		Db::$db->free_result($request);

		// If mods want to do something with this list of posts, let them do that now.
		IntegrationHook::call('integrate_ssi_queryPosts', [&$posts]);

		// Just return it.
		if ($output_method != 'echo' || empty($posts)) {
			return $posts;
		}

		echo '
			<table style="border: none" class="ssi_table">';

		foreach ($posts as $post) {
			echo '
				<tr>
					<td style="text-align: right; vertical-align: top; white-space: nowrap">
						[', $post['board']['link'], ']
					</td>
					<td style="vertical-align: top">
						<a href="', $post['href'], '">', $post['subject'], '</a>
						', Lang::$txt['by'], ' ', $post['poster']['link'], '
						', $post['is_new'] ? '<a href="' . Config::$scripturl . '?topic=' . $post['topic'] . '.msg' . $post['new_from'] . ';topicseen#new" rel="nofollow" class="new_posts">' . Lang::$txt['new'] . '</a>' : '', '
					</td>
					<td style="text-align: right; white-space: nowrap">
						', $post['time'], '
					</td>
				</tr>';
		}
		echo '
			</table>';

		return null;
	}

	/**
	 * Recent topic list:   [board] Subject by Poster   Date
	 *
	 * Alias: ssi_recentTopics()
	 *
	 * @param int $num_recent How many recent topics to show
	 * @param null|array $exclude_boards If set, exclude topics from the specified board(s)
	 * @param null|array $include_boards If set, only include topics from the specified board(s)
	 * @param string $output_method The output method. If 'echo', displays a list of topics, otherwise returns an array of info about them
	 * @return void|array Either displays a list of topics or returns an array of info about them, depending on output_method.
	 */
	public static function recentTopics(int $num_recent = 8, ?array $exclude_boards = null, ?array $include_boards = null, string $output_method = 'echo'): ?array
	{
		if (!self::$setup_done) {
			new self();
		}

		if ($exclude_boards === null && !empty(Config::$modSettings['recycle_enable']) && Config::$modSettings['recycle_board'] > 0) {
			$exclude_boards = [Config::$modSettings['recycle_board']];
		} else {
			$exclude_boards = empty($exclude_boards) ? [] : (is_array($exclude_boards) ? $exclude_boards : [$exclude_boards]);
		}

		// Only some boards?.
		if (is_array($include_boards) || (int) $include_boards === $include_boards) {
			$include_boards = is_array($include_boards) ? $include_boards : [$include_boards];
		} elseif ($include_boards != null) {
			$output_method = $include_boards;
			$include_boards = [];
		}

		$icon_sources = [];

		foreach (Utils::$context['stable_icons'] as $icon) {
			$icon_sources[$icon] = 'images_url';
		}

		// Find all the posts in distinct topics.  Newer ones will have higher IDs.
		$request = Db::$db->query(
			'substring',
			'SELECT
				t.id_topic, b.id_board, b.name AS board_name
			FROM {db_prefix}topics AS t
				INNER JOIN {db_prefix}messages AS ml ON (ml.id_msg = t.id_last_msg)
				LEFT JOIN {db_prefix}boards AS b ON (b.id_board = t.id_board)
			WHERE t.id_last_msg >= {int:min_message_id}' . (empty($exclude_boards) ? '' : '
				AND b.id_board NOT IN ({array_int:exclude_boards})') . '' . (empty($include_boards) ? '' : '
				AND b.id_board IN ({array_int:include_boards})') . '
				AND {query_wanna_see_board}' . (Config::$modSettings['postmod_active'] ? '
				AND t.approved = {int:is_approved}
				AND ml.approved = {int:is_approved}' : '') . '
			ORDER BY t.id_last_msg DESC
			LIMIT ' . $num_recent,
			[
				'include_boards' => empty($include_boards) ? '' : $include_boards,
				'exclude_boards' => empty($exclude_boards) ? '' : $exclude_boards,
				'min_message_id' => Config::$modSettings['maxMsgID'] - (!empty(Utils::$context['min_message_topics']) ? Utils::$context['min_message_topics'] : 35) * min($num_recent, 5),
				'is_approved' => 1,
			],
		);
		$topics = [];

		while ($row = Db::$db->fetch_assoc($request)) {
			$topics[$row['id_topic']] = $row;
		}
		Db::$db->free_result($request);

		// Did we find anything? If not, bail.
		if (empty($topics)) {
			return [];
		}

		$recycle_board = !empty(Config::$modSettings['recycle_enable']) && !empty(Config::$modSettings['recycle_board']) ? (int) Config::$modSettings['recycle_board'] : 0;

		// Find all the posts in distinct topics.  Newer ones will have higher IDs.
		$request = Db::$db->query(
			'substring',
			'SELECT
				ml.poster_time, mf.subject, mf.id_topic, ml.id_member, ml.id_msg, t.num_replies, t.num_views, mg.online_color, t.id_last_msg,
				COALESCE(mem.real_name, ml.poster_name) AS poster_name, ' . (User::$me->is_guest ? '1 AS is_read, 0 AS new_from' : '
				COALESCE(lt.id_msg, lmr.id_msg, 0) >= ml.id_msg_modified AS is_read,
				COALESCE(lt.id_msg, lmr.id_msg, -1) + 1 AS new_from') . ', SUBSTRING(ml.body, 1, 384) AS body, ml.smileys_enabled, ml.icon
			FROM {db_prefix}topics AS t
				INNER JOIN {db_prefix}messages AS ml ON (ml.id_msg = t.id_last_msg)
				INNER JOIN {db_prefix}messages AS mf ON (mf.id_msg = t.id_first_msg)
				LEFT JOIN {db_prefix}members AS mem ON (mem.id_member = ml.id_member)' . (!User::$me->is_guest ? '
				LEFT JOIN {db_prefix}log_topics AS lt ON (lt.id_topic = t.id_topic AND lt.id_member = {int:current_member})
				LEFT JOIN {db_prefix}log_mark_read AS lmr ON (lmr.id_board = t.id_board AND lmr.id_member = {int:current_member})' : '') . '
				LEFT JOIN {db_prefix}membergroups AS mg ON (mg.id_group = mem.id_group)
			WHERE t.id_topic IN ({array_int:topic_list})
			ORDER BY t.id_last_msg DESC',
			[
				'current_member' => User::$me->id,
				'topic_list' => array_keys($topics),
			],
		);
		$posts = [];

		while ($row = Db::$db->fetch_assoc($request)) {
			$row['body'] = strip_tags(strtr(BBCodeParser::load()->parse($row['body'], (bool) $row['smileys_enabled'], $row['id_msg']), ['<br>' => '&#10;']));

			if (Utils::entityStrlen($row['body']) > 128) {
				$row['body'] = Utils::entitySubstr($row['body'], 0, 128) . '...';
			}

			// Censor the subject.
			Lang::censorText($row['subject']);
			Lang::censorText($row['body']);

			// Recycled icon
			if (!empty($recycle_board) && $topics[$row['id_topic']]['id_board'] == $recycle_board) {
				$row['icon'] = 'recycled';
			}

			if (!empty(Config::$modSettings['messageIconChecks_enable']) && !isset($icon_sources[$row['icon']])) {
				$icon_sources[$row['icon']] = file_exists(Theme::$current->settings['theme_dir'] . '/images/post/' . $row['icon'] . '.png') ? 'images_url' : 'default_images_url';
			} elseif (!isset($icon_sources[$row['icon']])) {
				$icon_sources[$row['icon']] = 'images_url';
			}

			// Build the array.
			$posts[] = [
				'board' => [
					'id' => $topics[$row['id_topic']]['id_board'],
					'name' => $topics[$row['id_topic']]['board_name'],
					'href' => Config::$scripturl . '?board=' . $topics[$row['id_topic']]['id_board'] . '.0',
					'link' => '<a href="' . Config::$scripturl . '?board=' . $topics[$row['id_topic']]['id_board'] . '.0">' . $topics[$row['id_topic']]['board_name'] . '</a>',
				],
				'topic' => $row['id_topic'],
				'poster' => [
					'id' => $row['id_member'],
					'name' => $row['poster_name'],
					'href' => empty($row['id_member']) ? '' : Config::$scripturl . '?action=profile;u=' . $row['id_member'],
					'link' => empty($row['id_member']) ? $row['poster_name'] : '<a href="' . Config::$scripturl . '?action=profile;u=' . $row['id_member'] . '">' . $row['poster_name'] . '</a>',
				],
				'subject' => $row['subject'],
				'replies' => $row['num_replies'],
				'views' => $row['num_views'],
				'short_subject' => Utils::shorten($row['subject'], 25),
				'preview' => $row['body'],
				'time' => Time::create('@' . $row['poster_time'])->format(),
				'timestamp' => $row['poster_time'],
				'href' => Config::$scripturl . '?topic=' . $row['id_topic'] . '.msg' . $row['id_msg'] . ';topicseen#new',
				'link' => '<a href="' . Config::$scripturl . '?topic=' . $row['id_topic'] . '.msg' . $row['id_msg'] . '#new" rel="nofollow">' . $row['subject'] . '</a>',
				// Retained for compatibility - is technically incorrect!
				'new' => !empty($row['is_read']),
				'is_new' => empty($row['is_read']),
				'new_from' => $row['new_from'],
				'icon' => '<img src="' . Theme::$current->settings[$icon_sources[$row['icon']]] . '/post/' . $row['icon'] . '.png" style="vertical-align:middle;" alt="' . $row['icon'] . '">',
			];
		}
		Db::$db->free_result($request);

		// If mods want to do something with this list of topics, let them do that now.
		IntegrationHook::call('integrate_ssi_recentTopics', [&$posts]);

		// Just return it.
		if ($output_method != 'echo' || empty($posts)) {
			return $posts;
		}

		echo '
			<table style="border: none" class="ssi_table">';

		foreach ($posts as $post) {
			echo '
				<tr>
					<td style="text-align: right; vertical-align: top; white-space: nowrap">
						[', $post['board']['link'], ']
					</td>
					<td style="vertical-align: top">
						<a href="', $post['href'], '">', $post['subject'], '</a>
						', Lang::$txt['by'], ' ', $post['poster']['link'], '
						', !$post['is_new'] ? '' : '<a href="' . Config::$scripturl . '?topic=' . $post['topic'] . '.msg' . $post['new_from'] . ';topicseen#new" rel="nofollow" class="new_posts">' . Lang::$txt['new'] . '</a>', '
					</td>
					<td style="text-align: right; white-space: nowrap">
						', $post['time'], '
					</td>
				</tr>';
		}
		echo '
			</table>';

		return null;
	}

	/**
	 * Shows a list of top posters
	 *
	 * Alias: ssi_topPoster()
	 *
	 * @param int $topNumber How many top posters to list
	 * @param string $output_method The output method. If 'echo', will display a list of users, otherwise returns an array of info about them.
	 * @return ?array Either displays a list of users or returns an array of info about them, depending on output_method.
	 */
	public static function topPoster(int $topNumber = 1, string $output_method = 'echo'): ?array
	{
		if (!self::$setup_done) {
			new self();
		}

		// Find the latest poster.
		$request = Db::$db->query(
			'',
			'SELECT id_member, real_name, posts
			FROM {db_prefix}members
			ORDER BY posts DESC
			LIMIT ' . $topNumber,
			[
			],
		);
		$return = [];

		while ($row = Db::$db->fetch_assoc($request)) {
			$return[] = [
				'id' => $row['id_member'],
				'name' => $row['real_name'],
				'href' => Config::$scripturl . '?action=profile;u=' . $row['id_member'],
				'link' => '<a href="' . Config::$scripturl . '?action=profile;u=' . $row['id_member'] . '">' . $row['real_name'] . '</a>',
				'posts' => $row['posts'],
			];
		}
		Db::$db->free_result($request);

		// If mods want to do something with this list of members, let them do that now.
		IntegrationHook::call('integrate_ssi_topPoster', [&$return]);

		// Just return all the top posters.
		if ($output_method != 'echo') {
			return $return;
		}

		// Make a quick array to list the links in.
		$temp_array = [];

		foreach ($return as $member) {
			$temp_array[] = $member['link'];
		}

		echo implode(', ', $temp_array);

		return null;
	}

	/**
	 * Shows a list of top boards based on activity
	 *
	 * Alias: ssi_topBoards()
	 *
	 * @param int $num_top How many boards to display
	 * @param string $output_method The output method. If 'echo', displays a list of boards, otherwise returns an array of info about them.
	 * @return ?array Displays a list of the top boards or returns an array of info about them, depending on output_method.
	 */
	public static function topBoards(int $num_top = 10, string $output_method = 'echo'): ?array
	{
		if (!self::$setup_done) {
			new self();
		}

		// Find boards with lots of posts.
		$request = Db::$db->query(
			'',
			'SELECT
				b.name, b.num_topics, b.num_posts, b.id_board,' . (!User::$me->is_guest ? ' 1 AS is_read' : '
				(COALESCE(lb.id_msg, 0) >= b.id_last_msg) AS is_read') . '
			FROM {db_prefix}boards AS b
				LEFT JOIN {db_prefix}log_boards AS lb ON (lb.id_board = b.id_board AND lb.id_member = {int:current_member})
			WHERE {query_wanna_see_board}' . (!empty(Config::$modSettings['recycle_enable']) && !empty(Config::$modSettings['recycle_board']) ? '
				AND b.id_board != {int:recycle_board}' : '') . '
			ORDER BY b.num_posts DESC
			LIMIT ' . $num_top,
			[
				'current_member' => User::$me->id,
				'recycle_board' => !empty(Config::$modSettings['recycle_board']) ? (int) Config::$modSettings['recycle_board'] : null,
			],
		);
		$boards = [];

		while ($row = Db::$db->fetch_assoc($request)) {
			$boards[] = [
				'id' => $row['id_board'],
				'num_posts' => $row['num_posts'],
				'num_topics' => $row['num_topics'],
				'name' => $row['name'],
				'new' => empty($row['is_read']),
				'href' => Config::$scripturl . '?board=' . $row['id_board'] . '.0',
				'link' => '<a href="' . Config::$scripturl . '?board=' . $row['id_board'] . '.0">' . $row['name'] . '</a>',
			];
		}
		Db::$db->free_result($request);

		// If mods want to do something with this list of boards, let them do that now.
		IntegrationHook::call('integrate_ssi_topBoards', [&$boards]);

		// If we shouldn't output or have nothing to output, just jump out.
		if ($output_method != 'echo' || empty($boards)) {
			return $boards;
		}

		echo '
			<table class="ssi_table">
				<tr>
					<th style="text-align: left">', Lang::$txt['board'], '</th>
					<th style="text-align: left">', Lang::$txt['board_topics'], '</th>
					<th style="text-align: left">', Lang::$txt['posts'], '</th>
				</tr>';

		foreach ($boards as $sBoard) {
			echo '
				<tr>
					<td>', $sBoard['link'], $sBoard['new'] ? ' <a href="' . $sBoard['href'] . '" class="new_posts">' . Lang::$txt['new'] . '</a>' : '', '</td>
					<td style="text-align: right">', Lang::numberFormat($sBoard['num_topics']), '</td>
					<td style="text-align: right">', Lang::numberFormat($sBoard['num_posts']), '</td>
				</tr>';
		}
		echo '
			</table>';

		return null;
	}

	/**
	 * Shows a list of top topics based on views or replies
	 *
	 * Alias: ssi_topTopics()
	 *
	 * @param string $type Can be either replies or views
	 * @param int $num_topics How many topics to display
	 * @param string $output_method The output method. If 'echo', displays a list of topics, otherwise returns an array of info about them.
	 * @return ?array Either displays a list of topics or returns an array of info about them, depending on output_method.
	 */
	public static function topTopics(string $type = 'replies', int $num_topics = 10, string $output_method = 'echo'): ?array
	{
		if (!self::$setup_done) {
			new self();
		}

		if (Config::$modSettings['totalMessages'] > 100000) {
			// @todo Why don't we use {query(_wanna)_see_board}?
			$request = Db::$db->query(
				'',
				'SELECT id_topic
				FROM {db_prefix}topics
				WHERE num_' . ($type != 'replies' ? 'views' : 'replies') . ' != 0' . (Config::$modSettings['postmod_active'] ? '
					AND approved = {int:is_approved}' : '') . '
				ORDER BY num_' . ($type != 'replies' ? 'views' : 'replies') . ' DESC
				LIMIT {int:limit}',
				[
					'is_approved' => 1,
					'limit' => $num_topics > 100 ? ($num_topics + ($num_topics / 2)) : 100,
				],
			);
			$topic_ids = [];

			while ($row = Db::$db->fetch_assoc($request)) {
				$topic_ids[] = $row['id_topic'];
			}
			Db::$db->free_result($request);
		} else {
			$topic_ids = [];
		}

		$request = Db::$db->query(
			'',
			'SELECT m.subject, m.id_topic, t.num_views, t.num_replies
			FROM {db_prefix}topics AS t
				INNER JOIN {db_prefix}messages AS m ON (m.id_msg = t.id_first_msg)
				INNER JOIN {db_prefix}boards AS b ON (b.id_board = t.id_board)
			WHERE {query_wanna_see_board}' . (Config::$modSettings['postmod_active'] ? '
				AND t.approved = {int:is_approved}' : '') . (!empty($topic_ids) ? '
				AND t.id_topic IN ({array_int:topic_list})' : '') . (!empty(Config::$modSettings['recycle_enable']) && !empty(Config::$modSettings['recycle_board']) ? '
				AND b.id_board != {int:recycle_board}' : '') . '
			ORDER BY t.num_' . ($type != 'replies' ? 'views' : 'replies') . ' DESC
			LIMIT {int:limit}',
			[
				'topic_list' => $topic_ids,
				'is_approved' => 1,
				'recycle_board' => !empty(Config::$modSettings['recycle_board']) ? (int) Config::$modSettings['recycle_board'] : null,
				'limit' => $num_topics,
			],
		);
		$topics = [];

		while ($row = Db::$db->fetch_assoc($request)) {
			Lang::censorText($row['subject']);

			$topics[] = [
				'id' => $row['id_topic'],
				'subject' => $row['subject'],
				'num_replies' => $row['num_replies'],
				'num_views' => $row['num_views'],
				'href' => Config::$scripturl . '?topic=' . $row['id_topic'] . '.0',
				'link' => '<a href="' . Config::$scripturl . '?topic=' . $row['id_topic'] . '.0">' . $row['subject'] . '</a>',
			];
		}
		Db::$db->free_result($request);

		// If mods want to do something with this list of topics, let them do that now.
		IntegrationHook::call('integrate_ssi_topTopics', [&$topics, $type]);

		if ($output_method != 'echo' || empty($topics)) {
			return $topics;
		}

		echo '
			<table class="ssi_table">
				<tr>
					<th style="text-align: left"></th>
					<th style="text-align: left">', Lang::$txt['views'], '</th>
					<th style="text-align: left">', Lang::$txt['replies'], '</th>
				</tr>';

		foreach ($topics as $sTopic) {
			echo '
				<tr>
					<td style="text-align: left">
						', $sTopic['link'], '
					</td>
					<td style="text-align: right">', Lang::numberFormat($sTopic['num_views']), '</td>
					<td style="text-align: right">', Lang::numberFormat($sTopic['num_replies']), '</td>
				</tr>';
		}
		echo '
			</table>';

		return null;
	}

	/**
	 * Top topics based on replies
	 *
	 * Alias: ssi_topTopicsReplies()
	 *
	 * @param int $num_topics How many topics to show
	 * @param string $output_method The output method. If 'echo', displays a list of topics, otherwise returns an array of info about them
	 * @return ?array Either displays a list of top topics or returns an array of info about them, depending on output_method.
	 */
	public static function topTopicsReplies(int $num_topics = 10, string $output_method = 'echo'): ?array
	{
		if (!self::$setup_done) {
			new self();
		}

		return self::topTopics('replies', $num_topics, $output_method);
	}

	/**
	 * Top topics based on views
	 *
	 * Alias: ssi_topTopicsViews()
	 *
	 * @param int $num_topics How many topics to show
	 * @param string $output_method The output method. If 'echo', displays a list of topics, otherwise returns an array of info about them
	 * @return ?array Either displays a list of top topics or returns an array of info about them, depending on output_method.
	 */
	public static function topTopicsViews(int $num_topics = 10, string $output_method = 'echo'): ?array
	{
		if (!self::$setup_done) {
			new self();
		}

		return self::topTopics('views', $num_topics, $output_method);
	}

	/**
	 * Show a link to the latest member: Please welcome, Someone, our latest member.
	 *
	 * Alias: ssi_latestMember()
	 *
	 * @param string $output_method The output method. If 'echo', returns a string with a link to the latest member's profile, otherwise returns an array of info about them.
	 * @return ?array Displays a "welcome" message for the latest member or returns an array of info about them, depending on output_method.
	 */
	public static function latestMember(string $output_method = 'echo'): ?array
	{
		if (!self::$setup_done) {
			new self();
		}

		if ($output_method == 'echo') {
			echo '
		', Lang::getTxt('welcome_newest_member', ['member_link' => Utils::$context['common_stats']['latest_member']['link']]), '<br>';

			return null;
		}

			return Utils::$context['common_stats']['latest_member'];
	}

	/**
	 * Fetches a random member.
	 *
	 * Alias: ssi_randomMember()
	 *
	 * @param string $random_type If 'day', only fetches a new random member once a day.
	 * @param string $output_method The output method. If 'echo', displays a link to the member's profile, otherwise returns an array of info about them.
	 * @return ?array Displays a link to a random member's profile or returns an array of info about them depending on output_method.
	 */
	public static function randomMember(string $random_type = '', string $output_method = 'echo'): ?array
	{
		if (!self::$setup_done) {
			new self();
		}

		// If we're looking for something to stay the same each day then seed the generator.
		if ($random_type == 'day') {
			// Set the seed to change only once per day.
			mt_srand((int) floor(time() / 86400));
		}

		// Get the lowest ID we're interested in.
		$member_id = mt_rand(1, (int) Config::$modSettings['latestMember']);

		$where_query = '
			id_member >= {int:selected_member}
			AND is_activated = {int:is_activated}';

		$query_where_params = [
			'selected_member' => $member_id,
			'is_activated' => 1,
		];

		$result = self::queryMembers($where_query, $query_where_params, 1, 'id_member ASC', $output_method);

		// If we got nothing do the reverse - in case of unactivated members.
		if (empty($result)) {
			$where_query = '
				id_member <= {int:selected_member}
				AND is_activated = {int:is_activated}';

			$query_where_params = [
				'selected_member' => $member_id,
				'is_activated' => 1,
			];

			$result = self::queryMembers($where_query, $query_where_params, 1, 'id_member DESC', $output_method);
		}

		// Just to be sure put the random generator back to something... random.
		if ($random_type != '') {
			mt_srand(time());
		}

		return $result;
	}

	/**
	 * Fetch specific members
	 *
	 * Alias: ssi_fetchMember()
	 *
	 * @param array $member_ids The IDs of the members to fetch
	 * @param string $output_method The output method. If 'echo', displays a list of links to the members' profiles, otherwise returns an array of info about them.
	 * @return ?array Displays links to the specified members' profiles or returns an array of info about them, depending on output_method.
	 */
	public static function fetchMember(array $member_ids = [], string $output_method = 'echo'): ?array
	{
		if (!self::$setup_done) {
			new self();
		}

		if (empty($member_ids)) {
			return null;
		}

		// Can have more than one member if you really want...
		$member_ids = is_array($member_ids) ? $member_ids : [$member_ids];

		// Restrict it right!
		$query_where = '
			id_member IN ({array_int:member_list})';

		$query_where_params = [
			'member_list' => $member_ids,
		];

		// Then make the query and dump the data.
		return self::queryMembers($query_where, $query_where_params, '', 'id_member', $output_method);
	}

	/**
	 * Get al members in the specified group
	 *
	 * Alias: ssi_fetchGroupMembers()
	 *
	 * @param int $group_id The ID of the group to get members from
	 * @param string $output_method The output method. If 'echo', returns a list of group members, otherwise returns an array of info about them.
	 * @return ?array Displays a list of group members or returns an array of info about them, depending on output_method.
	 */
	public static function fetchGroupMembers(?int $group_id = null, string $output_method = 'echo'): ?array
	{
		if (!self::$setup_done) {
			new self();
		}

		if ($group_id === null) {
			return null;
		}

		$query_where = '
			id_group = {int:id_group}
			OR id_post_group = {int:id_group}
			OR FIND_IN_SET({int:id_group}, additional_groups) != 0';

		$query_where_params = [
			'id_group' => $group_id,
		];

		return self::queryMembers($query_where, $query_where_params, '', 'real_name', $output_method);
	}

	/**
	 * Pulls info about members based on the specified parameters. Used by other
	 * functions to eliminate duplication.
	 *
	 * Alias: ssi_queryMembers()
	 *
	 * @param string $query_where The info for the WHERE clause of the query
	 * @param array $query_where_params The parameters for the WHERE clause
	 * @param string|int $query_limit The number of rows to return or an empty string to return all
	 * @param string $query_order The info for the ORDER BY clause of the query
	 * @param string $output_method The output method. If 'echo', displays a list of members, otherwise returns an array of info about them
	 * @return ?array Displays a list of members or returns an array of info about them, depending on output_method.
	 */
	public static function queryMembers(?string $query_where = null, array $query_where_params = [], int|string $query_limit = '', string $query_order = 'id_member DESC', string $output_method = 'echo'): ?array
	{
		if (!self::$setup_done) {
			new self();
		}

		if ($query_where === null) {
			return null;
		}

		// Fetch the members in question.
		$request = Db::$db->query(
			'',
			'SELECT id_member
			FROM {db_prefix}members
			WHERE ' . $query_where . '
			ORDER BY ' . $query_order . '
			' . ($query_limit == '' ? '' : 'LIMIT ' . $query_limit),
			array_merge($query_where_params, [
			]),
		);
		$members = [];

		while ($row = Db::$db->fetch_assoc($request)) {
			$members[] = $row['id_member'];
		}
		Db::$db->free_result($request);

		if (empty($members)) {
			return [];
		}

		// If mods want to do something with this list of members, let them do that now.
		IntegrationHook::call('integrate_ssi_queryMembers', [&$members]);

		// Load the members.
		User::load($members);

		// Draw the table!
		if ($output_method == 'echo') {
			echo '
			<table style="border: none" class="ssi_table">';
		}

		$query_members = [];

		foreach ($members as $member) {
			// Load their context data.
			if (!isset(User::$loaded[$member])) {
				continue;
			}

			// Store this member's information.
			$query_members[$member] = User::$loaded[$member]->format();

			// Only do something if we're echo'ing.
			if ($output_method == 'echo') {
				echo '
				<tr>
					<td style="text-align: right; vertical-align: top; white-space: nowrap">
						', $query_members[$member]['link'], '
						<br>', $query_members[$member]['blurb'], '
						<br>', $query_members[$member]['avatar']['image'], '
					</td>
				</tr>';
			}
		}

		// End the table if appropriate.
		if ($output_method == 'echo') {
			echo '
			</table>';
		}

		// Send back the data.
		return $query_members;
	}

	/**
	 * Show some basic stats:   Total This: XXXX, etc.
	 *
	 * Alias: ssi_boardStats()
	 *
	 * @param string $output_method The output method. If 'echo', displays the stats, otherwise returns an array of info about them
	 * @return ?array Doesn't return anything if the user can't view stats. Otherwise either displays the stats or returns an array of info about them, depending on output_method.
	 */
	public static function boardStats(string $output_method = 'echo'): ?array
	{
		if (!self::$setup_done) {
			new self();
		}

		if (!User::$me->allowedTo('view_stats')) {
			return null;
		}

		$totals = [
			'members' => Config::$modSettings['totalMembers'],
			'posts' => Config::$modSettings['totalMessages'],
			'topics' => Config::$modSettings['totalTopics'],
		];

		$result = Db::$db->query(
			'',
			'SELECT COUNT(*)
			FROM {db_prefix}boards',
			[
			],
		);
		list($totals['boards']) = Db::$db->fetch_row($result);
		Db::$db->free_result($result);

		$result = Db::$db->query(
			'',
			'SELECT COUNT(*)
			FROM {db_prefix}categories',
			[
			],
		);
		list($totals['categories']) = Db::$db->fetch_row($result);
		Db::$db->free_result($result);

		// If mods want to do something with the board stats, let them do that now.
		IntegrationHook::call('integrate_ssi_boardStats', [&$totals]);

		if ($output_method != 'echo') {
			return $totals;
		}

		echo '
			', Lang::$txt['total_members'], ': <a href="', Config::$scripturl . '?action=mlist">', Lang::numberFormat($totals['members']), '</a><br>
			', Lang::$txt['total_posts'], ': ', Lang::numberFormat($totals['posts']), '<br>
			', Lang::$txt['total_topics'], ': ', Lang::numberFormat($totals['topics']), ' <br>
			', Lang::$txt['total_cats'], ': ', Lang::numberFormat($totals['categories']), '<br>
			', Lang::$txt['total_boards'], ': ', Lang::numberFormat($totals['boards']);

		return null;
	}

	/**
	 * Shows a list of online users:  YY Guests, ZZ Users and then a list...
	 *
	 * Alias: ssi_whosOnline()
	 *
	 * @param string $output_method The output method. If 'echo', displays a list, otherwise returns an array of info about the online users.
	 * @return ?array Either displays a list of online users or returns an array of info about them, depending on output_method.
	 */
	public static function whosOnline(string $output_method = 'echo'): ?array
	{
		if (!self::$setup_done) {
			new self();
		}

		$membersOnlineOptions = [
			'show_hidden' => User::$me->allowedTo('moderate_forum'),
		];
		$return = Logging::getMembersOnlineStats($membersOnlineOptions);

		// If mods want to do something with the list of who is online, let them do that now.
		IntegrationHook::call('integrate_ssi_whosOnline', [&$return]);

		// Add some redundancy for backwards compatibility reasons.
		if ($output_method != 'echo') {
			return $return + [
				'users' => $return['users_online'],
				'guests' => $return['num_guests'],
				'hidden' => $return['num_users_hidden'],
				'buddies' => $return['num_buddies'],
				'num_users' => $return['num_users_online'],
				'total_users' => $return['num_users_online'] + $return['num_guests'],
			];
		}

		echo '
			', Lang::numberFormat($return['num_guests']), ' ', $return['num_guests'] == 1 ? Lang::$txt['guest'] : Lang::$txt['guests'], ', ', Lang::numberFormat($return['num_users_online']), ' ', $return['num_users_online'] == 1 ? Lang::$txt['user'] : Lang::$txt['users'];

		$bracketList = [];

		if (!empty(User::$me->buddies)) {
			$bracketList[] = Lang::numberFormat($return['num_buddies']) . ' ' . ($return['num_buddies'] == 1 ? Lang::$txt['buddy'] : Lang::$txt['buddies']);
		}

		if (!empty($return['num_spiders'])) {
			$bracketList[] = Lang::numberFormat($return['num_spiders']) . ' ' . ($return['num_spiders'] == 1 ? Lang::$txt['spider'] : Lang::$txt['spiders']);
		}

		if (!empty($return['num_users_hidden'])) {
			$bracketList[] = Lang::numberFormat($return['num_users_hidden']) . ' ' . Lang::$txt['hidden'];
		}

		if (!empty($bracketList)) {
			echo ' (' . implode(', ', $bracketList) . ')';
		}

		echo '<br>
				', implode(', ', $return['list_users_online']);

		// Showing membergroups?
		if (!empty(Theme::$current->settings['show_group_key']) && !empty($return['online_groups'])) {
			$membergroups = CacheApi::quickGet('membergroup_list', 'Group.php', 'SMF\\Group::getCachedList', []);

			$groups = [];

			foreach ($return['online_groups'] as $group) {
				if (isset($membergroups[$group['id']])) {
					$groups[] = $membergroups[$group['id']];
				}
			}

			echo '<br>
				[' . implode(']&nbsp;&nbsp;[', $groups) . ']';
		}

		return null;
	}

	/**
	 * Just like whosOnline except it also logs the online presence.
	 *
	 * Alias: ssi_logOnline()
	 *
	 * @param string $output_method The output method. If 'echo', displays a list, otherwise returns an array of info about the online users.
	 * @return ?array Either displays a list of online users or returns an array of info about them, depending on output_method.
	 */
	public static function logOnline(string $output_method = 'echo'): ?array
	{
		if (!self::$setup_done) {
			new self();
		}

		User::$me->logOnline();

		if ($output_method != 'echo') {
			return self::whosOnline($output_method);
		}

		return self::whosOnline($output_method);
	}

	/**
	 * Shows a login box
	 *
	 * Alias: ssi_login()
	 *
	 * @param string $redirect_to The URL to redirect the user to after they login
	 * @param string $output_method The output method. If 'echo' and the user is a guest, displays a login box, otherwise returns whether the user is a guest
	 * @return ?bool Either displays a login box or returns whether the user is a guest, depending on whether the user is logged in and output_method.
	 */
	public static function login(string $redirect_to = '', string $output_method = 'echo'): ?bool
	{
		if (!self::$setup_done) {
			new self();
		}

		if ($redirect_to != '') {
			$_SESSION['login_url'] = $redirect_to;
		}

		if ($output_method != 'echo' || !User::$me->is_guest) {
			return User::$me->is_guest;
		}

		// Create a login token
		SecurityToken::create('login');

		echo '
			<form action="', Config::$scripturl, '?action=login2" method="post" accept-charset="', Utils::$context['character_set'], '">
				<table style="border: none" class="ssi_table">
					<tr>
						<td style="text-align: right; border-spacing: 1"><label for="user">', Lang::$txt['username'], ':</label>&nbsp;</td>
						<td><input type="text" id="user" name="user" size="9" value="', User::$me->username, '"></td>
					</tr><tr>
						<td style="text-align: right; border-spacing: 1"><label for="passwrd">', Lang::$txt['password'], ':</label>&nbsp;</td>
						<td><input type="password" name="passwrd" id="passwrd" size="9"></td>
					</tr>
					<tr>
						<td>
							<input type="hidden" name="cookielength" value="-1">
							<input type="hidden" name="', Utils::$context['session_var'], '" value="', Utils::$context['session_id'], '" />
							<input type="hidden" name="', Utils::$context['login_token_var'], '" value="', Utils::$context['login_token'], '">
						</td>
						<td><input type="submit" value="', Lang::$txt['login'], '" class="button"></td>
					</tr>
				</table>
			</form>';

		return null;
	}

	/**
	 * Show the top poll based on votes
	 *
	 * Alias: ssi_topPoll()
	 *
	 * @param string $output_method The output method. If 'echo', displays the poll, otherwise returns an array of info about it
	 * @return ?array Either shows the top poll or returns an array of info about it, depending on output_method.
	 */
	public static function topPoll(string $output_method = 'echo'): ?array
	{
		if (!self::$setup_done) {
			new self();
		}

		// Just use recentPoll, no need to duplicate code...
		return self::recentPoll(true, $output_method);
	}

	/**
	 * Shows the most recent poll
	 *
	 * Alias: ssi_recentPoll()
	 *
	 * @param bool $topPollInstead Whether to show the top poll (based on votes) instead of the most recent one
	 * @param string $output_method The output method. If 'echo', displays the poll, otherwise returns an array of info about it.
	 * @return ?array Either shows the poll or returns an array of info about it, depending on output_method.
	 */
	public static function recentPoll(bool $topPollInstead = false, string $output_method = 'echo'): ?array
	{
		if (!self::$setup_done) {
			new self();
		}

		$poll = Poll::load(0, ($topPollInstead ? Poll::LOAD_BY_VOTES : Poll::LOAD_BY_RECENT) | Poll::CHECK_ACCESS | Poll::CHECK_IGNORE | Poll::CHECK_LOCKED | Poll::CHECK_EXPIRY);

		if (empty($poll)) {
			return [];
		}

		$return = $poll->format();

		// If mods want to do something with this poll, let them do that now.
		IntegrationHook::call('integrate_ssi_recentPoll', [&$return, $topPollInstead]);

		if ($output_method != 'echo') {
			return $return;
		}

		if ($return['allow_vote']) {
			echo '
				<form class="ssi_poll" action="', Config::$boardurl, '/SSI.php?ssi_function=pollVote" method="post" accept-charset="', Utils::$context['character_set'], '">
					<strong>', $return['question'], '</strong><br>
					', !empty($return['allowed_warning']) ? $return['allowed_warning'] . '<br>' : '';

			foreach ($return['options'] as $option) {
				echo '
					<label for="', $option['id'], '">', $option['vote_button'], ' ', $option['option'], '</label><br>';
			}

			echo '
					<input type="submit" value="', Lang::$txt['poll_vote'], '" class="button">
					<input type="hidden" name="poll" value="', $return['id'], '">
					<input type="hidden" name="', Utils::$context['session_var'], '" value="', Utils::$context['session_id'], '">
				</form>';
		} elseif ($return['allow_view_results']) {
			echo '
				<div class="ssi_poll">
					<strong>', $return['question'], '</strong>
					<dl>';

			foreach ($return['options'] as $option) {
				echo '
						<dt>', $option['option'], '</dt>
						<dd>';

				if ($return['allow_view_results']) {
					echo '
							<div class="ssi_poll_bar" style="border: 1px solid #666; height: 1em">
								<div class="ssi_poll_bar_fill" style="background: #ccf; height: 1em; width: ', $option['percent'], '%;">
								</div>
							</div>
							', $option['votes'], ' (', $option['percent'], '%)';
				}

				echo '
						</dd>';
			}

			echo '
					</dl>', ($return['allow_view_results'] ? '
					<strong>' . Lang::$txt['poll_total_voters'] . ': ' . $return['total_votes'] . '</strong>' : ''), '
				</div>';
		} else {
			echo Lang::$txt['poll_cannot_see'];
		}

		return null;
	}

	/**
	 * Shows the poll from the specified topic
	 *
	 * Alias: ssi_showPoll()
	 *
	 * @param null|int $topic The topic to show the poll from. If null, $_REQUEST['ssi_topic'] will be used instead.
	 * @param string $output_method The output method. If 'echo', displays the poll, otherwise returns an array of info about it.
	 * @return ?array Either displays the poll or returns an array of info about it, depending on output_method.
	 */
	public static function showPoll(?int $topic = null, string $output_method = 'echo'): ?array
	{
		if (!self::$setup_done) {
			new self();
		}

		$topic = (int) ($topic ?? ($_REQUEST['ssi_topic'] ?? 0));

		if (empty($topic)) {
			return [];
		}

		$poll = Poll::load($topic, Poll::LOAD_BY_TOPIC | Poll::CHECK_ACCESS);

		if (empty($poll)) {
			return [];
		}

		$return = $poll->format();

		// If mods want to do something with this poll, let them do that now.
		IntegrationHook::call('integrate_ssi_showPoll', [&$return]);

		if ($output_method != 'echo') {
			return $return;
		}

		if ($return['allow_vote']) {
			echo '
				<form class="ssi_poll" action="', Config::$boardurl, '/SSI.php?ssi_function=pollVote" method="post" accept-charset="', Utils::$context['character_set'], '">
					<strong>', $return['question'], '</strong><br>
					', !empty($return['allowed_warning']) ? $return['allowed_warning'] . '<br>' : '';

			foreach ($return['options'] as $option) {
				echo '
					<label for="', $option['id'], '">', $option['vote_button'], ' ', $option['option'], '</label><br>';
			}

			echo '
					<input type="submit" value="', Lang::$txt['poll_vote'], '" class="button">
					<input type="hidden" name="poll" value="', $return['id'], '">
					<input type="hidden" name="', Utils::$context['session_var'], '" value="', Utils::$context['session_id'], '">
				</form>';
		} elseif ($return['allow_view_results']) {
			echo '
				<div class="ssi_poll">
					<strong>', $return['question'], '</strong>
					<dl>';

			foreach ($return['options'] as $option) {
				echo '
						<dt>', $option['option'], '</dt>
						<dd>';

				if ($return['allow_view_results']) {
					echo '
							<div class="ssi_poll_bar" style="border: 1px solid #666; height: 1em">
								<div class="ssi_poll_bar_fill" style="background: #ccf; height: 1em; width: ', $option['percent'], '%;">
								</div>
							</div>
							', $option['votes'], ' (', $option['percent'], '%)';
				}

				echo '
						</dd>';
			}

			echo '
					</dl>', ($return['allow_view_results'] ? '
					<strong>' . Lang::$txt['poll_total_voters'] . ': ' . $return['total_votes'] . '</strong>' : ''), '
				</div>';
		} else {
			echo Lang::$txt['poll_cannot_see'];
		}

		return null;
	}

	/**
	 * Handles voting in a poll (done automatically)
	 *
	 * Alias: ssi_pollVote()
	 */
	public static function pollVote(): void
	{
		if (!self::$setup_done) {
			new self();
		}

		if (!isset($_POST[Utils::$context['session_var']]) || $_POST[Utils::$context['session_var']] != User::$sc || empty($_POST['options']) || !isset($_POST['poll'])) {
			echo '<!DOCTYPE html>
	<html>
	<head>
		<script>
			history.go(-1);
		</script>
	</head>
	<body>&laquo;</body>
	</html>';

			return;
		}

		// This can cause weird errors! (ie. copyright missing.)
		User::$me->checkSession();

		$_POST['poll'] = (int) $_POST['poll'];

		// Check if they have already voted, or voting is locked.
		$request = Db::$db->query(
			'',
			'SELECT
				p.id_poll, p.voting_locked, p.expire_time, p.max_votes, p.guest_vote,
				t.id_topic,
				COALESCE(lp.id_choice, -1) AS selected
			FROM {db_prefix}polls AS p
				INNER JOIN {db_prefix}topics AS t ON (t.id_poll = {int:current_poll})
				INNER JOIN {db_prefix}boards AS b ON (b.id_board = t.id_board)
				LEFT JOIN {db_prefix}log_polls AS lp ON (lp.id_poll = p.id_poll AND lp.id_member = {int:current_member})
			WHERE p.id_poll = {int:current_poll}
				AND {query_see_board}' . (Config::$modSettings['postmod_active'] ? '
				AND t.approved = {int:is_approved}' : '') . '
			LIMIT 1',
			[
				'current_member' => User::$me->id,
				'current_poll' => $_POST['poll'],
				'is_approved' => 1,
			],
		);

		if (Db::$db->num_rows($request) == 0) {
			die;
		}
		$row = Db::$db->fetch_assoc($request);
		Db::$db->free_result($request);

		if (!empty($row['voting_locked']) || ($row['selected'] != -1 && !User::$me->is_guest) || (!empty($row['expire_time']) && time() > $row['expire_time'])) {
			Utils::redirectexit('topic=' . $row['id_topic'] . '.0');
		}

		// Too many options checked?
		if (count($_REQUEST['options']) > $row['max_votes']) {
			Utils::redirectexit('topic=' . $row['id_topic'] . '.0');
		}

		// It's a guest who has already voted?
		if (User::$me->is_guest) {
			// Guest voting disabled?
			if (!$row['guest_vote']) {
				Utils::redirectexit('topic=' . $row['id_topic'] . '.0');
			}
			// Already voted?
			elseif (isset($_COOKIE['guest_poll_vote']) && in_array($row['id_poll'], explode(',', $_COOKIE['guest_poll_vote']))) {
				Utils::redirectexit('topic=' . $row['id_topic'] . '.0');
			}
		}

		$sOptions = [];
		$inserts = [];

		foreach ($_REQUEST['options'] as $id) {
			$id = (int) $id;

			$sOptions[] = $id;
			$inserts[] = [$_POST['poll'], User::$me->id, $id];
		}

		// Add their vote in to the tally.
		Db::$db->insert(
			'insert',
			Db::$db->prefix . 'log_polls',
			['id_poll' => 'int', 'id_member' => 'int', 'id_choice' => 'int'],
			$inserts,
			['id_poll', 'id_member', 'id_choice'],
		);
		Db::$db->query(
			'',
			'UPDATE {db_prefix}poll_choices
			SET votes = votes + 1
			WHERE id_poll = {int:current_poll}
				AND id_choice IN ({array_int:option_list})',
			[
				'option_list' => $sOptions,
				'current_poll' => $_POST['poll'],
			],
		);

		// Track the vote if a guest.
		if (User::$me->is_guest) {
			$_COOKIE['guest_poll_vote'] = !empty($_COOKIE['guest_poll_vote']) ? ($_COOKIE['guest_poll_vote'] . ',' . $row['id_poll']) : $row['id_poll'];

			$cookie = new Cookie('guest_poll_vote', $_COOKIE['guest_poll_vote'], time() + 2500000);
			$cookie->set();
		}

		Utils::redirectexit('topic=' . $row['id_topic'] . '.0');
	}

	/**
	 * Shows a search box
	 *
	 * Alias: ssi_quickSearch()
	 *
	 * @param string $output_method The output method. If 'echo', displays a search box, otherwise returns the URL of the search page.
	 * @return ?string Displays a search box or returns the URL to the search page depending on output_method. If you don't have permission to search, the function won't return anything.
	 */
	public static function quickSearch(string $output_method = 'echo'): ?string
	{
		if (!self::$setup_done) {
			new self();
		}

		if (!User::$me->allowedTo('search_posts')) {
			return null;
		}

		if ($output_method != 'echo') {
			return Config::$scripturl . '?action=search';
		}

		echo '
			<form action="', Config::$scripturl, '?action=search2" method="post" accept-charset="', Utils::$context['character_set'], '">
				<input type="hidden" name="advanced" value="0"><input type="text" name="search" size="30"> <input type="submit" value="', Lang::$txt['search'], '" class="button">
			</form>';

		return null;
	}

	/**
	 * Show a random forum news item
	 *
	 * Alias: ssi_news()
	 *
	 * @param string $output_method The output method. If 'echo', shows the news item, otherwise returns it.
	 * @return ?string Shows or returns a random forum news item, depending on output_method.
	 */
	public static function news(string $output_method = 'echo'): ?string
	{
		if (!self::$setup_done) {
			new self();
		}

		Utils::$context['random_news_line'] = !empty(Utils::$context['news_lines']) ? Utils::$context['news_lines'][mt_rand(0, count(Utils::$context['news_lines']) - 1)] : '';

		// If mods want to do something with the news, let them do that now. Don't need to pass the news line itself, since it is already in Utils::$context.
		IntegrationHook::call('integrate_ssi_news');

		if ($output_method != 'echo') {
			return Utils::$context['random_news_line'];
		}

		echo Utils::$context['random_news_line'];

		return null;
	}

	/**
	 * Show today's birthdays.
	 *
	 * Alias: ssi_todaysBirthdays()
	 *
	 * @param string $output_method The output method. If 'echo', displays a list of users, otherwise returns an array of info about them.
	 * @return ?array Displays a list of users or returns an array of info about them depending on output_method.
	 */
	public static function todaysBirthdays(string $output_method = 'echo'): ?array
	{

		if (!self::$setup_done) {
			new self();
		}

		if (empty(Config::$modSettings['cal_enabled']) || !User::$me->allowedTo('calendar_view') || !User::$me->allowedTo('profile_view')) {
			return null;
		}

		$eventOptions = [
			'include_birthdays' => true,
			'num_days_shown' => empty(Config::$modSettings['cal_days_for_index']) || Config::$modSettings['cal_days_for_index'] < 1 ? 1 : Config::$modSettings['cal_days_for_index'],
		];
		$return = CacheApi::quickGet('calendar_index_offset_' . User::$me->time_offset, 'Actions/Calendar.php', 'SMF\\Actions\\Calendar::cache_getRecentEvents', [$eventOptions]);

		// The self::todaysCalendar variants all use the same hook and just pass on $eventOptions so the hooked code can distinguish different cases if necessary
		IntegrationHook::call('integrate_ssi_calendar', [&$return, $eventOptions]);

		if ($output_method != 'echo') {
			return (array) $return['calendar_birthdays'];
		}

		foreach ((array) $return['calendar_birthdays'] as $member) {
			echo '
				<a href="', Config::$scripturl, '?action=profile;u=', $member['id'], '"><span class="fix_rtl_names">' . $member['name'] . '</span>' . (isset($member['age']) ? ' (' . $member['age'] . ')' : '') . '</a>' . (!$member['is_last'] ? ', ' : '');
		}
	}

	/**
	 * Shows today's holidays.
	 *
	 * Alias: ssi_todaysHolidays()
	 *
	 * @param string $output_method The output method. If 'echo', displays a list of holidays, otherwise returns an array of info about them.
	 * @return ?array Displays a list of holidays or returns an array of info about them depending on output_method
	 */
	public static function todaysHolidays(string $output_method = 'echo'): ?array
	{
		if (!self::$setup_done) {
			new self();
		}

		if (empty(Config::$modSettings['cal_enabled']) || !User::$me->allowedTo('calendar_view')) {
			return null;
		}

		$eventOptions = [
			'include_holidays' => true,
			'num_days_shown' => empty(Config::$modSettings['cal_days_for_index']) || Config::$modSettings['cal_days_for_index'] < 1 ? 1 : Config::$modSettings['cal_days_for_index'],
		];
		$return = CacheApi::quickGet('calendar_index_offset_' . User::$me->time_offset, 'Actions/Calendar.php', 'SMF\\Actions\\Calendar::cache_getRecentEvents', [$eventOptions]);

		// The self::todaysCalendar variants all use the same hook and just pass on $eventOptions so the hooked code can distinguish different cases if necessary
		IntegrationHook::call('integrate_ssi_calendar', [&$return, $eventOptions]);

		if ($output_method != 'echo') {
			return (array) $return['calendar_holidays'];
		}

		echo '
			', implode(', ', (array) $return['calendar_holidays']);
	}

	/**
	 * Shows today's events.
	 *
	 * Alias: ssi_todaysEvents()
	 *
	 * @param string $output_method The output method. If 'echo', displays a list of events, otherwise returns an array of info about them.
	 * @return ?array Displays a list of events or returns an array of info about them depending on output_method
	 */
	public static function todaysEvents(string $output_method = 'echo'): ?array
	{
		if (!self::$setup_done) {
			new self();
		}

		if (empty(Config::$modSettings['cal_enabled']) || !User::$me->allowedTo('calendar_view')) {
			return null;
		}

		$eventOptions = [
			'include_events' => true,
			'num_days_shown' => empty(Config::$modSettings['cal_days_for_index']) || Config::$modSettings['cal_days_for_index'] < 1 ? 1 : Config::$modSettings['cal_days_for_index'],
		];
		$return = CacheApi::quickGet('calendar_index_offset_' . User::$me->time_offset, 'Actions/Calendar.php', 'SMF\\Actions\\Calendar::cache_getRecentEvents', [$eventOptions]);

		// The self::todaysCalendar variants all use the same hook and just pass on $eventOptions so the hooked code can distinguish different cases if necessary
		IntegrationHook::call('integrate_ssi_calendar', [&$return, $eventOptions]);

		if ($output_method != 'echo') {
			return (array) $return['calendar_events'];
		}

		if (!is_array($return)) {
			return null;
		}

		foreach ($return['calendar_events'] as $event) {
			if ($event['can_edit']) {
				echo '
		<a href="' . $event['modify_href'] . '" style="color: #ff0000;">*</a> ';
			}
			echo '
		' . $event['link'] . (!$event['is_last'] ? ', ' : '');
		}

		return null;
	}

	/**
	 * Shows today's calendar items (events, birthdays and holidays)
	 *
	 * Alias: ssi_todaysCalendar()
	 *
	 * @param string $output_method The output method. If 'echo', displays a list of calendar items, otherwise returns an array of info about them.
	 * @return array|string|null Displays a list of calendar items or returns an array of info about them depending on output_method
	 */
	public static function todaysCalendar(string $output_method = 'echo'): array|string|null
	{
		if (!self::$setup_done) {
			new self();
		}

		if (empty(Config::$modSettings['cal_enabled']) || !User::$me->allowedTo('calendar_view')) {
			return null;
		}

		$eventOptions = [
			'include_birthdays' => User::$me->allowedTo('profile_view'),
			'include_holidays' => true,
			'include_events' => true,
			'num_days_shown' => empty(Config::$modSettings['cal_days_for_index']) || Config::$modSettings['cal_days_for_index'] < 1 ? 1 : Config::$modSettings['cal_days_for_index'],
		];
		$return = CacheApi::quickGet('calendar_index_offset_' . User::$me->time_offset, 'Actions/Calendar.php', 'SMF\\Actions\\Calendar::cache_getRecentEvents', [$eventOptions]);

		// The self::todaysCalendar variants all use the same hook and just pass on $eventOptions so the hooked code can distinguish different cases if necessary
		IntegrationHook::call('integrate_ssi_calendar', [&$return, $eventOptions]);

		if ($output_method != 'echo') {
			return $return;
		}

		if (!empty($return['calendar_holidays'])) {
			echo '
				<span class="holiday">' . Lang::$txt['calendar_prompt'] . ' ' . implode(', ', (array) $return['calendar_holidays']) . '<br></span>';
		}

		if (!empty($return['calendar_birthdays'])) {
			echo '
				<span class="birthday">' . Lang::$txt['birthdays_upcoming'] . '</span> ';

			foreach ((array) $return['calendar_birthdays'] as $member) {
				echo '
				<a href="', Config::$scripturl, '?action=profile;u=', $member['id'], '"><span class="fix_rtl_names">', $member['name'], '</span>', isset($member['age']) ? ' (' . $member['age'] . ')' : '', '</a>', !$member['is_last'] ? ', ' : '';
			}
			echo '
				<br>';
		}

		if (!empty($return['calendar_events'])) {
			echo '
				<span class="event">' . Lang::$txt['events_upcoming'] . '</span> ';

			foreach ((array) $return['calendar_events'] as $event) {
				if ($event['can_edit']) {
					echo '
				<a href="' . $event['modify_href'] . '" style="color: #ff0000;">*</a> ';
				}
				echo '
				' . $event['link'] . (!$event['is_last'] ? ', ' : '');
			}
		}

		return null;
	}

	/**
	 * Show the latest news, with a template... by board.
	 *
	 * Alias: ssi_boardNews()
	 *
	 * @param null|int $board The ID of the board to get the info from. Defaults to $board or $_GET['board'] if not set.
	 * @param null|int $limit How many items to show. Defaults to $_GET['limit'] or 5 if not set.
	 * @param null|int $start Start with the specified item. Defaults to $_GET['start'] or 0 if not set.
	 * @param null|int $length How many characters to show from each post. Defaults to $_GET['length'] or 0 (no limit) if not set.
	 * @param string $output_method The output method. If 'echo', displays the news items, otherwise returns an array of info about them.
	 * @return ?array Displays the news items or returns an array of info about them, depending on output_method.
	 */
	public static function boardNews(?int $board = null, ?int $limit = null, ?int $start = null, ?int $length = null, string $output_method = 'echo'): ?array
	{
		if (!self::$setup_done) {
			new self();
		}

		Lang::load('Stats');

		// Must be integers....
		if ($limit === null) {
			$limit = isset($_GET['limit']) ? (int) $_GET['limit'] : 5;
		} else {
			$limit = (int) $limit;
		}

		if ($start === null) {
			$start = isset($_GET['start']) ? (int) $_GET['start'] : 0;
		} else {
			$start = (int) $start;
		}

		if ($board !== null) {
			$board = (int) $board;
		} elseif (isset($_GET['board'])) {
			$board = (int) $_GET['board'];
		}

		if ($length === null) {
			$length = isset($_GET['length']) ? (int) $_GET['length'] : 0;
		} else {
			$length = (int) $length;
		}

		$limit = max(0, $limit);
		$start = max(0, $start);

		// Make sure guests can see this board.
		$request = Db::$db->query(
			'',
			'SELECT id_board
			FROM {db_prefix}boards
			WHERE ' . ($board === null ? '' : 'id_board = {int:current_board}
				AND ') . 'FIND_IN_SET(-1, member_groups) != 0
			LIMIT 1',
			[
				'current_board' => $board,
			],
		);

		if (Db::$db->num_rows($request) == 0) {
			if ($output_method == 'echo') {
				die(Lang::$txt['ssi_no_guests']);
			}

			return [];
		}
		list($board) = Db::$db->fetch_row($request);
		Db::$db->free_result($request);

		$icon_sources = [];

		foreach (Utils::$context['stable_icons'] as $icon) {
			$icon_sources[$icon] = 'images_url';
		}

		if (!empty(Config::$modSettings['enable_likes'])) {
			Utils::$context['can_like'] = User::$me->allowedTo('likes_like');
		}

		// Find the post ids.
		$request = Db::$db->query(
			'',
			'SELECT t.id_first_msg
			FROM {db_prefix}topics as t
				LEFT JOIN {db_prefix}boards as b ON (b.id_board = t.id_board)
			WHERE t.id_board = {int:current_board}' . (Config::$modSettings['postmod_active'] ? '
				AND t.approved = {int:is_approved}' : '') . '
				AND {query_see_board}
			ORDER BY t.id_first_msg DESC
			LIMIT ' . $start . ', ' . $limit,
			[
				'current_board' => $board,
				'is_approved' => 1,
			],
		);
		$posts = [];

		while ($row = Db::$db->fetch_assoc($request)) {
			$posts[] = $row['id_first_msg'];
		}
		Db::$db->free_result($request);

		if (empty($posts)) {
			return [];
		}

		// Find the posts.
		$request = Db::$db->query(
			'',
			'SELECT
				m.icon, m.subject, m.body, COALESCE(mem.real_name, m.poster_name) AS poster_name, m.poster_time, m.likes,
				t.num_replies, t.id_topic, m.id_member, m.smileys_enabled, m.id_msg, t.locked, t.id_last_msg, m.id_board
			FROM {db_prefix}topics AS t
				INNER JOIN {db_prefix}messages AS m ON (m.id_msg = t.id_first_msg)
				LEFT JOIN {db_prefix}members AS mem ON (mem.id_member = m.id_member)
			WHERE t.id_first_msg IN ({array_int:post_list})
			ORDER BY t.id_first_msg DESC
			LIMIT ' . count($posts),
			[
				'post_list' => $posts,
			],
		);
		$return = [];
		$recycle_board = !empty(Config::$modSettings['recycle_enable']) && !empty(Config::$modSettings['recycle_board']) ? (int) Config::$modSettings['recycle_board'] : 0;

		while ($row = Db::$db->fetch_assoc($request)) {
			$topic = new Topic((int) $row['id_topic'], [
				'id_board' => $row['id_board'],
				'num_replies' => $row['num_replies'],
				'locked' => $row['locked'],
				'id_first_msg' => $row['id_msg'],
				'id_last_msg' => $row['id_last_msg'],
			]);

			// If we want to limit the length of the post.
			if (!empty($length) && Utils::entityStrlen($row['body']) > $length) {
				$row['body'] = Utils::entitySubstr($row['body'], 0, $length);
				$cutoff = false;

				$last_space = strrpos($row['body'], ' ');
				$last_open = strrpos($row['body'], '<');
				$last_close = strrpos($row['body'], '>');

				if (empty($last_space) || ($last_space == $last_open + 3 && (empty($last_close) || (!empty($last_close) && $last_close < $last_open))) || $last_space < $last_open || $last_open == $length - 6) {
					$cutoff = $last_open;
				} elseif (empty($last_close) || $last_close < $last_open) {
					$cutoff = $last_space;
				}

				if ($cutoff !== false) {
					$row['body'] = Utils::entitySubstr($row['body'], 0, $cutoff);
				}
				$row['body'] .= '...';
			}

			$row['body'] = BBCodeParser::load()->parse($row['body'], (bool) $row['smileys_enabled'], $row['id_msg']);

			if (!empty($recycle_board) && $row['id_board'] == $recycle_board) {
				$row['icon'] = 'recycled';
			}

			// Check that this message icon is there...
			if (!empty(Config::$modSettings['messageIconChecks_enable']) && !isset($icon_sources[$row['icon']])) {
				$icon_sources[$row['icon']] = file_exists(Theme::$current->settings['theme_dir'] . '/images/post/' . $row['icon'] . '.png') ? 'images_url' : 'default_images_url';
			} elseif (!isset($icon_sources[$row['icon']])) {
				$icon_sources[$row['icon']] = 'images_url';
			}

			Lang::censorText($row['subject']);
			Lang::censorText($row['body']);

			$return[] = [
				'id' => $row['id_topic'],
				'message_id' => $row['id_msg'],
				'icon' => '<img src="' . Theme::$current->settings[$icon_sources[$row['icon']]] . '/post/' . $row['icon'] . '.png" alt="' . $row['icon'] . '">',
				'subject' => $row['subject'],
				'time' => Time::create('@' . $row['poster_time'])->format(),
				'timestamp' => $row['poster_time'],
				'body' => $row['body'],
				'href' => Config::$scripturl . '?topic=' . $row['id_topic'] . '.0',
				'link' => '<a href="' . Config::$scripturl . '?topic=' . $row['id_topic'] . '.0">' . $row['num_replies'] . ' ' . ($row['num_replies'] == 1 ? Lang::$txt['ssi_comment'] : Lang::$txt['ssi_comments']) . '</a>',
				'replies' => $row['num_replies'],
				'comment_href' => !empty($row['locked']) ? '' : Config::$scripturl . '?action=post;topic=' . $row['id_topic'] . '.' . $row['num_replies'] . ';last_msg=' . $row['id_last_msg'],
				'comment_link' => !empty($row['locked']) ? '' : '<a href="' . Config::$scripturl . '?action=post;topic=' . $row['id_topic'] . '.' . $row['num_replies'] . ';last_msg=' . $row['id_last_msg'] . '">' . Lang::$txt['ssi_write_comment'] . '</a>',
				'new_comment' => !empty($row['locked']) ? '' : '<a href="' . Config::$scripturl . '?action=post;topic=' . $row['id_topic'] . '.' . $row['num_replies'] . '">' . Lang::$txt['ssi_write_comment'] . '</a>',
				'poster' => [
					'id' => $row['id_member'],
					'name' => $row['poster_name'],
					'href' => !empty($row['id_member']) ? Config::$scripturl . '?action=profile;u=' . $row['id_member'] : '',
					'link' => !empty($row['id_member']) ? '<a href="' . Config::$scripturl . '?action=profile;u=' . $row['id_member'] . '">' . $row['poster_name'] . '</a>' : $row['poster_name'],
				],
				'locked' => !empty($row['locked']),
				'is_last' => false,
				// Nasty ternary for likes not messing around the "is_last" check.
				'likes' => !empty(Config::$modSettings['enable_likes']) ? [
					'count' => $row['likes'],
					'you' => in_array($row['id_msg'], $topic->getLikedMsgs()),
					'can_like' => !User::$me->is_guest && $row['id_member'] != User::$me->id && !empty(Utils::$context['can_like']),
				] : [],
			];
		}
		Db::$db->free_result($request);

		if (empty($return)) {
			return $return;
		}

		$return[count($return) - 1]['is_last'] = true;

		// If mods want to do something with this list of posts, let them do that now.
		IntegrationHook::call('integrate_ssi_boardNews', [&$return]);

		if ($output_method != 'echo') {
			return $return;
		}

		foreach ($return as $news) {
			echo '
				<div class="news_item">
					<h3 class="news_header">
						', $news['icon'], '
						<a href="', $news['href'], '">', $news['subject'], '</a>
					</h3>
					<div class="news_timestamp">', $news['time'], ' ', Lang::$txt['by'], ' ', $news['poster']['link'], '</div>
					<div class="news_body" style="padding: 2ex 0;">', $news['body'], '</div>
					', $news['link'], $news['locked'] ? '' : ' | ' . $news['comment_link'], '';

			// Is there any likes to show?
			if (!empty(Config::$modSettings['enable_likes'])) {
				echo '
						<ul>';

				if (!empty($news['likes']['can_like'])) {
					echo '
							<li class="smflikebutton" id="msg_', $news['message_id'], '_likes"><a href="', Config::$scripturl, '?action=likes;ltype=msg;sa=like;like=', $news['message_id'], ';', Utils::$context['session_var'], '=', Utils::$context['session_id'], '" class="msg_like"><span class="', $news['likes']['you'] ? 'unlike' : 'like', '"></span>', $news['likes']['you'] ? Lang::$txt['unlike'] : Lang::$txt['like'], '</a></li>';
				}

				if (!empty($news['likes']['count'])) {
					Utils::$context['some_likes'] = true;
					$count = $news['likes']['count'];
					$base = 'likes_count';

					if ($news['likes']['you']) {
						$base = 'you_' . $base;
						$count--;
					}

					echo '
							<li class="like_count smalltext">', Lang::getTxt($base, ['url' => Config::$scripturl . '?action=likes;sa=view;ltype=msg;like=' . $news['message_id'] . ';' . Utils::$context['session_var'] . '=' . Utils::$context['session_id'], 'num' => $count]), '</li>';
				}

				echo '
						</ul>';
			}

			// Close the main div.
			echo '
				</div>';

			if (!$news['is_last']) {
				echo '
				<hr>';
			}
		}

		return null;
	}

	/**
	 * Show the most recent events
	 *
	 * Alias: ssi_recentEvents()
	 *
	 * @param int $max_events The maximum number of events to show
	 * @param string $output_method The output method. If 'echo', displays the events, otherwise returns an array of info about them.
	 * @return ?array Displays the events or returns an array of info about them, depending on output_method.
	 */
	public static function recentEvents(int $max_events = 7, string $output_method = 'echo'): ?array
	{
		if (!self::$setup_done) {
			new self();
		}

		if (empty(Config::$modSettings['cal_enabled']) || !User::$me->allowedTo('calendar_view')) {
			return null;
		}

		// Find all events which are happening in the near future that the member can see.
		$request = Db::$db->query(
			'',
			'SELECT
				cal.id_event, cal.start_date, cal.end_date, cal.title, cal.id_member, cal.id_topic,
				cal.start_time, cal.end_time, cal.timezone, cal.location,
				cal.id_board, t.id_first_msg, t.approved
			FROM {db_prefix}calendar AS cal
				LEFT JOIN {db_prefix}boards AS b ON (b.id_board = cal.id_board)
				LEFT JOIN {db_prefix}topics AS t ON (t.id_topic = cal.id_topic)
			WHERE cal.start_date <= {date:current_date}
				AND cal.end_date >= {date:current_date}
				AND (cal.id_board = {int:no_board} OR {query_wanna_see_board})
			ORDER BY cal.start_date DESC
			LIMIT ' . $max_events,
			[
				'current_date' => Time::strftime('%Y-%m-%d', time()),
				'no_board' => 0,
			],
		);
		$return = [];
		$duplicates = [];

		while ($row = Db::$db->fetch_assoc($request)) {
			// Check if we've already come by an event linked to this same topic with the same title... and don't display it if we have.
			if (!empty($duplicates[$row['title'] . $row['id_topic']])) {
				continue;
			}

			// Censor the title.
			Lang::censorText($row['title']);

			if ($row['start_date'] < Time::strftime('%Y-%m-%d', time())) {
				$date = Time::strftime('%Y-%m-%d', time());
			} else {
				$date = $row['start_date'];
			}

			// If the topic it is attached to is not approved then don't link it.
			if (!empty($row['id_first_msg']) && !$row['approved']) {
				$row['id_board'] = $row['id_topic'] = $row['id_first_msg'] = 0;
			}

			$allday = (empty($row['start_time']) || empty($row['end_time']) || empty($row['timezone']) || !in_array($row['timezone'], timezone_identifiers_list(\DateTimeZone::ALL_WITH_BC))) ? true : false;

			$return[$date][] = [
				'id' => $row['id_event'],
				'title' => $row['title'],
				'location' => $row['location'],
				'can_edit' => User::$me->allowedTo('calendar_edit_any') || ($row['id_member'] == User::$me->id && User::$me->allowedTo('calendar_edit_own')),
				'modify_href' => Config::$scripturl . '?action=' . ($row['id_board'] == 0 ? 'calendar;sa=post;' : 'post;msg=' . $row['id_first_msg'] . ';topic=' . $row['id_topic'] . '.0;calendar;') . 'eventid=' . $row['id_event'] . ';' . Utils::$context['session_var'] . '=' . Utils::$context['session_id'],
				'href' => $row['id_board'] == 0 ? '' : Config::$scripturl . '?topic=' . $row['id_topic'] . '.0',
				'link' => $row['id_board'] == 0 ? $row['title'] : '<a href="' . Config::$scripturl . '?topic=' . $row['id_topic'] . '.0">' . $row['title'] . '</a>',
				'start_date' => $row['start_date'],
				'end_date' => $row['end_date'],
				'start_time' => !$allday ? $row['start_time'] : null,
				'end_time' => !$allday ? $row['end_time'] : null,
				'tz' => !$allday ? $row['timezone'] : null,
				'allday' => $allday,
				'is_last' => false,
			];

			// Let's not show this one again, huh?
			$duplicates[$row['title'] . $row['id_topic']] = true;
		}
		Db::$db->free_result($request);

		foreach ($return as $mday => $array) {
			$return[$mday][count($array) - 1]['is_last'] = true;
		}

		// If mods want to do something with this list of events, let them do that now.
		IntegrationHook::call('integrate_ssi_recentEvents', [&$return]);

		if ($output_method != 'echo' || empty($return)) {
			return $return;
		}

		// Well the output method is echo.
		echo '
				<span class="event">' . Lang::$txt['events'] . '</span> ';

		foreach ($return as $mday => $array) {
			foreach ($array as $event) {
				if ($event['can_edit']) {
					echo '
					<a href="' . $event['modify_href'] . '" style="color: #ff0000;">*</a> ';
				}

				echo '
					' . $event['link'] . (!$event['is_last'] ? ', ' : '');
			}
		}

		return null;
	}

	/**
	 * Checks whether the specified password is correct for the specified user.
	 *
	 * Alias: ssi_checkPassword()
	 *
	 * @param int|string $id The ID or username of a user
	 * @param string $password The password to check
	 * @param bool $is_username If true, treats $id as a username rather than a user ID
	 * @return bool Whether or not the password is correct.
	 */
	public static function checkPassword(
		int|string|null $id = null,
		#[\SensitiveParameter]
		?string $password = null,
		bool $is_username = false,
	): bool {
		if (!self::$setup_done) {
			new self();
		}

		// If $id is null, this was most likely called from a query string and should do nothing.
		if ($id === null) {
			return false;
		}

		$request = Db::$db->query(
			'',
			'SELECT passwd, member_name, is_activated
			FROM {db_prefix}members
			WHERE ' . ($is_username ? 'member_name' : 'id_member') . ' = {string:id}
			LIMIT 1',
			[
				'id' => $id,
			],
		);
		list($pass, $user, $active) = Db::$db->fetch_row($request);
		Db::$db->free_result($request);

		return Security::hashVerifyPassword($user, $password, $pass) && $active == 1;
	}

	/**
	 * Shows the most recent attachments that the user can see
	 *
	 * Alias: ssi_recentAttachments()
	 *
	 * @param int $num_attachments How many to show
	 * @param array $attachment_ext Only shows attachments with the specified extensions ('jpg', 'gif', etc.) if set
	 * @param string $output_method The output method. If 'echo', displays a table with links/info, otherwise returns an array with information about the attachments
	 * @return ?array Displays a table of attachment info or returns an array containing info about the attachments, depending on output_method.
	 */
	public static function recentAttachments(int $num_attachments = 10, array $attachment_ext = [], string $output_method = 'echo'): ?array
	{
		if (!self::$setup_done) {
			new self();
		}

		// We want to make sure that we only get attachments for boards that we can see *if* any.
		$attachments_boards = User::$me->boardsAllowedTo('view_attachments');

		// No boards?  Adios amigo.
		if (empty($attachments_boards)) {
			return [];
		}

		// Is it an array?
		$attachment_ext = (array) $attachment_ext;

		// Lets build the query.
		$request = Db::$db->query(
			'',
			'SELECT
				att.id_attach, att.id_msg, att.filename, COALESCE(att.size, 0) AS filesize, att.downloads, mem.id_member,
				COALESCE(mem.real_name, m.poster_name) AS poster_name, m.id_topic, m.subject, t.id_board, m.poster_time,
				att.width, att.height' . (empty(Config::$modSettings['attachmentShowImages']) || empty(Config::$modSettings['attachmentThumbnails']) ? '' : ', COALESCE(thumb.id_attach, 0) AS id_thumb, thumb.width AS thumb_width, thumb.height AS thumb_height') . '
			FROM {db_prefix}attachments AS att
				INNER JOIN {db_prefix}messages AS m ON (m.id_msg = att.id_msg)
				INNER JOIN {db_prefix}topics AS t ON (t.id_topic = m.id_topic)
				LEFT JOIN {db_prefix}members AS mem ON (mem.id_member = m.id_member)' . (empty(Config::$modSettings['attachmentShowImages']) || empty(Config::$modSettings['attachmentThumbnails']) ? '' : '
				LEFT JOIN {db_prefix}attachments AS thumb ON (thumb.id_attach = att.id_thumb)') . '
			WHERE att.attachment_type = 0' . ($attachments_boards === [0] ? '' : '
				AND m.id_board IN ({array_int:boards_can_see})') . (!empty($attachment_ext) ? '
				AND att.fileext IN ({array_string:attachment_ext})' : '') .
				(!Config::$modSettings['postmod_active'] || User::$me->allowedTo('approve_posts') ? '' : '
				AND t.approved = {int:is_approved}
				AND m.approved = {int:is_approved}
				AND att.approved = {int:is_approved}') . '
			ORDER BY att.id_attach DESC
			LIMIT {int:num_attachments}',
			[
				'boards_can_see' => $attachments_boards,
				'attachment_ext' => $attachment_ext,
				'num_attachments' => $num_attachments,
				'is_approved' => 1,
			],
		);

		// We have something.
		$attachments = [];

		while ($row = Db::$db->fetch_assoc($request)) {
			$filename = preg_replace('~&amp;#(\d{1,7}|x[0-9a-fA-F]{1,6});~', '&#$1;', htmlspecialchars($row['filename']));

			// Is it an image?
			$attachments[$row['id_attach']] = [
				'member' => [
					'id' => $row['id_member'],
					'name' => $row['poster_name'],
					'link' => empty($row['id_member']) ? $row['poster_name'] : '<a href="' . Config::$scripturl . '?action=profile;u=' . $row['id_member'] . '">' . $row['poster_name'] . '</a>',
				],
				'file' => [
					'filename' => $filename,
					'filesize' => round($row['filesize'] / 1024, 2) . Lang::$txt['kilobyte'],
					'downloads' => $row['downloads'],
					'href' => Config::$scripturl . '?action=dlattach;topic=' . $row['id_topic'] . '.0;attach=' . $row['id_attach'],
					'link' => '<img src="' . Theme::$current->settings['images_url'] . '/icons/clip.png" alt=""> <a href="' . Config::$scripturl . '?action=dlattach;topic=' . $row['id_topic'] . '.0;attach=' . $row['id_attach'] . '">' . $filename . '</a>',
					'is_image' => !empty($row['width']) && !empty($row['height']) && !empty(Config::$modSettings['attachmentShowImages']),
				],
				'topic' => [
					'id' => $row['id_topic'],
					'subject' => $row['subject'],
					'href' => Config::$scripturl . '?topic=' . $row['id_topic'] . '.msg' . $row['id_msg'] . '#msg' . $row['id_msg'],
					'link' => '<a href="' . Config::$scripturl . '?topic=' . $row['id_topic'] . '.msg' . $row['id_msg'] . '#msg' . $row['id_msg'] . '">' . $row['subject'] . '</a>',
					'time' => Time::create('@' . $row['poster_time'])->format(),
				],
			];

			// Images.
			if ($attachments[$row['id_attach']]['file']['is_image']) {
				$id_thumb = empty($row['id_thumb']) ? $row['id_attach'] : $row['id_thumb'];
				$attachments[$row['id_attach']]['file']['image'] = [
					'id' => $id_thumb,
					'width' => $row['width'],
					'height' => $row['height'],
					'img' => '<img src="' . Config::$scripturl . '?action=dlattach;topic=' . $row['id_topic'] . '.0;attach=' . $row['id_attach'] . ';image" alt="' . $filename . '">',
					'thumb' => '<img src="' . Config::$scripturl . '?action=dlattach;topic=' . $row['id_topic'] . '.0;attach=' . $id_thumb . ';image" alt="' . $filename . '">',
					'href' => Config::$scripturl . '?action=dlattach;topic=' . $row['id_topic'] . '.0;attach=' . $id_thumb . ';image',
					'link' => '<a href="' . Config::$scripturl . '?action=dlattach;topic=' . $row['id_topic'] . '.0;attach=' . $row['id_attach'] . ';image"><img src="' . Config::$scripturl . '?action=dlattach;topic=' . $row['id_topic'] . '.0;attach=' . $id_thumb . ';image" alt="' . $filename . '"></a>',
				];
			}
		}
		Db::$db->free_result($request);

		// If mods want to do something with this list of attachments, let them do that now.
		IntegrationHook::call('integrate_ssi_recentAttachments', [&$attachments]);

		// So you just want an array?  Here you can have it.
		if ($output_method == 'array' || empty($attachments)) {
			return $attachments;
		}

		// Give them the default.
		echo '
			<table class="ssi_downloads">
				<tr>
					<th style="text-align: left; padding: 2">', Lang::$txt['file'], '</th>
					<th style="text-align: left; padding: 2">', Lang::$txt['posted_by'], '</th>
					<th style="text-align: left; padding: 2">', Lang::$txt['downloads'], '</th>
					<th style="text-align: left; padding: 2">', Lang::$txt['filesize'], '</th>
				</tr>';

		foreach ($attachments as $attach) {
			echo '
				<tr>
					<td>', $attach['file']['link'], '</td>
					<td>', $attach['member']['link'], '</td>
					<td style="text-align: center">', $attach['file']['downloads'], '</td>
					<td>', $attach['file']['filesize'], '</td>
				</tr>';
		}
		echo '
			</table>';

		return null;
	}

	/******************
	 * Primary methods.
	 ******************/

	/**
	 * Constructor. Sets up stuff we need for safe use of SSI.
	 *
	 */
	public function __construct()
	{
		// SSI isn't meant to be used from within the forum,
		// but apparently someone is doing so anyway...
		if (defined('SMF') && SMF !== 'SSI') {
			if (!self::$setup_done) {
				IntegrationHook::call('integrate_SSI');
			}

			self::$setup_done = true;
		}

		// Don't do the setup steps more than once.
		if (self::$setup_done) {
			return;
		}

		foreach ($this->ssi_globals as $var) {
			if (isset($GLOBALS[$var])) {
				if ($var === 'ssi_on_error_method') {
					self::$on_error_method = $GLOBALS[$var];
				} else {
					$this->{substr($var, 4)} = $GLOBALS[$var];
				}
			}
		}

		$this->error_reporting = error_reporting(!empty(Config::$db_show_debug) ? E_ALL : E_ALL & ~E_DEPRECATED);

		if (!isset($this->gzip)) {
			$this->gzip = !empty(Config::$modSettings['enableCompressedOutput']);
		}

		// Don't do john didley if the forum's been shut down completely.
		if (Config::$maintenance == 2 && $this->maintenance_off !== true) {
			ErrorHandler::displayMaintenanceMessage();
		}

		// Initiate the database connection and define some database functions to use.
		Db::load();

		// Load installed 'Mods' settings.
		Config::reloadModSettings();

		// Clean the request variables.
		QueryString::cleanRequest();

		// Seed the random generator?
		if (empty(Config::$modSettings['rand_seed']) || mt_rand(1, 250) == 69) {
			// @TODO: Calls a deprecated function.
			Config::generateSeed();
		}

		// Check on any hacking attempts.
		if (isset($_REQUEST['GLOBALS']) || isset($_COOKIE['GLOBALS'])) {
			die('No direct access...');
		}

		if (isset($_REQUEST['ssi_theme']) && (int) $_REQUEST['ssi_theme'] == (int) $this->theme) {
			die('No direct access...');
		}

		if (isset($_COOKIE['ssi_theme']) && (int) $_COOKIE['ssi_theme'] == (int) $this->theme) {
			die('No direct access...');
		}

		if (isset($_REQUEST['ssi_layers'], $this->layers) && $_REQUEST['ssi_layers'] == $this->layers) {
			die('No direct access...');
		}

		if (isset($_REQUEST['context'])) {
			die('No direct access...');
		}

		// Gzip output? (because it must be boolean and true, this can't be hacked.)
		if ($this->gzip === true && ini_get('zlib.output_compression') != '1' && ini_get('output_handler') != 'ob_gzhandler' && version_compare(PHP_VERSION, '4.2.0', '>=')) {
			ob_start('ob_gzhandler');
		} else {
			Config::$modSettings['enableCompressedOutput'] = '0';
		}

		// Primarily, this is to fix the URLs...
		ob_start('SMF\\QueryString::ob_sessrewrite');

		// Start the session... known to scramble SSI includes in cases...
		if (!headers_sent()) {
			Session::load();
		} else {
			if (isset($_COOKIE[session_name()]) || isset($_REQUEST[session_name()])) {
				// Make a stab at it, but ignore the E_WARNINGs generated because we can't send headers.
				$temp = error_reporting(error_reporting() & !E_WARNING);
				Session::load();
				error_reporting($temp);
			}

			if (!isset($_SESSION['session_value'])) {
				// Ensure session_var always starts with a letter.
				$_SESSION['session_var'] = dechex(random_int(0xA000000000, 0xFFFFFFFFFF));
				$_SESSION['session_value'] = bin2hex(random_bytes(16));
			}
			User::$sc = $_SESSION['session_value'];
		}

		// Get rid of Board::$board_id and Topic::$topic_id... do stuff loadBoard would do.
		Board::$board_id = null;
		Topic::$topic_id = null;
		Utils::$context['linktree'] = [];

		// Load the user and their cookie, as well as their settings.
		User::load();

		// No one is a moderator outside the forum.
		User::$me->is_mod = false;

		// Load the current user's permissions....
		User::$me->loadPermissions();

		// Load the current or SSI theme. (just use $this->theme = id_theme;)
		Theme::load((int) $this->theme);

		// @todo: probably not the best place, but somewhere it should be set...
		if (!headers_sent()) {
			header('content-type: text/html; charset=' . (empty(Config::$modSettings['global_character_set']) ? (empty(Lang::$txt['lang_character_set']) ? 'ISO-8859-1' : Lang::$txt['lang_character_set']) : Config::$modSettings['global_character_set']));
		}

		// Take care of any banning that needs to be done.
		if (isset($_REQUEST['ssi_ban']) || $this->ban === true) {
			User::$me->kickIfBanned();
		}

		// Do we allow guests in here?
		if (empty($this->guest_access) && empty(Config::$modSettings['allow_guestAccess']) && User::$me->is_guest && basename($_SERVER['PHP_SELF']) != 'SSI.php') {
			User::$me->kickIfGuest();
			Utils::obExit(null, true);
		}

		// Load the stuff like the menu bar, etc.
		if (isset($this->layers)) {
			Utils::$context['template_layers'] = $this->layers;
			Theme::template_header();
		} else {
			Theme::setupContext();
		}

		// Make sure they didn't muss around with the settings... but only if it's not cli.
		if (isset($_SERVER['REMOTE_ADDR']) && !isset($_SERVER['is_cli']) && session_id() == '') {
			trigger_error(Lang::$txt['ssi_session_broken'], E_USER_NOTICE);
		}

		// Without visiting the forum this session variable might not be set on submit.
		if (!isset($_SESSION['USER_AGENT']) && (!isset($_GET['ssi_function']) || $_GET['ssi_function'] !== 'pollVote')) {
			$_SESSION['USER_AGENT'] = $_SERVER['HTTP_USER_AGENT'];
		}

		// Have the ability to easily add functions to SSI.
		IntegrationHook::call('integrate_SSI');

		self::$setup_done = true;
	}

	/**
	 * Allows accessing an SSI function via URL parameters.
	 *
	 * @return true
	 */
	public function execute(): bool
	{
		// Ignore a call to ssi_* functions if we are not accessing SSI.php directly.
		if (basename($_SERVER['SCRIPT_FILENAME']) == 'SSI.php') {
			// You shouldn't just access SSI.php directly by URL!!
			if (!isset($_GET['ssi_function'])) {
				die(Lang::getTxt('ssi_not_direct', ['path' => User::$me->is_admin ? '\'' . addslashes(__FILE__) . '\'' : '\'SSI.php\'']));
			}

			// Call a function passed by GET.
			if (method_exists(__CLASS__, $_GET['ssi_function']) && (!empty(Config::$modSettings['allow_guestAccess']) || !User::$me->is_guest)) {
				call_user_func([__CLASS__, $_GET['ssi_function']]);
			}

			exit;
		}

		// To avoid side effects later on.
		unset($_GET['ssi_function']);

		error_reporting($this->error_reporting);

		return true;
	}
}

?><|MERGE_RESOLUTION|>--- conflicted
+++ resolved
@@ -274,19 +274,15 @@
 
 		if ($output_method == 'echo') {
 			if (User::$me->is_guest) {
-<<<<<<< HEAD
 				echo Lang::getTxt(
 					Utils::$context['can_register'] ? 'welcome_guest_register' : 'welcome_guest',
 					[
 						'forum_name' => Utils::$context['forum_name_html_safe'],
 						'login_url' => Config::$scripturl . '?action=login',
-						'onclick' => 'return reqOverlayDiv(this.href, ' . Utils::JavaScriptEscape(Lang::$txt['login']) . ');',
+						'onclick' => 'return reqOverlayDiv(this.href, ' . Utils::escapeJavaScript(Lang::$txt['login']) . ');',
 						'register_url' => Config::$scripturl . '?action=signup',
 					],
 				);
-=======
-				echo sprintf(Lang::$txt[Utils::$context['can_register'] ? 'welcome_guest_register' : 'welcome_guest'], Utils::$context['forum_name_html_safe'], Config::$scripturl . '?action=login', 'return reqOverlayDiv(this.href, ' . Utils::escapeJavaScript(Lang::$txt['login']) . ');', Config::$scripturl . '?action=signup');
->>>>>>> 8827c674
 			} else {
 				echo Lang::$txt['hello_member'], ' <strong>', User::$me->name, '</strong>';
 
