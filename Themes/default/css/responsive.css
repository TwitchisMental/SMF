--- conflicted
+++ resolved
@@ -801,13 +801,6 @@
 		float: left;
 		margin: 0 0 5px 0;
 	}
-<<<<<<< HEAD
-	#quick_search input[type="search"],
-	#quick_search select {
-		width: 90%;
-	}
-=======
->>>>>>> f60404a9
 
 	.error_info, #fatal_error {
 		width: 100% !important;
