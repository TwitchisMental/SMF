--- conflicted
+++ resolved
@@ -1026,28 +1026,8 @@
 #languages_form, #search_form {
 	padding: 5px 0 0 0;
 }
-<<<<<<< HEAD
 #languages_form {
 	margin: 0 0 0 10px;
-=======
-#search_form input[type="search"], #search_form select, #search_form .button {
-	margin: 2px;
-	background: #fff;
-	border: 1px solid #ddd;
-	border-left: 1px solid #bbb;
-	border-top: 1px solid #aaa;
-	box-shadow: -1px -1px 2px rgba(0,0,0,0.07), -3px -3px 6px rgba(255,255,255,0.8) inset;
-}
-#search_form select, #language_select {
-	margin: 1px;
-}
-#search_form .button {
-	color: #333;
-}
-#search_form .button:hover {
-	color: #a85400;
-	text-decoration: none;
->>>>>>> 16d0a0cc
 }
 /* The logo and slogan. */
 #header {
