--- conflicted
+++ resolved
@@ -123,11 +123,7 @@
 			<div class="cat_bar">
 				<h3 class="catbg">', $txt['smiley_modify_existing'], '</h3>
 			</div>
-<<<<<<< HEAD
-			<div class="windowbg2 noup">
-=======
 			<div class="windowbg">
->>>>>>> 16d0a0cc
 				<dl class="settings">
 					<dt>
 						<strong>', $txt['smiley_preview'], ': </strong>
@@ -214,11 +210,7 @@
 			<div class="cat_bar">
 				<h3 class="catbg">', $txt['smileys_add_method'], '</h3>
 			</div>
-<<<<<<< HEAD
-			<div class="windowbg2 noup">
-=======
 			<div class="windowbg">
->>>>>>> 16d0a0cc
 				<ul>
 					<li>
 						<label for="method-existing"><input type="radio" onclick="switchType();" name="method" id="method-existing" value="existing" checked> ', $txt['smileys_add_existing'], '</label>
@@ -302,11 +294,7 @@
 			<div class="cat_bar">
 				<h3 class="catbg">', $txt['smiley_new'], '</h3>
 			</div>
-<<<<<<< HEAD
-			<div class="windowbg2 noup">
-=======
 			<div class="windowbg">
->>>>>>> 16d0a0cc
 				<dl class="settings">
 					<dt>
 						<strong><label for="smiley_code">', $txt['smileys_code'], '</label>: </strong>
@@ -364,11 +352,7 @@
 			<div class="information noup">
 				', $location['description'], '
 			</div>
-<<<<<<< HEAD
-			<div class="windowbg2 noup move_smileys">
-=======
 			<div class="windowbg move_smileys">
->>>>>>> 16d0a0cc
 				<strong>', empty($context['move_smiley']) ? $txt['smileys_move_select_smiley'] : $txt['smileys_move_select_destination'], '...</strong><br>';
 
 		foreach ($location['rows'] as $row)
@@ -427,11 +411,7 @@
 					', $context['new_icon'] ? $txt['icons_new_icon'] : $txt['icons_edit_icon'], '
 				</h3>
 			</div>
-<<<<<<< HEAD
-			<div class="windowbg2 noup">
-=======
 			<div class="windowbg">
->>>>>>> 16d0a0cc
 				<dl class="settings">';
 
 	if (!$context['new_icon'])
