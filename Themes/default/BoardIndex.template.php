--- conflicted
+++ resolved
@@ -319,13 +319,8 @@
 			aSwapLinks: [
 				{
 					sId: \'upshrink_link\',
-<<<<<<< HEAD
-					msgExpanded: ', Utils::JavaScriptEscape(Lang::getTxt('info_center_title', ['forum_name' => Utils::$context['forum_name_html_safe']])), ',
-					msgCollapsed: ', Utils::JavaScriptEscape(Lang::getTxt('info_center_title', ['forum_name' => Utils::$context['forum_name_html_safe']])), '
-=======
-					msgExpanded: ', Utils::escapeJavaScript(sprintf(Lang::$txt['info_center_title'], Utils::$context['forum_name_html_safe'])), ',
-					msgCollapsed: ', Utils::escapeJavaScript(sprintf(Lang::$txt['info_center_title'], Utils::$context['forum_name_html_safe'])), '
->>>>>>> 8827c674
+					msgExpanded: ', Utils::escapeJavaScript(Lang::getTxt('info_center_title', ['forum_name' => Utils::$context['forum_name_html_safe']])), ',
+					msgCollapsed: ', Utils::escapeJavaScript(Lang::getTxt('info_center_title', ['forum_name' => Utils::$context['forum_name_html_safe']])), '
 				}
 			],
 			oThemeOptions: {
