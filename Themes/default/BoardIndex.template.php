--- conflicted
+++ resolved
@@ -175,16 +175,9 @@
 	global $context, $scripturl, $txt;
 
 	echo '
-<<<<<<< HEAD
 		<a class="subject mobile_subject" href="', $board['href'], '" id="b', $board['id'], '">
 			', $board['name'], '
 		</a>';
-=======
-						<a class="subject mobile_subject" href="', $board['href'], '" id="b', $board['id'], '">
-							', $board['name'], '
-							<div class="board_description mobile_display">', $board['description'], '</div>
-						</a>';
->>>>>>> 2e48b897
 
 	// Has it outstanding posts for approval?
 	if ($board['can_approve_posts'] && ($board['unapproved_posts'] || $board['unapproved_topics']))
@@ -192,11 +185,7 @@
 		<a href="', $scripturl, '?action=moderate;area=postmod;sa=', ($board['unapproved_topics'] > 0 ? 'topics' : 'posts'), ';brd=', $board['id'], ';', $context['session_var'], '=', $context['session_id'], '" title="', sprintf($txt['unapproved_posts'], $board['unapproved_topics'], $board['unapproved_posts']), '" class="moderation_link">(!)</a>';
 
 	echo '
-<<<<<<< HEAD
-		<p class="board_description">', $board['description'], '</p>';
-=======
-						<div class="board_description">', $board['description'], '</div>';
->>>>>>> 2e48b897
+		<div class="board_description">', $board['description'], '</div>';
 
 	// Show the "Moderators: ". Each has name, href, link, and id. (but we're gonna use link_moderators.)
 	if (!empty($board['link_moderators']))
