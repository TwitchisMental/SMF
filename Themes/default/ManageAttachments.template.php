--- conflicted
+++ resolved
@@ -127,11 +127,7 @@
 				</form>
 			</div>
 		</div>
-<<<<<<< HEAD
 	</div>';
-=======
-	</div>
-	<br class="clear" />';
 	
 	echo '
 			<div id="transfer" class="cat_bar">
@@ -215,7 +211,6 @@
 				</div>
 			</div>
 			<br class="clear" />';
->>>>>>> f115b4f5
 }
 
 function template_attachment_repair()
