--- conflicted
+++ resolved
@@ -320,97 +320,6 @@
 	</div>';
 }
 
-<<<<<<< HEAD
-function template_viewmodreport()
-{
-	global $context, $scripturl, $txt;
-
-	echo '
-	<div id="modcenter">
-		<form action="', $scripturl, '?action=moderate;area=reports;report=', $context['report']['id'], '" method="post" accept-charset="', $context['character_set'], '">
-			<div class="cat_bar">
-				<h3 class="catbg">
-					', sprintf($txt['mc_viewmodreport'], $context['report']['message_link'], $context['report']['author']['link']), '
-				</h3>
-			</div>
-			<div class="title_bar">
-				<h3 class="titlebg">
-					<span class="floatleft">
-						', sprintf($txt['mc_modreport_summary'], $context['report']['num_reports'], $context['report']['last_updated']), '
-					</span>
-					<span class="floatright">';
-
-		// Make the buttons.
-		$close_button = create_button('close.png', $context['report']['closed'] ? 'mc_reportedp_open' : 'mc_reportedp_close', $context['report']['closed'] ? 'mc_reportedp_open' : 'mc_reportedp_close', 'class="centericon"');
-		$ignore_button = create_button('ignore.png', 'mc_reportedp_ignore', 'mc_reportedp_ignore', 'class="centericon"');
-		$unignore_button = create_button('ignore.png', 'mc_reportedp_unignore', 'mc_reportedp_unignore', 'class="centericon"');
-
-		echo '
-						<a href="', $scripturl, '?action=moderate;area=reports;ignore=', (int) !$context['report']['ignore'], ';rid=', $context['report']['id'], ';', $context['session_var'], '=', $context['session_id'], '" ', !$context['report']['ignore'] ? 'onclick="return confirm(\'' . $txt['mc_reportedp_ignore_confirm'] . '\');"' : '', '>', $context['report']['ignore'] ? $unignore_button : $ignore_button, '</a>
-						<a href="', $scripturl, '?action=moderate;area=reports;close=', (int) !$context['report']['closed'], ';rid=', $context['report']['id'], ';', $context['session_var'], '=', $context['session_id'], '">', $close_button, '</a>
-					</span>
-				</h3>
-			</div>
-			<div class="windowbg2">
-				<div class="content">
-					', $context['report']['body'], '
-				</div>
-			</div>
-			<br>
-			<div class="cat_bar">
-				<h3 class="catbg">', $txt['mc_modreport_whoreported_title'], '</h3>
-			</div>';
-
-	foreach ($context['report']['comments'] as $comment)
-		echo '
-			<div class="windowbg">
-				<div class="content">
-					<p class="smalltext">', sprintf($txt['mc_modreport_whoreported_data'], $comment['member']['link'] . (empty($comment['member']['id']) && !empty($comment['member']['ip']) ? ' (' . $comment['member']['ip'] . ')' : ''), $comment['time']), '</p>
-					<p>', $comment['message'], '</p>
-				</div>
-			</div>';
-
-	echo '
-			<br>
-			<div class="cat_bar">
-				<h3 class="catbg">', $txt['mc_modreport_mod_comments'], '</h3>
-			</div>';
-			
-		if (empty($context['report']['mod_comments']))
-		echo '
-				<div class="description">
-					<p class="centertext">', $txt['mc_modreport_no_mod_comment'], '</p>
-				</div>';
-	
-		echo '
-			<div class="windowbg2">
-				<div class="content">';
-
-	foreach ($context['report']['mod_comments'] as $comment)
-		echo
-					'<p>', $comment['member']['link'], ': ', $comment['message'], ' <em class="smalltext">(', $comment['time'], ')</em></p>';
-
-		echo '
-					<textarea rows="2" cols="60" style="' . (isBrowser('is_ie8') ? 'width: 635px; max-width: 60%; min-width: 60%' : 'width: 60%') . ';" name="mod_comment"></textarea>
-					<div>
-						<input type="submit" name="add_comment" value="', $txt['mc_modreport_add_mod_comment'], '" class="button_submit">
-					</div>
-				</div>
-			</div>
-			<br>';
-
-	$alt = false;
-
-	template_show_list('moderation_actions_list');
-
-	echo '
-			<input type="hidden" name="', $context['session_var'], '" value="', $context['session_id'], '">
-		</form>
-	</div>';
-}
-
-=======
->>>>>>> 4f00b8f9
 // Callback function for showing a watched users post in the table.
 function template_user_watch_post_callback($post)
 {
@@ -497,8 +406,8 @@
 		<div class="cat_bar">
 			<h3 class="catbg">', $txt['show_notice'], '</h3>
 		</div>
-		<div class="cat_bar">
-			<h3 class="catbg">', $txt['show_notice_subject'], ': ', $context['notice_subject'], '</h3>
+		<div class="title_bar">
+			<h3 class="titlebg">', $txt['show_notice_subject'], ': ', $context['notice_subject'], '</h3>
 		</div>
 		<div class="windowbg">
 			<div class="content">
