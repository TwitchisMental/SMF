/**
 * Simple Machines Forum (SMF)
 *
 * @package SMF
 * @author Simple Machines http://www.simplemachines.org
 * @copyright 2016 Simple Machines and individual contributors
 * @license http://www.simplemachines.org/about/smf/license.php BSD
 *
 * @version 2.1 Beta 3
 */

(function ($) {
	var extensionMethods = {
		InsertText: function (text, bClear) {
			var bIsSource = this.inSourceMode();

			// @TODO make it put the quote close to the current selection

			if (!bIsSource)
				this.toggleSourceMode();

			var current_value = bClear ? text : this.getSourceEditorValue(false) + text;
			this.setSourceEditorValue(current_value);

			if (!bIsSource)
				this.toggleSourceMode();

		},
		getText: function (filter) {
			var current_value = '';

			if (this.inSourceMode())
				current_value = this.getSourceEditorValue(false);
			else
				current_value  = this.getWysiwygEditorValue(filter);

			return current_value;
		},
		appendEmoticon: function (code, emoticon) {
			if (emoticon == '')
				line.append($('<br>'));
			else
				line.append($('<img>')
					.attr({
						src: emoticon,
						alt: code,
					})
					.click(function (e) {
						var	start = '', end = '';

						if (base.opts.emoticonsCompat)
						{
							start = '<span> ';
							end   = ' </span>';
						}

						if (base.inSourceMode())
							base.sourceEditorInsertText(' ' + $(this).attr('alt') + ' ');
						else
							base.wysiwygEditorInsertHtml(start + '<img src="' + $(this).attr("src") + '" data-sceditor-emoticon="' + $(this).attr('alt') + '">' + end);

						e.preventDefault();
					})
				);
		},
		createPermanentDropDown: function () {
			var emoticons = $.extend({}, this.opts.emoticons.dropdown);
			var popup_exists = false;
			content = $('<div class="sceditor-insertemoticon">');
			line = $('<div>');
			base = this;

			for (smiley_popup in this.opts.emoticons.popup)
			{
				popup_exists = true;
				break;
			}
			if (popup_exists)
			{
				base.opts.emoticons.more = base.opts.emoticons.popup;
				moreButton = $('<div class="sceditor-more-button sceditor-more button">').text(this._('More')).click(function () {
					if ($(".sceditor-smileyPopup").length > 0)
					{
						$(".sceditor-smileyPopup").fadeIn('fast');
					}
					else
					{
						var emoticons = $.extend({}, base.opts.emoticons.popup);
						var popup_position;
						var titlebar = $('<div class="catbg sceditor-popup-grip"/>');
						popupContent = $('<div id="sceditor-popup"/>');
						allowHide = true;
						line = $('<div id="sceditor-popup-smiley"/>');
						adjheight = 0;

						popupContent.append(titlebar);
						closeButton = $('<span class="button">').text(base._('Close')).click(function () {
							$(".sceditor-smileyPopup").fadeOut('fast');
						});

						$.each(emoticons, base.appendEmoticon);

						if (line.children().length > 0)
							popupContent.append(line);
						if (typeof closeButton !== "undefined")
							popupContent.append(closeButton);

						// IE needs unselectable attr to stop it from unselecting the text in the editor.
						// The editor can cope if IE does unselect the text it's just not nice.
						if (base.ieUnselectable !== false) {
							content = $(content);
							content.find(':not(input,textarea)').filter(function () { return this.nodeType===1; }).attr('unselectable', 'on');
						}

						dropdownIgnoreLastClick = true;
						adjheight = closeButton.height() + titlebar.height();
						$dropdown = $('<div class="centerbox sceditor-smileyPopup">')
							.append(popupContent)
							.appendTo($('.sceditor-container'));

						$('.sceditor-smileyPopup').animaDrag({
							speed: 150,
							interval: 120,
							during: function (e) {
								$(this).height(this.startheight);
								$(this).width(this.startwidth);
							},
							before: function (e) {
								this.startheight = $(this).innerHeight();
								this.startwidth = $(this).innerWidth();
							},
							grip: '.sceditor-popup-grip'
						});
						// stop clicks within the dropdown from being handled
						$dropdown.click(function (e) {
							e.stopPropagation();
						});
					}
				});
			}
			$.each(emoticons, base.appendEmoticon);
			if (line.children().length > 0)
				content.append(line);
			$(".sceditor-toolbar").append(content);
			if (typeof moreButton !== "undefined")
				content.append(moreButton);
		}
	};

	$.extend(true, $['sceditor'].prototype, extensionMethods);
})(jQuery);

$.sceditor.command.set(
	'pre', {
		tooltip: 'Pre',
		txtExec: ["[pre]", "[/pre]"],
		exec: function () {
			this.wysiwygEditorInsertHtml('<pre>', '</pre>');
		}
	}
);
$.sceditor.command.set(
	'email', {
		txtExec: function (caller, selected) {
			var	display = selected && selected.indexOf('@') > -1 ? null : selected,
				email	= prompt(this._("Enter the e-mail address:"), (display ? '' : selected));
			if (email)
			{
				var text	= prompt(this._("Enter the displayed text:"), display || email) || email;
				this.insertText("[email=" + email + "]" + text + "[/email]");
			}
		}
	}
);
$.sceditor.command.set(
	'link', {
		txtExec: function (caller, selected) {
			var	display = selected && selected.indexOf('http://') > -1 ? null : selected,
				url	= prompt(this._("Enter URL:"), (display ? 'http://' : selected));
			if (url)
			{
				var text	= prompt(this._("Enter the displayed text:"), display || url) || url;
				this.insertText("[url=" + url + "]" + text + "[/url]");
			}
		}
	}
);

$.sceditor.command.set(
	'bulletlist', {
		txtExec: function (caller, selected) {
			if (selected)
			{
				var content = '';

				$.each(selected.split(/\r?\n/), function () {
					content += (content ? '\n' : '') + '[li]' + this + '[/li]';
				});

				this.insertText('[list]\n' + content + '\n[/list]');
			}
			else
				this.insertText('[list]\n[li]', '[/li]\n[li][/li]\n[/list]');
		}
	}
);

$.sceditor.command.set(
	'orderedlist', {
		txtExec:  function (caller, selected) {
			if (selected)
			{
				var content = '';

				$.each(selected.split(/\r?\n/), function () {
					content += (content ? '\n' : '') + '[li]' + this + '[/li]';
				});

				this.insertText('[list type=decimal]\n' + content + '\n[/list]');
			}
			else
				this.insertText('[list type=decimal]\n[li]', '[/li]\n[li][/li]\n[/list]');
		}
	}
);

$.sceditor.command.set(
	'table', {
		txtExec: ["[table]\n[tr]\n[td]", "[/td]\n[/tr]\n[/table]"]
	}
);

$.sceditor.plugins.bbcode.bbcode.set(
	'abbr', {
		tags: {
			abbr: {
				title: null
			}
		},
		format: function (element, content) {
			return '[abbr=' + element.attr('title') + ']' + content + '[/abbr]';
		},
		html: function (element, attrs, content) {
			if (typeof attrs.defaultattr === "undefined" || attrs.defaultattr.length === 0)
				return content;

			return '<abbr title="' + attrs.defaultattr + '">' + content + '</abbr>';
		}
	}
);

$.sceditor.plugins.bbcode.bbcode.set(
	'list', {
		breakStart: true,
		isInline: false,
		allowedChildren: ['*', 'li'],
		html: function (element, attrs, content) {
			var style = '';
			var code = 'ul';

			if (attrs.type)
					style = ' style="list-style-type: ' + attrs.type + '"';

			return '<' + code + style + '>' + content + '</' + code + '>';
		}
	}
);

$.sceditor.plugins.bbcode.bbcode.set(
	'ul', {
		tags: {
			ul: null
		},
		breakStart: true,
		isInline: false,
		html: '<ul>{0}</ul>',
		format: function (element, content) {
			if ($(element[0]).css('list-style-type') == 'disc')
				return '[list]' + content + '[/list]';
			else
				return '[list type=' + $(element[0]).css('list-style-type') + ']' + content + '[/list]';
		}
	}
);

$.sceditor.plugins.bbcode.bbcode.set(
	'ol', {
		tags: {
			ol: null
		},
		breakStart: true,
		isInline: false,
		format: "[list type=decimal]{0}[/list]",
		html: '<ol>{0}</ol>'
	}
);

$.sceditor.plugins.bbcode.bbcode.set(
	'img', {
		tags: {
			img: {
				src: null
			}
		},
		allowsEmpty: true,
		quoteType: $.sceditor.BBCodeParser.QuoteType.never,
		format: function (element, content) {
			var	attribs = '',
				style = function (name) {
					return element.style ? element.style[name] : null;
				};

			// Is this an attachment?
			if (element.attr('data-attachment'))
			{
				if (element.attr('name'))
					attribs += ' name=' + element.attr('name');
				if (element.attr('type'))
					attribs += ' type=' + 	element.attr('type');

				return '[attach' + attribs + ']' + element.attr('data-attachment') + '[/attach]';
			}

			// check if this is an emoticon image
			if (typeof element.attr('data-sceditor-emoticon') !== "undefined")
				return content;

			// only add width and height if one is specified
			if (element.attr('width') || style('width'))
				attribs += " width=" + $(element).width();
			if (element.attr('height') || style('height'))
				attribs += " height=" + $(element).height();
			if (element.attr('alt'))
				attribs += " alt=" + element.attr('alt');

			return '[img' + attribs + ']' + element.attr('src') + '[/img]';
		},
		html: function (token, attrs, content) {
			var	parts,
				attribs = '';

			// handle [img width=340 height=240]url[/img]
			if (typeof attrs.width !== "undefined")
				attribs += ' width="' + attrs.width + '"';
			if (typeof attrs.height !== "undefined")
				attribs += ' height="' + attrs.height + '"';
			if (typeof attrs.alt !== "undefined")
				attribs += ' alt="' + attrs.alt + '"';

			return '<img' + attribs + ' src="' + content + '">';
		}
	}
);

$.sceditor.plugins.bbcode.bbcode.set(
	'attach', {
		tags: {
			attach: {
				src: null
			}
		},
		allowsEmpty: true,
		quoteType: $.sceditor.BBCodeParser.QuoteType.never,
		format: function (element, content) {
			var	attribs = '',
				style = function (name) {
					return element.style ? element.style[name] : null;
				};

			// only add width and height if one is specified
			if (element.attr('width') || style('width'))
				attribs += " width=" + $(element).width();
			if (element.attr('height') || style('height'))
				attribs += " height=" + $(element).height();
			if (element.attr('alt'))
				attribs += " alt=" + element.attr('alt');
			if (element.attr('name'))
				attribs += " name=" + element.attr('name');
			if (element.attr('type'))
				attribs += " type=" + element.attr('type');

			return '[attach' + attribs + ']' + content + '[/attach]';
		},
		html: function (token, attrs, content) {
			var parts,
				attribs = '';

			if (typeof attrs.width !== "undefined")
				attribs += ' width="' + attrs.width + '"';
			if (typeof attrs.height !== "undefined")
				attribs += ' height="' + attrs.height + '"';
			if (typeof attrs.alt !== "undefined")
				attribs += ' alt="' + attrs.alt + '"';
			if (typeof attrs.type !== "undefined")
				attribs += ' type="' + attrs.type + '"';
			if (typeof attrs.name !== "undefined")
				attribs += ' name="' + attrs.name + '"';

			// Is this an image?
			var contentUrl = smf_scripturl +'?action=dlattach;attach='+ content + ';type=preview;thumb';
			contentIMG = new Image();
				contentIMG.src = contentUrl;

			// Show a link to the file, check if the name attribute has been set and use that, if not use the attachment ID.
<<<<<<< HEAD
			if ((typeof attrs.type !== "undefined") && (attrs.type.indexOf('image') === -1) || contentIMG.width == 0){
=======
			if ((typeof attrs.type !== "undefined" && !attrs.type.match(/image.*/)) || contentIMG.getAttribute('width') == 0){
>>>>>>> a717e806
				var name='';
				if (typeof attrs.name !== "undefined")
					name = ' name="' + attrs.name + '"';

				return '<a href="' + smf_scripturl +'?action=dlattach;attach='+ content + ';type=preview;file"' + ' data-attachment="'+ content +'"'+name+'>'+ (typeof attrs.name !== "undefined" ? attrs.name : content) +'</a>';
			}

			else{
				return '<img' + attribs + ' src="' + contentUrl +'" data-attachment="' + content + '">';
			}
		}
	}
);

$.sceditor.plugins.bbcode.bbcode.set(
	'url', {
		allowsEmpty: true,
		quoteType: $.sceditor.BBCodeParser.QuoteType.never,
		tags: {
			a: {
				href: null
			}
		},
		format: function (element, content) {
			var url = element.attr('href');

			// make sure this link is not an e-mail, if it is return e-mail BBCode
			if (url.substr(0, 7) === 'mailto:')
				return '[email=' + url.substr(7) + ']' + content + '[/email]';
			// make sure this link is not an ftp, if it is return ftp BBCode
			else if (url.substr(0, 3) === 'ftp')
				return '[ftp=' +  url + ']' + content + '[/ftp]';

			if (element.attr('target') !== undefined)
				return '[url=' + decodeURI(url) + ']' + content + '[/url]';
			// Is this an attachment?
			else if (element.attr('data-attachment') !== "undefined")
			{
				var attribs = '';
				if (typeof element.attr('name') !== "undefined")
					attribs += ' name=' + element.attr('name');
				if (typeof element.attr('type') !== "undefined")
					attribs += ' type=' + element.attr("type");

				return '[attach'+attribs+']'+content+'[/attach]';
			}
			else
				return '[iurl=' + decodeURI(url) + ']' + content + '[/iurl]';
		},
		html: function (token, attrs, content) {
			if (typeof attrs.defaultattr === "undefined" || attrs.defaultattr.length === 0)
				attrs.defaultattr = content;

			return '<a target="_blank" href="' + encodeURI(attrs.defaultattr) + '">' + content + '</a>';
		}
	}
);

$.sceditor.plugins.bbcode.bbcode.set(
	'iurl', {
		allowsEmpty: true,
		quoteType: $.sceditor.BBCodeParser.QuoteType.never,
		html: function (token, attrs, content) {
<<<<<<< HEAD

=======
>>>>>>> a717e806
			if (typeof attrs.defaultattr === "undefined" || attrs.defaultattr.length === 0)
				attrs.defaultattr = content;

			return '<a href="' + encodeURI(attrs.defaultattr) + '">' + content + '</a>';
		}
	}
);

$.sceditor.plugins.bbcode.bbcode.set(
	'pre', {
		tags: {
			pre: null
		},
		isBlock: true,
		format: "[pre]{0}[/pre]",
		html: "<pre>{0}</pre>\n"
	}
);

$.sceditor.plugins.bbcode.bbcode.set(
	'php', {
		isInline: false,
		format: "[php]{0}[/php]",
		html: '<code class="php">{0}</code>'
	}
);

$.sceditor.plugins.bbcode.bbcode.set(
	'code', {
		tags: {
			code: null
		},
		isInline: false,
		allowedChildren: ['#', '#newline'],
		format: function (element, content) {
			if ($(element[0]).hasClass('php'))
				return '[php]' + content.replace('&#91;', '[') + '[/php]';

			var from = '';
			if ($(element).children("cite:first").length === 1)
			{
				from = $(element).children("cite:first").text();

				$(element).attr({'from': from.php_htmlspecialchars()});

				from = '=' + from;
				content = '';
				$(element).children("cite:first").remove();
				content = this.elementToBbcode($(element));
			}
			else
			{
				if (typeof $(element).attr('from') != 'undefined')
				{
					from = '=' + $(element).attr('from').php_unhtmlspecialchars();
				}
			}

			return '[code' + from + ']' + content.replace('&#91;', '[') + '[/code]';

		},
		html: function (element, attrs, content) {
			var from = '';
			if (typeof attrs.defaultattr !== "undefined")
				from = '<cite>' + attrs.defaultattr + '</cite>';

			return '<code>' + from + content.replace('[', '&#91;') + '</code>'
		}
	}
);

$.sceditor.plugins.bbcode.bbcode.set(
	'quote', {
		tags: {
			blockquote: null,
			cite: null
		},
		quoteType: $.sceditor.BBCodeParser.QuoteType.never,
		breakBefore: false,
		isInline: false,
		format: function (element, content) {
			var author = '';
			var date = '';
			var link = '';

			// The <cite> contains only the graphic for the quote, so we can skip it
			if (element[0].tagName.toLowerCase() === 'cite')
				return '';

			if (element.attr('author'))
				author = ' author=' + element.attr('author').php_unhtmlspecialchars();
			if (element.attr('link'))
				link = ' link=' + element.attr('link');
			if (element.attr('date'))
				date = ' date=' + element.attr('date');

			return '[quote' + author + link + date + ']' + content + '[/quote]';
		},
		html: function (element, attrs, content) {
			var attr_author = '', author = '';
			var attr_date = '', sDate = '';
			var attr_link = '', link = '';

			if (typeof attrs.author !== "undefined" && attrs.author)
			{
				attr_author = attrs.author;
				author = bbc_quote_from + ': ' + attr_author;
			}

			// Links could be in the form: link=topic=71.msg201#msg201 that would fool javascript, so we need a workaround
			// Probably no more necessary
			for (var key in attrs)
			{
				if (key.substr(0, 4) == 'link' && attrs.hasOwnProperty(key))
				{
					var attr_link = key.length > 4 ? key.substr(5) + '=' + attrs[key] : attrs[key];

					link = attr_link.substr(0, 7) == 'http://' ? attr_link : smf_scripturl + '?' + attr_link;
					author = author == '' ? '<a href="' + link + '">' + bbc_quote_from + ': ' + link + '</a>' : '<a href="' + link + '">' + author + '</a>';
				}
			}

			if (typeof attrs.date !== "undefined" && attrs.date)
			{
				attr_date = attrs.date;
				sDate = '<date timestamp="' + attr_date + '">' + new Date(attrs.date * 1000) + '</date>';
			}

			if (author == '' && sDate == '')
				author = bbc_quote;
			else if (author == '' && sDate != '')
				author += ' ' + bbc_search_on;

			content = '<blockquote author="' + attr_author + '" date="' + attr_date + '" link="' + attr_link + '"><cite>' + author + ' ' + sDate + '</cite>' + content + '</blockquote>';

			return content;
		}
	}
);

$.sceditor.plugins.bbcode.bbcode.set('font', {
	format: function ($element, content) {
		var font;

		// Get the raw font value from the DOM
		if (!$element.is('font') || !(font = $element.attr('face'))) {
			font = $element.css('font-family');
		}

		// Strip all quotes
		font = font.replace(/['"]/g, '');

		return '[font=' + font + ']' + content + '[/font]';
	}
});<|MERGE_RESOLUTION|>--- conflicted
+++ resolved
@@ -402,11 +402,7 @@
 				contentIMG.src = contentUrl;
 
 			// Show a link to the file, check if the name attribute has been set and use that, if not use the attachment ID.
-<<<<<<< HEAD
-			if ((typeof attrs.type !== "undefined") && (attrs.type.indexOf('image') === -1) || contentIMG.width == 0){
-=======
 			if ((typeof attrs.type !== "undefined" && !attrs.type.match(/image.*/)) || contentIMG.getAttribute('width') == 0){
->>>>>>> a717e806
 				var name='';
 				if (typeof attrs.name !== "undefined")
 					name = ' name="' + attrs.name + '"';
@@ -470,10 +466,7 @@
 		allowsEmpty: true,
 		quoteType: $.sceditor.BBCodeParser.QuoteType.never,
 		html: function (token, attrs, content) {
-<<<<<<< HEAD
-
-=======
->>>>>>> a717e806
+
 			if (typeof attrs.defaultattr === "undefined" || attrs.defaultattr.length === 0)
 				attrs.defaultattr = content;
 
