--- conflicted
+++ resolved
@@ -431,11 +431,7 @@
 
 	// Show it
 	this.popup_body = $('#' + this.popup_id).children('.popup_window');
-<<<<<<< HEAD
-	this.popup_body.css({top: '25%', left: '35%', margin: '-' + ($(this.popup_body).height() / 2) + 'px 0 0 -' + ($(this.popup_body).width() / 2) + 'px'}).parent().fadeIn(300);
-=======
 	this.popup_body.css({top: '25%', left: 'calc(50% - 240px)', margin: '-' + ($(this.popup_body).height() / 2) + 'px 0 0 -' + ($(this.popup_body).width() / 2) + 'px'}).parent().fadeIn(300);
->>>>>>> 5ab73f8e
 
 	// Trigger hide on escape or mouse click
 	var popup_instance = this;
