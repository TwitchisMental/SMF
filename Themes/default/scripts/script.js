var smf_formSubmitted = false;
var lastKeepAliveCheck = new Date().getTime();
var smf_editorArray = new Array();

// Some very basic browser detection - from Mozilla's sniffer page.
var ua = navigator.userAgent.toLowerCase();

var is_opera = ua.indexOf('opera') != -1;
var is_ff = (ua.indexOf('firefox') != -1 || ua.indexOf('iceweasel') != -1 || ua.indexOf('icecat') != -1 || ua.indexOf('shiretoko') != -1 || ua.indexOf('minefield') != -1) && !is_opera;
var is_gecko = ua.indexOf('gecko') != -1 && !is_opera;

var is_chrome = ua.indexOf('chrome') != -1;
var is_safari = ua.indexOf('applewebkit') != -1 && !is_chrome;
var is_webkit = ua.indexOf('applewebkit') != -1;

var is_ie = ua.indexOf('msie') != -1 && !is_opera;
var is_iphone = ua.indexOf('iphone') != -1 || ua.indexOf('ipod') != -1;
var is_android = ua.indexOf('android') != -1;

var ajax_indicator_ele = null;

// Define XMLHttpRequest for IE
if (!('XMLHttpRequest' in window) && 'ActiveXObject' in window)
	window.XMLHttpRequest = function () {
		return new ActiveXObject('MSXML2.XMLHTTP');
	};

// Some older versions of Mozilla don't have this, for some reason.
if (!('forms' in document))
	document.forms = document.getElementsByTagName('form');

// Load an XML document using XMLHttpRequest.
function getXMLDocument(sUrl, funcCallback)
{
	if (!window.XMLHttpRequest)
		return null;

	var oMyDoc = new XMLHttpRequest();
	var bAsync = typeof(funcCallback) != 'undefined';
	var oCaller = this;
	if (bAsync)
	{
		oMyDoc.onreadystatechange = function () {
			if (oMyDoc.readyState != 4)
				return;

			if (oMyDoc.responseXML != null && oMyDoc.status == 200)
			{
				if (funcCallback.call)
				{
					funcCallback.call(oCaller, oMyDoc.responseXML);
				}
				// A primitive substitute for the call method to support IE 5.0.
				else
				{
					oCaller.tmpMethod = funcCallback;
					oCaller.tmpMethod(oMyDoc.responseXML);
					delete oCaller.tmpMethod;
				}
			}
		};
	}
	oMyDoc.open('GET', sUrl, bAsync);
	oMyDoc.send(null);

	return oMyDoc;
}

// Send a post form to the server using XMLHttpRequest.
function sendXMLDocument(sUrl, sContent, funcCallback)
{
	if (!window.XMLHttpRequest)
		return false;

	var oSendDoc = new window.XMLHttpRequest();
	var oCaller = this;
	if (typeof(funcCallback) != 'undefined')
	{
		oSendDoc.onreadystatechange = function () {
			if (oSendDoc.readyState != 4)
				return;

			if (oSendDoc.responseXML != null && oSendDoc.status == 200)
				funcCallback.call(oCaller, oSendDoc.responseXML);
			else
				funcCallback.call(oCaller, false);
		};
	}
	oSendDoc.open('POST', sUrl, true);
	if ('setRequestHeader' in oSendDoc)
		oSendDoc.setRequestHeader('Content-Type', 'application/x-www-form-urlencoded');
	oSendDoc.send(sContent);

	return true;
}

// A property we'll be needing for php_to8bit.
String.prototype.oCharsetConversion = {
	from: '',
	to: ''
};

// Convert a string to an 8 bit representation (like in PHP).
String.prototype.php_to8bit = function ()
{
	if (smf_charset == 'UTF-8')
	{
		var n, sReturn = '';

		for (var i = 0, iTextLen = this.length; i < iTextLen; i++)
		{
			n = this.charCodeAt(i);
			if (n < 128)
				sReturn += String.fromCharCode(n)
			else if (n < 2048)
				sReturn += String.fromCharCode(192 | n >> 6) + String.fromCharCode(128 | n & 63);
			else if (n < 65536)
				sReturn += String.fromCharCode(224 | n >> 12) + String.fromCharCode(128 | n >> 6 & 63) + String.fromCharCode(128 | n & 63);
			else
				sReturn += String.fromCharCode(240 | n >> 18) + String.fromCharCode(128 | n >> 12 & 63) + String.fromCharCode(128 | n >> 6 & 63) + String.fromCharCode(128 | n & 63);
		}

		return sReturn;
	}

	else if (this.oCharsetConversion.from.length == 0)
	{
		switch (smf_charset)
		{
			case 'ISO-8859-1':
				this.oCharsetConversion = {
					from: '\xa0-\xff',
					to: '\xa0-\xff'
				};
			break;

			case 'ISO-8859-2':
				this.oCharsetConversion = {
					from: '\xa0\u0104\u02d8\u0141\xa4\u013d\u015a\xa7\xa8\u0160\u015e\u0164\u0179\xad\u017d\u017b\xb0\u0105\u02db\u0142\xb4\u013e\u015b\u02c7\xb8\u0161\u015f\u0165\u017a\u02dd\u017e\u017c\u0154\xc1\xc2\u0102\xc4\u0139\u0106\xc7\u010c\xc9\u0118\xcb\u011a\xcd\xce\u010e\u0110\u0143\u0147\xd3\xd4\u0150\xd6\xd7\u0158\u016e\xda\u0170\xdc\xdd\u0162\xdf\u0155\xe1\xe2\u0103\xe4\u013a\u0107\xe7\u010d\xe9\u0119\xeb\u011b\xed\xee\u010f\u0111\u0144\u0148\xf3\xf4\u0151\xf6\xf7\u0159\u016f\xfa\u0171\xfc\xfd\u0163\u02d9',
					to: '\xa0-\xff'
				};
			break;

			case 'ISO-8859-5':
				this.oCharsetConversion = {
					from: '\xa0\u0401-\u040c\xad\u040e-\u044f\u2116\u0451-\u045c\xa7\u045e\u045f',
					to: '\xa0-\xff'
				};
			break;

			case 'ISO-8859-9':
				this.oCharsetConversion = {
					from: '\xa0-\xcf\u011e\xd1-\xdc\u0130\u015e\xdf-\xef\u011f\xf1-\xfc\u0131\u015f\xff',
					to: '\xa0-\xff'
				};
			break;

			case 'ISO-8859-15':
				this.oCharsetConversion = {
					from: '\xa0-\xa3\u20ac\xa5\u0160\xa7\u0161\xa9-\xb3\u017d\xb5-\xb7\u017e\xb9-\xbb\u0152\u0153\u0178\xbf-\xff',
					to: '\xa0-\xff'
				};
			break;

			case 'tis-620':
				this.oCharsetConversion = {
					from: '\u20ac\u2026\u2018\u2019\u201c\u201d\u2022\u2013\u2014\xa0\u0e01-\u0e3a\u0e3f-\u0e5b',
					to: '\x80\x85\x91-\x97\xa0-\xda\xdf-\xfb'
				};
			break;

			case 'windows-1251':
				this.oCharsetConversion = {
					from: '\u0402\u0403\u201a\u0453\u201e\u2026\u2020\u2021\u20ac\u2030\u0409\u2039\u040a\u040c\u040b\u040f\u0452\u2018\u2019\u201c\u201d\u2022\u2013\u2014\u2122\u0459\u203a\u045a\u045c\u045b\u045f\xa0\u040e\u045e\u0408\xa4\u0490\xa6\xa7\u0401\xa9\u0404\xab-\xae\u0407\xb0\xb1\u0406\u0456\u0491\xb5-\xb7\u0451\u2116\u0454\xbb\u0458\u0405\u0455\u0457\u0410-\u044f',
					to: '\x80-\x97\x99-\xff'
				};
			break;

			case 'windows-1253':
				this.oCharsetConversion = {
					from: '\u20ac\u201a\u0192\u201e\u2026\u2020\u2021\u2030\u2039\u2018\u2019\u201c\u201d\u2022\u2013\u2014\u2122\u203a\xa0\u0385\u0386\xa3-\xa9\xab-\xae\u2015\xb0-\xb3\u0384\xb5-\xb7\u0388-\u038a\xbb\u038c\xbd\u038e-\u03a1\u03a3-\u03ce',
					to: '\x80\x82-\x87\x89\x8b\x91-\x97\x99\x9b\xa0-\xa9\xab-\xd1\xd3-\xfe'
				};
			break;

			case 'windows-1255':
				this.oCharsetConversion = {
					from: '\u20ac\u201a\u0192\u201e\u2026\u2020\u2021\u02c6\u2030\u2039\u2018\u2019\u201c\u201d\u2022\u2013\u2014\u02dc\u2122\u203a\xa0-\xa3\u20aa\xa5-\xa9\xd7\xab-\xb9\xf7\xbb-\xbf\u05b0-\u05b9\u05bb-\u05c3\u05f0-\u05f4\u05d0-\u05ea\u200e\u200f',
					to: '\x80\x82-\x89\x8b\x91-\x99\x9b\xa0-\xc9\xcb-\xd8\xe0-\xfa\xfd\xfe'
				};
			break;

			case 'windows-1256':
				this.oCharsetConversion = {
					from: '\u20ac\u067e\u201a\u0192\u201e\u2026\u2020\u2021\u02c6\u2030\u0679\u2039\u0152\u0686\u0698\u0688\u06af\u2018\u2019\u201c\u201d\u2022\u2013\u2014\u06a9\u2122\u0691\u203a\u0153\u200c\u200d\u06ba\xa0\u060c\xa2-\xa9\u06be\xab-\xb9\u061b\xbb-\xbe\u061f\u06c1\u0621-\u0636\xd7\u0637-\u063a\u0640-\u0643\xe0\u0644\xe2\u0645-\u0648\xe7-\xeb\u0649\u064a\xee\xef\u064b-\u064e\xf4\u064f\u0650\xf7\u0651\xf9\u0652\xfb\xfc\u200e\u200f\u06d2',
					to: '\x80-\xff'
				};
			break;

			default:
				this.oCharsetConversion = {
					from: '',
					to: ''
				};
			break;
		}
		var funcExpandString = function (sSearch) {
			var sInsert = '';
			for (var i = sSearch.charCodeAt(0), n = sSearch.charCodeAt(2); i <= n; i++)
				sInsert += String.fromCharCode(i);
			return sInsert;
		};
		this.oCharsetConversion.from = this.oCharsetConversion.from.replace(/.\-./g, funcExpandString);
		this.oCharsetConversion.to = this.oCharsetConversion.to.replace(/.\-./g, funcExpandString);
	}

	var sReturn = '', iOffsetFrom = 0;
	for (var i = 0, n = this.length; i < n; i++)
	{
		iOffsetFrom = this.oCharsetConversion.from.indexOf(this.charAt(i));
		sReturn += iOffsetFrom > -1 ? this.oCharsetConversion.to.charAt(iOffsetFrom) : (this.charCodeAt(i) > 127 ? '&#' + this.charCodeAt(i) + ';' : this.charAt(i));
	}

	return sReturn
}

// Character-level replacement function.
String.prototype.php_strtr = function (sFrom, sTo)
{
	return this.replace(new RegExp('[' + sFrom + ']', 'g'), function (sMatch) {
		return sTo.charAt(sFrom.indexOf(sMatch));
	});
}

// Simulate PHP's strtolower (in SOME cases PHP uses ISO-8859-1 case folding).
String.prototype.php_strtolower = function ()
{
	return typeof(smf_iso_case_folding) == 'boolean' && smf_iso_case_folding == true ? this.php_strtr(
		'ABCDEFGHIJKLMNOPQRSTUVWXYZ\x8a\x8c\x8e\x9f\xc0\xc1\xc2\xc3\xc4\xc5\xc6\xc7\xc8\xc9\xca\xcb\xcc\xcd\xce\xcf\xd0\xd1\xd2\xd3\xd4\xd5\xd6\xd7\xd8\xd9\xda\xdb\xdc\xdd\xde',
		'abcdefghijklmnopqrstuvwxyz\x9a\x9c\x9e\xff\xe0\xe1\xe2\xe3\xe4\xe5\xe6\xe7\xe8\xe9\xea\xeb\xec\xed\xee\xef\xf0\xf1\xf2\xf3\xf4\xf5\xf6\xf7\xf8\xf9\xfa\xfb\xfc\xfd\xfe'
	) : this.php_strtr('ABCDEFGHIJKLMNOPQRSTUVWXYZ', 'abcdefghijklmnopqrstuvwxyz');
}

String.prototype.php_urlencode = function()
{
	return escape(this).replace(/\+/g, '%2b').replace('*', '%2a').replace('/', '%2f').replace('@', '%40');
}

String.prototype.php_htmlspecialchars = function()
{
	return this.replace(/&/g, '&amp;').replace(/</g, '&lt;').replace(/>/g, '&gt;').replace(/"/g, '&quot;');
}

String.prototype.php_unhtmlspecialchars = function()
{
	return this.replace(/&quot;/g, '"').replace(/&gt;/g, '>').replace(/&lt;/g, '<').replace(/&amp;/g, '&');
}

String.prototype.php_addslashes = function()
{
	return this.replace(/\\/g, '\\\\').replace(/'/g, '\\\'');
}

String.prototype._replaceEntities = function(sInput, sDummy, sNum)
{
	return String.fromCharCode(parseInt(sNum));
}

String.prototype.removeEntities = function()
{
	return this.replace(/&(amp;)?#(\d+);/g, this._replaceEntities);
}

String.prototype.easyReplace = function (oReplacements)
{
	var sResult = this;
	for (var sSearch in oReplacements)
		sResult = sResult.replace(new RegExp('%' + sSearch + '%', 'g'), oReplacements[sSearch]);

	return sResult;
}

// Open a new window
function reqWin(desktopURL, alternateWidth, alternateHeight, noScrollbars)
{
	if ((alternateWidth && self.screen.availWidth * 0.8 < alternateWidth) || (alternateHeight && self.screen.availHeight * 0.8 < alternateHeight))
	{
		noScrollbars = false;
		alternateWidth = Math.min(alternateWidth, self.screen.availWidth * 0.8);
		alternateHeight = Math.min(alternateHeight, self.screen.availHeight * 0.8);
	}
	else
		noScrollbars = typeof(noScrollbars) == 'boolean' && noScrollbars == true;

	window.open(desktopURL, 'requested_popup', 'toolbar=no,location=no,status=no,menubar=no,scrollbars=' + (noScrollbars ? 'no' : 'yes') + ',width=' + (alternateWidth ? alternateWidth : 480) + ',height=' + (alternateHeight ? alternateHeight : 220) + ',resizable=no');

	// Return false so the click won't follow the link ;).
	return false;
}

// Open a overlay div
function reqOverlayDiv(desktopURL, sHeader, sIcon)
{
	// Set up our div details
	var sAjax_indicator = '<div class="centertext"><img src="' + smf_images_url + '/loading.gif" ></div>';
	var sIcon = smf_images_url + '/' + (typeof(sIcon) == 'string' ? sIcon : 'helptopics.png');
	var sHeader = typeof(sHeader) == 'string' ? sHeader : help_popup_heading_text;
	
	// Create the div that we are going to load
	var oContainer = new smc_Popup({heading: sHeader, content: sAjax_indicator, icon: sIcon});
	var oPopup_body = $('#' + oContainer.popup_id).find('.popup_content');

	// Load the help page content (we just want the text to show)
	$.ajax({
		url: desktopURL,
        type: "GET",
        dataType: "html",
		beforeSend: function () {
		},
		success: function (data, textStatus, xhr) {
			var help_content = $('<div id="temp_help">').html(data).find('a[href$="self.close();"]').hide().prev('br').hide().parent().html();
			oPopup_body.html(help_content);
		},
		error: function (xhr, textStatus, errorThrown) {
			oPopup_body.html(textStatus);
		}
	});
	return false;
}

// *** smc_Popup class.
function smc_Popup(oOptions)
{
	this.opt = oOptions;
	this.popup_id = this.opt.custom_id ? this.opt.custom_id : 'smf_popup';
	this.show();
}

smc_Popup.prototype.show = function ()
{
	popup_class = 'popup_window ' + (this.opt.custom_class ? this.opt.custom_class : 'description');
	icon = this.opt.icon ? '<img src="' + this.opt.icon + '" class="icon" alt="" /> ' : '';

	// Create the div that will be shown
	$('body').append('<div id="' + this.popup_id + '" class="popup_container"><div class="' + popup_class + '"><div class="catbg popup_heading"><a href="javascript:void(0);" class="hide_popup"></a>' + icon + this.opt.heading + '</div><div class="popup_content">' + this.opt.content + '</div></div></div>');

	// Show it
	this.popup_body = $('#' + this.popup_id).children('.popup_window');
	this.popup_body.css({top: '25%', left: '50%', margin: '-' + ($(this.popup_body).height() / 2) + 'px 0 0 -' + ($(this.popup_body).width() / 2) + 'px'}).parent().fadeIn(300);

	// Trigger hide on escape or mouse click
	var popup_instance = this;
	$(document).mouseup(function (e) {
		if ($('#' + popup_instance.popup_id).has(e.target).length === 0)
			popup_instance.hide();
	}).keyup(function(e){
		if(e.keyCode == 27)
			popup_instance.hide();
	});
	$('#' + this.popup_id).find('.hide_popup').click(function (){ return popup_instance.hide(); });
	
	return false;
}

smc_Popup.prototype.hide = function ()
{
	$('#' + this.popup_id).fadeOut(300, function(){ $(this).remove(); });
	
	return false;
}

// Remember the current position.
function storeCaret(oTextHandle)
{
	// Only bother if it will be useful.
	if ('createTextRange' in oTextHandle)
		oTextHandle.caretPos = document.selection.createRange().duplicate();
}

// Replaces the currently selected text with the passed text.
function replaceText(text, oTextHandle)
{
	// Attempt to create a text range (IE).
	if ('caretPos' in oTextHandle && 'createTextRange' in oTextHandle)
	{
		var caretPos = oTextHandle.caretPos;

		caretPos.text = caretPos.text.charAt(caretPos.text.length - 1) == ' ' ? text + ' ' : text;
		caretPos.select();
	}
	// Mozilla text range replace.
	else if ('selectionStart' in oTextHandle)
	{
		var begin = oTextHandle.value.substr(0, oTextHandle.selectionStart);
		var end = oTextHandle.value.substr(oTextHandle.selectionEnd);
		var scrollPos = oTextHandle.scrollTop;

		oTextHandle.value = begin + text + end;

		if (oTextHandle.setSelectionRange)
		{
			oTextHandle.focus();
			var goForward = is_opera ? text.match(/\n/g).length : 0;
			oTextHandle.setSelectionRange(begin.length + text.length + goForward, begin.length + text.length + goForward);
		}
		oTextHandle.scrollTop = scrollPos;
	}
	// Just put it on the end.
	else
	{
		oTextHandle.value += text;
		oTextHandle.focus(oTextHandle.value.length - 1);
	}
}

// Surrounds the selected text with text1 and text2.
function surroundText(text1, text2, oTextHandle)
{
	// Can a text range be created?
	if ('caretPos' in oTextHandle && 'createTextRange' in oTextHandle)
	{
		var caretPos = oTextHandle.caretPos, temp_length = caretPos.text.length;

		caretPos.text = caretPos.text.charAt(caretPos.text.length - 1) == ' ' ? text1 + caretPos.text + text2 + ' ' : text1 + caretPos.text + text2;

		if (temp_length == 0)
		{
			caretPos.moveStart('character', -text2.length);
			caretPos.moveEnd('character', -text2.length);
			caretPos.select();
		}
		else
			oTextHandle.focus(caretPos);
	}
	// Mozilla text range wrap.
	else if ('selectionStart' in oTextHandle)
	{
		var begin = oTextHandle.value.substr(0, oTextHandle.selectionStart);
		var selection = oTextHandle.value.substr(oTextHandle.selectionStart, oTextHandle.selectionEnd - oTextHandle.selectionStart);
		var end = oTextHandle.value.substr(oTextHandle.selectionEnd);
		var newCursorPos = oTextHandle.selectionStart;
		var scrollPos = oTextHandle.scrollTop;

		oTextHandle.value = begin + text1 + selection + text2 + end;

		if (oTextHandle.setSelectionRange)
		{
			var goForward = is_opera ? text1.match(/\n/g).length : 0, goForwardAll = is_opera ? (text1 + text2).match(/\n/g).length : 0;
			if (selection.length == 0)
				oTextHandle.setSelectionRange(newCursorPos + text1.length + goForward, newCursorPos + text1.length + goForward);
			else
				oTextHandle.setSelectionRange(newCursorPos, newCursorPos + text1.length + selection.length + text2.length + goForwardAll);
			oTextHandle.focus();
		}
		oTextHandle.scrollTop = scrollPos;
	}
	// Just put them on the end, then.
	else
	{
		oTextHandle.value += text1 + text2;
		oTextHandle.focus(oTextHandle.value.length - 1);
	}
}

// Checks if the passed input's value is nothing.
function isEmptyText(theField)
{
	// Copy the value so changes can be made..
	if (typeof(theField) == 'string')
		var theValue = theField;
	else
		var theValue = theField.value;

	// Strip whitespace off the left side.
	while (theValue.length > 0 && (theValue.charAt(0) == ' ' || theValue.charAt(0) == '\t'))
		theValue = theValue.substring(1, theValue.length);
	// Strip whitespace off the right side.
	while (theValue.length > 0 && (theValue.charAt(theValue.length - 1) == ' ' || theValue.charAt(theValue.length - 1) == '\t'))
		theValue = theValue.substring(0, theValue.length - 1);

	if (theValue == '')
		return true;
	else
		return false;
}

// Only allow form submission ONCE.
function submitonce(theform)
{
	smf_formSubmitted = true;

	// If there are any editors warn them submit is coming!
	for (var i = 0; i < smf_editorArray.length; i++)
		smf_editorArray[i].doSubmit();
}
function submitThisOnce(oControl)
{
	// oControl might also be a form.
	var oForm = 'form' in oControl ? oControl.form : oControl;

	var aTextareas = oForm.getElementsByTagName('textarea');
	for (var i = 0, n = aTextareas.length; i < n; i++)
		aTextareas[i].readOnly = true;

	return !smf_formSubmitted;
}

// Deprecated, as innerHTML is supported everywhere.
function setInnerHTML(oElement, sToValue)
{
	oElement.innerHTML = sToValue;
}

function getInnerHTML(oElement)
{
	return oElement.innerHTML;
}

// Set the "outer" HTML of an element.
function setOuterHTML(oElement, sToValue)
{
	if ('outerHTML' in oElement)
		oElement.outerHTML = sToValue;
	else
	{
		var range = document.createRange();
		range.setStartBefore(oElement);
		oElement.parentNode.replaceChild(range.createContextualFragment(sToValue), oElement);
	}
}

// Checks for variable in theArray.
function in_array(variable, theArray)
{
	for (var i in theArray)
		if (theArray[i] == variable)
			return true;

	return false;
}

// Checks for variable in theArray.
function array_search(variable, theArray)
{
	for (var i in theArray)
		if (theArray[i] == variable)
			return i;

	return null;
}

// Find a specific radio button in its group and select it.
function selectRadioByName(oRadioGroup, sName)
{
	if (!('length' in oRadioGroup))
		return oRadioGroup.checked = true;

	for (var i = 0, n = oRadioGroup.length; i < n; i++)
		if (oRadioGroup[i].value == sName)
			return oRadioGroup[i].checked = true;

	return false;
}

function selectAllRadio(oInvertCheckbox, oForm, sMask, sValue)
{
	for (var i = 0; i < oForm.length; i++)
		if (oForm[i].name != undefined && oForm[i].name.substr(0, sMask.length) == sMask && oForm[i].value == sValue)
			oForm[i].checked = true;
}

// Invert all checkboxes at once by clicking a single checkbox.
function invertAll(oInvertCheckbox, oForm, sMask, bIgnoreDisabled)
{
	for (var i = 0; i < oForm.length; i++)
	{
		if (!('name' in oForm[i]) || (typeof(sMask) == 'string' && oForm[i].name.substr(0, sMask.length) != sMask && oForm[i].id.substr(0, sMask.length) != sMask))
			continue;

		if (!oForm[i].disabled || (typeof(bIgnoreDisabled) == 'boolean' && bIgnoreDisabled))
			oForm[i].checked = oInvertCheckbox.checked;
	}
}

// Keep the session alive - always!
var lastKeepAliveCheck = new Date().getTime();
function smf_sessionKeepAlive()
{
	var curTime = new Date().getTime();

	// Prevent a Firefox bug from hammering the server.
	if (smf_scripturl && curTime - lastKeepAliveCheck > 900000)
	{
		var tempImage = new Image();
		tempImage.src = smf_prepareScriptUrl(smf_scripturl) + 'action=keepalive;time=' + curTime;
		lastKeepAliveCheck = curTime;
	}

	window.setTimeout('smf_sessionKeepAlive();', 1200000);
}
window.setTimeout('smf_sessionKeepAlive();', 1200000);

// Set a theme option through javascript.
function smf_setThemeOption(option, value, theme, cur_session_id, cur_session_var, additional_vars)
{
	// Compatibility.
	if (cur_session_id == null)
		cur_session_id = smf_session_id;
	if (typeof(cur_session_var) == 'undefined')
		cur_session_var = 'sesc';

	if (additional_vars == null)
		additional_vars = '';

	var tempImage = new Image();
	tempImage.src = smf_prepareScriptUrl(smf_scripturl) + 'action=jsoption;var=' + option + ';val=' + value + ';' + cur_session_var + '=' + cur_session_id + additional_vars + (theme == null ? '' : '&th=' + theme) + ';time=' + (new Date().getTime());
}

function smf_avatarResize()
{
	var possibleAvatars = document.getElementsByTagName('img');

	for (var i = 0; i < possibleAvatars.length; i++)
	{
		var tempAvatars = []; j = 0;
		if (possibleAvatars[i].className != 'avatar')
			continue;

		// Image.prototype.avatar = possibleAvatars[i];
		tempAvatars[j] = new Image();
		tempAvatars[j].avatar = possibleAvatars[i];
		
		tempAvatars[j].onload = function()
		{
			this.avatar.width = this.width;
			this.avatar.height = this.height;
			if (smf_avatarMaxWidth != 0 && this.width > smf_avatarMaxWidth)
			{
				this.avatar.height = (smf_avatarMaxWidth * this.height) / this.width;
				this.avatar.width = smf_avatarMaxWidth;
			}
			if (smf_avatarMaxHeight != 0 && this.avatar.height > smf_avatarMaxHeight)
			{
				this.avatar.width = (smf_avatarMaxHeight * this.avatar.width) / this.avatar.height;
				this.avatar.height = smf_avatarMaxHeight;
			}
		}
		tempAvatars[j].src = possibleAvatars[i].src;
		j++;
	}

	if (typeof(window_oldAvatarOnload) != 'undefined' && window_oldAvatarOnload)
	{
		window_oldAvatarOnload();
		window_oldAvatarOnload = null;
	}
}


function hashLoginPassword(doForm, cur_session_id, token)
{
	// Compatibility.
	if (cur_session_id == null)
		cur_session_id = smf_session_id;

	if (typeof(hex_sha1) == 'undefined')
		return;
	// Are they using an email address?
	if (doForm.user.value.indexOf('@') != -1)
		return;

	// Unless the browser is Opera, the password will not save properly.
	if (!('opera' in window))
		doForm.passwrd.autocomplete = 'off';

	doForm.hash_passwrd.value = hex_sha1(hex_sha1(doForm.user.value.php_to8bit().php_strtolower() + doForm.passwrd.value.php_to8bit()) + cur_session_id + token);

	// It looks nicer to fill it with asterisks, but Firefox will try to save that.
	if (is_ff != -1)
		doForm.passwrd.value = '';
	else
		doForm.passwrd.value = doForm.passwrd.value.replace(/./g, '*');
}

function hashAdminPassword(doForm, username, cur_session_id, token)
{
	// Compatibility.
	if (cur_session_id == null)
		cur_session_id = smf_session_id;

	if (typeof(hex_sha1) == 'undefined')
		return;

	doForm.admin_hash_pass.value = hex_sha1(hex_sha1(username.php_to8bit().php_strtolower() + doForm.admin_pass.value.php_to8bit()) + cur_session_id + token);
	doForm.admin_pass.value = doForm.admin_pass.value.replace(/./g, '*');
}

function hashModeratePassword(doForm, username, cur_session_id, token)
{
	if (typeof(hex_sha1) == 'undefined')
		return;

	doForm.moderate_hash_pass.value = hex_sha1(hex_sha1(username.php_to8bit().php_strtolower() + doForm.moderate_pass.value.php_to8bit()) + cur_session_id + token);
	doForm.moderate_pass.value = doForm.moderate_pass.value.replace(/./g, '*');
}

// Shows the page numbers by clicking the dots (in compact view).
function expandPages(spanNode, baseURL, firstPage, lastPage, perPage)
{
	var replacement = '', i, oldLastPage = 0;
	var perPageLimit = 50;

	// The dots were bold, the page numbers are not (in most cases).
	spanNode.style.fontWeight = 'normal';
	spanNode.onclick = '';

	// Prevent too many pages to be loaded at once.
	if ((lastPage - firstPage) / perPage > perPageLimit)
	{
		oldLastPage = lastPage;
		lastPage = firstPage + perPageLimit * perPage;
	}

	// Calculate the new pages.
	for (i = firstPage; i < lastPage; i += perPage)
		replacement += '<a class="navPages" href="' + baseURL.replace(/%1\$d/, i).replace(/%%/g, '%') + '">' + (1 + i / perPage) + '</a> ';

	if (oldLastPage > 0)
		replacement += '<span style="font-weight: bold; cursor: pointer" onclick="expandPages(this, \'' + baseURL + '\', ' + lastPage + ', ' + oldLastPage + ', ' + perPage + ');"> ... </span> ';

	// Replace the dots by the new page links.
	setInnerHTML(spanNode, replacement);
}

function smc_preCacheImage(sSrc)
{
	if (!('smc_aCachedImages' in window))
		window.smc_aCachedImages = [];

	if (!in_array(sSrc, window.smc_aCachedImages))
	{
		var oImage = new Image();
		oImage.src = sSrc;
	}
}


// *** smc_Cookie class.
function smc_Cookie(oOptions)
{
	this.opt = oOptions;
	this.oCookies = {};
	this.init();
}

smc_Cookie.prototype.init = function()
{
	if ('cookie' in document && document.cookie != '')
	{
		var aCookieList = document.cookie.split(';');
		for (var i = 0, n = aCookieList.length; i < n; i++)
		{
			var aNameValuePair = aCookieList[i].split('=');
			this.oCookies[aNameValuePair[0].replace(/^\s+|\s+$/g, '')] = decodeURIComponent(aNameValuePair[1]);
		}
	}
}

smc_Cookie.prototype.get = function(sKey)
{
	return sKey in this.oCookies ? this.oCookies[sKey] : null;
}

smc_Cookie.prototype.set = function(sKey, sValue)
{
	document.cookie = sKey + '=' + encodeURIComponent(sValue);
}


// *** smc_Toggle class.
function smc_Toggle(oOptions)
{
	this.opt = oOptions;
	this.bCollapsed = false;
	this.oCookie = null;
	this.init();
}

smc_Toggle.prototype.init = function ()
{
	// The master switch can disable this toggle fully.
	if ('bToggleEnabled' in this.opt && !this.opt.bToggleEnabled)
		return;

	// If cookies are enabled and they were set, override the initial state.
	if ('oCookieOptions' in this.opt && this.opt.oCookieOptions.bUseCookie)
	{
		// Initialize the cookie handler.
		this.oCookie = new smc_Cookie({});

		// Check if the cookie is set.
		var cookieValue = this.oCookie.get(this.opt.oCookieOptions.sCookieName)
		if (cookieValue != null)
			this.opt.bCurrentlyCollapsed = cookieValue == '1';
	}

	// If the init state is set to be collapsed, collapse it.
	if (this.opt.bCurrentlyCollapsed)
		this.changeState(true, true);

	// Initialize the images to be clickable.
	if ('aSwapImages' in this.opt)
	{
		for (var i = 0, n = this.opt.aSwapImages.length; i < n; i++)
		{
			var oImage = document.getElementById(this.opt.aSwapImages[i].sId);
			if (typeof(oImage) == 'object' && oImage != null)
			{
				// Display the image in case it was hidden.
				if (oImage.style.display == 'none')
					oImage.style.display = '';

				oImage.instanceRef = this;
				oImage.onclick = function () {
					this.instanceRef.toggle();
					this.blur();
				}
				oImage.style.cursor = 'pointer';

				// Preload the collapsed image.
				smc_preCacheImage(this.opt.aSwapImages[i].srcCollapsed);
			}
		}
	}

	// Initialize links.
	if ('aSwapLinks' in this.opt)
	{
		for (var i = 0, n = this.opt.aSwapLinks.length; i < n; i++)
		{
			var oLink = document.getElementById(this.opt.aSwapLinks[i].sId);
			if (typeof(oLink) == 'object' && oLink != null)
			{
				// Display the link in case it was hidden.
				if (oLink.style.display == 'none')
					oLink.style.display = '';

				oLink.instanceRef = this;
				oLink.onclick = function () {
					this.instanceRef.toggle();
					this.blur();
					return false;
				}
			}
		}
	}
}

// Collapse or expand the section.
smc_Toggle.prototype.changeState = function(bCollapse, bInit)
{
	// Default bInit to false.
	bInit = typeof(bInit) == 'undefined' ? false : true;

	// Handle custom function hook before collapse.
	if (!bInit && bCollapse && 'funcOnBeforeCollapse' in this.opt)
	{
		this.tmpMethod = this.opt.funcOnBeforeCollapse;
		this.tmpMethod();
		delete this.tmpMethod;
	}

	// Handle custom function hook before expand.
	else if (!bInit && !bCollapse && 'funcOnBeforeExpand' in this.opt)
	{
		this.tmpMethod = this.opt.funcOnBeforeExpand;
		this.tmpMethod();
		delete this.tmpMethod;
	}

	// Loop through all the images that need to be toggled.
	if ('aSwapImages' in this.opt)
	{
		for (var i = 0, n = this.opt.aSwapImages.length; i < n; i++)
		{
			var oImage = document.getElementById(this.opt.aSwapImages[i].sId);
			if (typeof(oImage) == 'object' && oImage != null)
			{
				// Only (re)load the image if it's changed.
				var sTargetSource = bCollapse ? this.opt.aSwapImages[i].srcCollapsed : this.opt.aSwapImages[i].srcExpanded;
				if (oImage.src != sTargetSource)
					oImage.src = sTargetSource;

				oImage.alt = oImage.title = bCollapse ? this.opt.aSwapImages[i].altCollapsed : this.opt.aSwapImages[i].altExpanded;
			}
		}
	}

	// Loop through all the links that need to be toggled.
	if ('aSwapLinks' in this.opt)
	{
		for (var i = 0, n = this.opt.aSwapLinks.length; i < n; i++)
		{
			var oLink = document.getElementById(this.opt.aSwapLinks[i].sId);
			if (typeof(oLink) == 'object' && oLink != null)
				setInnerHTML(oLink, bCollapse ? this.opt.aSwapLinks[i].msgCollapsed : this.opt.aSwapLinks[i].msgExpanded);
		}
	}

	// Now go through all the sections to be collapsed.
	for (var i = 0, n = this.opt.aSwappableContainers.length; i < n; i++)
	{
		if (this.opt.aSwappableContainers[i] == null)
			continue;

		var oContainer = document.getElementById(this.opt.aSwappableContainers[i]);
		if (typeof(oContainer) == 'object' && oContainer != null)
		{
			if (bCollapse)
				$(oContainer).slideUp();
			else
				$(oContainer).slideDown();
		}
	}

	// Update the new state.
	this.bCollapsed = bCollapse;

	// Update the cookie, if desired.
	if ('oCookieOptions' in this.opt && this.opt.oCookieOptions.bUseCookie)
		this.oCookie.set(this.opt.oCookieOptions.sCookieName, this.bCollapsed ? '1' : '0');

	if (!bInit && 'oThemeOptions' in this.opt && this.opt.oThemeOptions.bUseThemeSettings)
		smf_setThemeOption(this.opt.oThemeOptions.sOptionName, this.bCollapsed ? '1' : '0', 'sThemeId' in this.opt.oThemeOptions ? this.opt.oThemeOptions.sThemeId : null, smf_session_id, smf_session_var, 'sAdditionalVars' in this.opt.oThemeOptions ? this.opt.oThemeOptions.sAdditionalVars : null);
}

smc_Toggle.prototype.toggle = function()
{
	// Change the state by reversing the current state.
	this.changeState(!this.bCollapsed);
}


function ajax_indicator(turn_on)
{
	if (ajax_indicator_ele == null)
	{
		ajax_indicator_ele = document.getElementById('ajax_in_progress');

		if (ajax_indicator_ele == null && typeof(ajax_notification_text) != null)
		{
			create_ajax_indicator_ele();
		}
	}

	if (ajax_indicator_ele != null)
	{
		ajax_indicator_ele.style.display = turn_on ? 'block' : 'none';
	}
}

function create_ajax_indicator_ele()
{
	// Create the div for the indicator.
	ajax_indicator_ele = document.createElement('div');

	// Set the id so it'll load the style properly.
	ajax_indicator_ele.id = 'ajax_in_progress';

	// Add the image in and link to turn it off.
	var cancel_link = document.createElement('a');
	cancel_link.href = 'javascript:ajax_indicator(false)';
	var cancel_img = document.createElement('img');
	cancel_img.src = smf_images_url + '/icons/quick_remove.png';

	if (typeof(ajax_notification_cancel_text) != 'undefined')
	{
		cancel_img.alt = ajax_notification_cancel_text;
		cancel_img.title = ajax_notification_cancel_text;
	}

	// Add the cancel link and image to the indicator.
	cancel_link.appendChild(cancel_img);
	ajax_indicator_ele.appendChild(cancel_link);

	// Set the text.  (Note:  You MUST append here and not overwrite.)
	ajax_indicator_ele.innerHTML += ajax_notification_text;

	// Finally attach the element to the body.
	document.body.appendChild(ajax_indicator_ele);
}

function createEventListener(oTarget)
{
	if (!('addEventListener' in oTarget))
	{
		if (oTarget.attachEvent)
		{
			oTarget.addEventListener = function (sEvent, funcHandler, bCapture) {
				oTarget.attachEvent('on' + sEvent, funcHandler);
			}
			oTarget.removeEventListener = function (sEvent, funcHandler, bCapture) {
				oTarget.detachEvent('on' + sEvent, funcHandler);
			}
		}
		else
		{
			oTarget.addEventListener = function (sEvent, funcHandler, bCapture) {
				oTarget['on' + sEvent] = funcHandler;
			}
			oTarget.removeEventListener = function (sEvent, funcHandler, bCapture) {
				oTarget['on' + sEvent] = null;
			}
		}
	}
}

// This function will retrieve the contents needed for the jump to boxes.
function grabJumpToContent(elem)
{
	var oXMLDoc = getXMLDocument(smf_prepareScriptUrl(smf_scripturl) + 'action=xmlhttp;sa=jumpto;xml');
	var aBoardsAndCategories = new Array();
	var bIE5x = !('implementation' in document);

	ajax_indicator(true);

	if (oXMLDoc.responseXML)
	{
		var items = oXMLDoc.responseXML.getElementsByTagName('smf')[0].getElementsByTagName('item');
		for (var i = 0, n = items.length; i < n; i++)
		{
			aBoardsAndCategories[aBoardsAndCategories.length] = {
				id: parseInt(items[i].getAttribute('id')),
				isCategory: items[i].getAttribute('type') == 'category',
				name: items[i].firstChild.nodeValue.removeEntities(),
				is_current: false,
				childLevel: parseInt(items[i].getAttribute('childlevel'))
			}
		}
	}

	ajax_indicator(false);

	for (var i = 0, n = aJumpTo.length; i < n; i++)
		aJumpTo[i].fillSelect(aBoardsAndCategories);

	if (bIE5x)
		elem.options[iIndexPointer].selected = true;

	// Internet Explorer needs this to keep the box dropped down.
	elem.style.width = 'auto';
	elem.focus();

}

// This'll contain all JumpTo objects on the page.
var aJumpTo = new Array();

// *** JumpTo class.
function JumpTo(oJumpToOptions)
{
	this.opt = oJumpToOptions;
	this.dropdownList = null;
	this.showSelect();
}

// Show the initial select box (onload). Method of the JumpTo class.
JumpTo.prototype.showSelect = function ()
{
	var sChildLevelPrefix = '';
	for (var i = this.opt.iCurBoardChildLevel; i > 0; i--)
		sChildLevelPrefix += this.opt.sBoardChildLevelIndicator;
	setInnerHTML(document.getElementById(this.opt.sContainerId), this.opt.sJumpToTemplate.replace(/%select_id%/, this.opt.sContainerId + '_select').replace(/%dropdown_list%/, '<select ' + (this.opt.bDisabled == true ? 'disabled="disabled" ' : 0) + (this.opt.sClassName != undefined ? 'class="' + this.opt.sClassName + '" ' : '') + 'name="' + (this.opt.sCustomName != undefined ? this.opt.sCustomName : this.opt.sContainerId + '_select') + '" id="' + this.opt.sContainerId + '_select" ' + ('implementation' in document ? '' : 'onmouseover="grabJumpToContent(this);" ') + ('onbeforeactivate' in document ? 'onbeforeactivate' : 'onfocus') + '="grabJumpToContent(this);"><option value="' + (this.opt.bNoRedirect != undefined && this.opt.bNoRedirect == true ? this.opt.iCurBoardId : '?board=' + this.opt.iCurBoardId + '.0') + '">' + sChildLevelPrefix + this.opt.sBoardPrefix + this.opt.sCurBoardName.removeEntities() + '</option></select>&nbsp;' + (this.opt.sGoButtonLabel != undefined ? '<input type="button" class="button_submit" value="' + this.opt.sGoButtonLabel + '" onclick="window.location.href = \'' + smf_prepareScriptUrl(smf_scripturl) + 'board=' + this.opt.iCurBoardId + '.0\';" />' : '')));
	this.dropdownList = document.getElementById(this.opt.sContainerId + '_select');
}

// Fill the jump to box with entries. Method of the JumpTo class.
JumpTo.prototype.fillSelect = function (aBoardsAndCategories)
{
	var iIndexPointer = 0;

	// Create an option that'll be above and below the category.
	var oDashOption = document.createElement('option');
	oDashOption.appendChild(document.createTextNode(this.opt.sCatSeparator));
	oDashOption.disabled = 'disabled';
	oDashOption.value = '';

	if ('onbeforeactivate' in document)
		this.dropdownList.onbeforeactivate = null;
	else
		this.dropdownList.onfocus = null;

	if (this.opt.bNoRedirect)
		this.dropdownList.options[0].disabled = 'disabled';

	// Create a document fragment that'll allowing inserting big parts at once.
	var oListFragment = document.createDocumentFragment();

	// Loop through all items to be added.
	for (var i = 0, n = aBoardsAndCategories.length; i < n; i++)
	{
		var j, sChildLevelPrefix, oOption;

		// If we've reached the currently selected board add all items so far.
		if (!aBoardsAndCategories[i].isCategory && aBoardsAndCategories[i].id == this.opt.iCurBoardId)
		{
				this.dropdownList.insertBefore(oListFragment, this.dropdownList.options[0]);
				oListFragment = document.createDocumentFragment();
				continue;
		}

		if (aBoardsAndCategories[i].isCategory)
			oListFragment.appendChild(oDashOption.cloneNode(true));
		else
			for (j = aBoardsAndCategories[i].childLevel, sChildLevelPrefix = ''; j > 0; j--)
				sChildLevelPrefix += this.opt.sBoardChildLevelIndicator;

		oOption = document.createElement('option');
		oOption.appendChild(document.createTextNode((aBoardsAndCategories[i].isCategory ? this.opt.sCatPrefix : sChildLevelPrefix + this.opt.sBoardPrefix) + aBoardsAndCategories[i].name));
		if (!this.opt.bNoRedirect)
			oOption.value = aBoardsAndCategories[i].isCategory ? '#c' + aBoardsAndCategories[i].id : '?board=' + aBoardsAndCategories[i].id + '.0';
		else
		{
			if (aBoardsAndCategories[i].isCategory)
				oOption.disabled = 'disabled';
			else
				oOption.value = aBoardsAndCategories[i].id;
		}
		oListFragment.appendChild(oOption);

		if (aBoardsAndCategories[i].isCategory)
			oListFragment.appendChild(oDashOption.cloneNode(true));
	}

	// Add the remaining items after the currently selected item.
	this.dropdownList.appendChild(oListFragment);

<<<<<<< HEAD
=======
	// Internet Explorer needs this to keep the box dropped down.
	this.dropdownList.style.width = 'auto';
	this.dropdownList.focus();

>>>>>>> a07730c2
	// Add an onchange action
	if (!this.opt.bNoRedirect)
		this.dropdownList.onchange = function() {
			if (this.selectedIndex > 0 && this.options[this.selectedIndex].value)
				window.location.href = smf_scripturl + this.options[this.selectedIndex].value.substr(smf_scripturl.indexOf('?') == -1 || this.options[this.selectedIndex].value.substr(0, 1) != '?' ? 0 : 1);
		}
}

// A global array containing all IconList objects.
var aIconLists = new Array();

// *** IconList object.
function IconList(oOptions)
{
	if (!window.XMLHttpRequest)
		return;

	this.opt = oOptions;
	this.bListLoaded = false;
	this.oContainerDiv = null;
	this.funcMousedownHandler = null;
	this.funcParent = this;
	this.iCurMessageId = 0;
	this.iCurTimeout = 0;

	// Add backwards compatibility with old themes.
	if (!('sSessionVar' in this.opt))
		this.opt.sSessionVar = 'sesc';

	this.initIcons();
}

// Replace all message icons by icons with hoverable and clickable div's.
IconList.prototype.initIcons = function ()
{
	for (var i = document.images.length - 1, iPrefixLength = this.opt.sIconIdPrefix.length; i >= 0; i--)
		if (document.images[i].id.substr(0, iPrefixLength) == this.opt.sIconIdPrefix)
			setOuterHTML(document.images[i], '<div title="' + this.opt.sLabelIconList + '" onclick="' + this.opt.sBackReference + '.openPopup(this, ' + document.images[i].id.substr(iPrefixLength) + ')" onmouseover="' + this.opt.sBackReference + '.onBoxHover(this, true)" onmouseout="' + this.opt.sBackReference + '.onBoxHover(this, false)" style="background: ' + this.opt.sBoxBackground + '; cursor: pointer; padding: 3px; text-align: center;"><img src="' + document.images[i].src + '" alt="' + document.images[i].alt + '" id="' + document.images[i].id + '" style="margin: 0px; padding: ' + (is_ie ? '3px' : '3px 0px 3px 0px') + ';" /></div>');
}

// Event for the mouse hovering over the original icon.
IconList.prototype.onBoxHover = function (oDiv, bMouseOver)
{
	oDiv.style.border = bMouseOver ? this.opt.iBoxBorderWidthHover + 'px solid ' + this.opt.sBoxBorderColorHover : '';
	oDiv.style.background = bMouseOver ? this.opt.sBoxBackgroundHover : this.opt.sBoxBackground;
	oDiv.style.padding = bMouseOver ? (3 - this.opt.iBoxBorderWidthHover) + 'px' : '3px'
}

// Show the list of icons after the user clicked the original icon.
IconList.prototype.openPopup = function (oDiv, iMessageId)
{
	this.iCurMessageId = iMessageId;

	if (!this.bListLoaded && this.oContainerDiv == null)
	{
		// Create a container div.
		this.oContainerDiv = document.createElement('div');
		this.oContainerDiv.id = 'iconList';
		this.oContainerDiv.style.display = 'none';
		this.oContainerDiv.style.cursor = 'pointer';
		this.oContainerDiv.style.position = 'absolute';
		this.oContainerDiv.style.width = oDiv.offsetWidth + 'px';
		this.oContainerDiv.style.background = this.opt.sContainerBackground;
		this.oContainerDiv.style.border = this.opt.sContainerBorder;
		this.oContainerDiv.style.padding = '1px';
		this.oContainerDiv.style.textAlign = 'center';
		document.body.appendChild(this.oContainerDiv);

		// Start to fetch its contents.
		ajax_indicator(true);
		this.tmpMethod = getXMLDocument;
		this.tmpMethod(smf_prepareScriptUrl(this.opt.sScriptUrl) + 'action=xmlhttp;sa=messageicons;board=' + this.opt.iBoardId + ';xml', this.onIconsReceived);
		delete this.tmpMethod;

		createEventListener(document.body);
	}

	// Set the position of the container.
	var aPos = smf_itemPos(oDiv);

	this.oContainerDiv.style.top = (aPos[1] + oDiv.offsetHeight) + 'px';
	this.oContainerDiv.style.left = (aPos[0] - 1) + 'px';
	this.oClickedIcon = oDiv;

	if (this.bListLoaded)
		this.oContainerDiv.style.display = 'block';

	document.body.addEventListener('mousedown', this.onWindowMouseDown, false);
}

// Setup the list of icons once it is received through xmlHTTP.
IconList.prototype.onIconsReceived = function (oXMLDoc)
{
	var icons = oXMLDoc.getElementsByTagName('smf')[0].getElementsByTagName('icon');
	var sItems = '';

	for (var i = 0, n = icons.length; i < n; i++)
		sItems += '<div onmouseover="' + this.opt.sBackReference + '.onItemHover(this, true)" onmouseout="' + this.opt.sBackReference + '.onItemHover(this, false);" onmousedown="' + this.opt.sBackReference + '.onItemMouseDown(this, \'' + icons[i].getAttribute('value') + '\');" style="padding: 3px 0px 3px 0px; margin-left: auto; margin-right: auto; border: ' + this.opt.sItemBorder + '; background: ' + this.opt.sItemBackground + '"><img src="' + icons[i].getAttribute('url') + '" alt="' + icons[i].getAttribute('name') + '" title="' + icons[i].firstChild.nodeValue + '" /></div>';

	setInnerHTML(this.oContainerDiv, sItems);
	this.oContainerDiv.style.display = 'block';
	this.bListLoaded = true;

	if (is_ie)
		this.oContainerDiv.style.width = this.oContainerDiv.clientWidth + 'px';

	ajax_indicator(false);
}

// Event handler for hovering over the icons.
IconList.prototype.onItemHover = function (oDiv, bMouseOver)
{
	oDiv.style.background = bMouseOver ? this.opt.sItemBackgroundHover : this.opt.sItemBackground;
	oDiv.style.border = bMouseOver ? this.opt.sItemBorderHover : this.opt.sItemBorder;
	if (this.iCurTimeout != 0)
		window.clearTimeout(this.iCurTimeout);
	if (bMouseOver)
		this.onBoxHover(this.oClickedIcon, true);
	else
		this.iCurTimeout = window.setTimeout(this.opt.sBackReference + '.collapseList();', 500);
}

// Event handler for clicking on one of the icons.
IconList.prototype.onItemMouseDown = function (oDiv, sNewIcon)
{
	if (this.iCurMessageId != 0)
	{
		ajax_indicator(true);
		this.tmpMethod = getXMLDocument;
		var oXMLDoc = this.tmpMethod(smf_prepareScriptUrl(this.opt.sScriptUrl) + 'action=jsmodify;topic=' + this.opt.iTopicId + ';msg=' + this.iCurMessageId + ';' + smf_session_var + '=' + smf_session_id + ';icon=' + sNewIcon + ';xml');
		delete this.tmpMethod;
		ajax_indicator(false);

		var oMessage = oXMLDoc.responseXML.getElementsByTagName('smf')[0].getElementsByTagName('message')[0];
		if (oMessage.getElementsByTagName('error').length == 0)
		{
			if (this.opt.bShowModify && oMessage.getElementsByTagName('modified').length != 0)
				setInnerHTML(document.getElementById('modified_' + this.iCurMessageId), oMessage.getElementsByTagName('modified')[0].childNodes[0].nodeValue);
			this.oClickedIcon.getElementsByTagName('img')[0].src = oDiv.getElementsByTagName('img')[0].src;
		}
	}
}

// Event handler for clicking outside the list (will make the list disappear).
IconList.prototype.onWindowMouseDown = function ()
{
	for (var i = aIconLists.length - 1; i >= 0; i--)
	{
		aIconLists[i].funcParent.tmpMethod = aIconLists[i].collapseList;
		aIconLists[i].funcParent.tmpMethod();
		delete aIconLists[i].funcParent.tmpMethod;
	}
}

// Collapse the list of icons.
IconList.prototype.collapseList = function()
{
	this.onBoxHover(this.oClickedIcon, false);
	this.oContainerDiv.style.display = 'none';
	this.iCurMessageId = 0;
	document.body.removeEventListener('mousedown', this.onWindowMouseDown, false);
}

// Handy shortcuts for getting the mouse position on the screen - only used for IE at the moment.
function smf_mousePose(oEvent)
{
	var x = 0;
	var y = 0;

	if (oEvent.pageX)
	{
		y = oEvent.pageY;
		x = oEvent.pageX;
	}
	else if (oEvent.clientX)
	{
		x = oEvent.clientX + (document.documentElement.scrollLeft ? document.documentElement.scrollLeft : document.body.scrollLeft);
		y = oEvent.clientY + (document.documentElement.scrollTop ? document.documentElement.scrollTop : document.body.scrollTop);
	}

	return [x, y];
}

// Short function for finding the actual position of an item.
function smf_itemPos(itemHandle)
{
	var itemX = 0;
	var itemY = 0;

	if ('offsetParent' in itemHandle)
	{
		itemX = itemHandle.offsetLeft;
		itemY = itemHandle.offsetTop;
		while (itemHandle.offsetParent && typeof(itemHandle.offsetParent) == 'object')
		{
			itemHandle = itemHandle.offsetParent;
			itemX += itemHandle.offsetLeft;
			itemY += itemHandle.offsetTop;
		}
	}
	else if ('x' in itemHandle)
	{
		itemX = itemHandle.x;
		itemY = itemHandle.y;
	}

	return [itemX, itemY];
}

// This function takes the script URL and prepares it to allow the query string to be appended to it.
function smf_prepareScriptUrl(sUrl)
{
	return sUrl.indexOf('?') == -1 ? sUrl + '?' : sUrl + (sUrl.charAt(sUrl.length - 1) == '?' || sUrl.charAt(sUrl.length - 1) == '&' || sUrl.charAt(sUrl.length - 1) == ';' ? '' : ';');
}

var aOnloadEvents = new Array();
function addLoadEvent(fNewOnload)
{
	// If there's no event set, just set this one
	if (typeof(fNewOnload) == 'function' && (!('onload' in window) || typeof(window.onload) != 'function'))
		window.onload = fNewOnload;

	// If there's just one event, setup the array.
	else if (aOnloadEvents.length == 0)
	{
		aOnloadEvents[0] = window.onload;
		aOnloadEvents[1] = fNewOnload;
		window.onload = function() {
			for (var i = 0, n = aOnloadEvents.length; i < n; i++)
			{
				if (typeof(aOnloadEvents[i]) == 'function')
					aOnloadEvents[i]();
				else if (typeof(aOnloadEvents[i]) == 'string')
					eval(aOnloadEvents[i]);
			}
		}
	}

	// This isn't the first event function, add it to the list.
	else
		aOnloadEvents[aOnloadEvents.length] = fNewOnload;
}

function smfFooterHighlight(element, value)
{
	element.src = smf_images_url + '/' + (value ? 'h_' : '') + element.id + '.png';
}

// Get the text in a code tag.
function smfSelectText(oCurElement, bActOnElement)
{
	// The place we're looking for is one div up, and next door - if it's auto detect.
	if (typeof(bActOnElement) == 'boolean' && bActOnElement)
		var oCodeArea = document.getElementById(oCurElement);
	else
		var oCodeArea = oCurElement.parentNode.nextSibling;

	if (typeof(oCodeArea) != 'object' || oCodeArea == null)
		return false;

	// Start off with my favourite, internet explorer.
	if ('createTextRange' in document.body)
	{
		var oCurRange = document.body.createTextRange();
		oCurRange.moveToElementText(oCodeArea);
		oCurRange.select();
	}
	// Firefox at el.
	else if (window.getSelection)
	{
		var oCurSelection = window.getSelection();
		// Safari is special!
		if (oCurSelection.setBaseAndExtent)
		{
			var oLastChild = oCodeArea.lastChild;
			oCurSelection.setBaseAndExtent(oCodeArea, 0, oLastChild, 'innerText' in oLastChild ? oLastChild.innerText.length : oLastChild.textContent.length);
		}
		else
		{
			var curRange = document.createRange();
			curRange.selectNodeContents(oCodeArea);

			oCurSelection.removeAllRanges();
			oCurSelection.addRange(curRange);
		}
	}

	return false;
}

// A function needed to discern HTML entities from non-western characters.
function smc_saveEntities(sFormName, aElementNames, sMask)
{
	if (typeof(sMask) == 'string')
	{
		for (var i = 0, n = document.forms[sFormName].elements.length; i < n; i++)
			if (document.forms[sFormName].elements[i].id.substr(0, sMask.length) == sMask)
				aElementNames[aElementNames.length] = document.forms[sFormName].elements[i].name;
	}

	for (var i = 0, n = aElementNames.length; i < n; i++)
	{
		if (aElementNames[i] in document.forms[sFormName])
			document.forms[sFormName][aElementNames[i]].value = document.forms[sFormName][aElementNames[i]].value.replace(/&#/g, '&#38;#');
	}
}

// A function used to clean the attachments on post page
function cleanFileInput(idElement)
{
	// Simpler solutions work in Opera, IE, Safari and Chrome.
	if (is_opera || is_ie || is_safari || is_chrome)
	{
		document.getElementById(idElement).outerHTML = document.getElementById(idElement).outerHTML;
	}
	// What else can we do? By the way, this doesn't work in Chrome and Mac's Safari.
	else
	{
		document.getElementById(idElement).type = 'input';
		document.getElementById(idElement).type = 'file';
	}
}

function applyWindowClasses(oList)
{
	var bAlternate = false;
	oListItems = oList.getElementsByTagName("LI");
	for (i = 0; i < oListItems.length; i++)
	{
		// Skip dummies.
		if (oListItems[i].id == "")
			continue;
		oListItems[i].className = "windowbg" + (bAlternate ? "2" : "");
		bAlternate = !bAlternate;
	}
}

function reActivate()
{
	document.forms.postmodify.message.readOnly = false;
}

// The actual message icon selector.
function showimage()
{
	document.images.icons.src = icon_urls[document.forms.postmodify.icon.options[document.forms.postmodify.icon.selectedIndex].value];
}

function pollOptions()
{
	var expire_time = document.getElementById('poll_expire');

	if (isEmptyText(expire_time) || expire_time.value == 0)
	{
		document.forms.postmodify.poll_hide[2].disabled = true;
		if (document.forms.postmodify.poll_hide[2].checked)
			document.forms.postmodify.poll_hide[1].checked = true;
	}
	else
		document.forms.postmodify.poll_hide[2].disabled = false;
}

function generateDays(offset)
{
	// Work around JavaScript's lack of support for default values...
	offset = typeof(offset) != 'undefined' ? offset : 0;

	var days = 0, selected = 0;
	var dayElement = document.getElementById("day" + offset), yearElement = document.getElementById("year" + offset), monthElement = document.getElementById("month" + offset);

	monthLength[1] = 28;
	if (yearElement.options[yearElement.selectedIndex].value % 4 == 0)
		monthLength[1] = 29;

	selected = dayElement.selectedIndex;
	while (dayElement.options.length)
		dayElement.options[0] = null;

	days = monthLength[monthElement.value - 1];

	for (i = 1; i <= days; i++)
		dayElement.options[dayElement.length] = new Option(i, i);

	if (selected < days)
		dayElement.selectedIndex = selected;
}

function toggleLinked(form)
{
	form.board.disabled = !form.link_to_board.checked;
}

function initSearch()
{
	if (document.forms.searchform.search.value.indexOf("%u") != -1)
		document.forms.searchform.search.value = unescape(document.forms.searchform.search.value);
}

function selectBoards(ids, aFormID)
{
	var toggle = true;
	var aForm = document.getElementById(aFormID);

	for (i = 0; i < ids.length; i++)
		toggle = toggle & aForm["brd" + ids[i]].checked;

	for (i = 0; i < ids.length; i++)
		aForm["brd" + ids[i]].checked = !toggle;
}

function expandCollapseBoards()
{
	var current = document.getElementById("searchBoardsExpand").style.display != "none";

	$("#searchBoardsExpand").slideToggle(300);
	document.getElementById("expandBoardsIcon").src = smf_images_url + (current ? "/expand.png" : "/collapse.png");
}

function expandCollapseLabels()
{
	var current = document.getElementById("searchLabelsExpand").style.display != "none";

	$("#searchLabelsExpand").slideToggle();
	document.getElementById("expandLabelsIcon").src = smf_images_url + (current ? "/expand.png" : "/collapse.png");
}

function updateRuleDef(optNum)
{
	if (document.getElementById("ruletype" + optNum).value == "gid")
	{
		document.getElementById("defdiv" + optNum).style.display = "none";
		document.getElementById("defseldiv" + optNum).style.display = "";
	}
	else if (document.getElementById("ruletype" + optNum).value == "bud" || document.getElementById("ruletype" + optNum).value == "")
	{
		document.getElementById("defdiv" + optNum).style.display = "none";
		document.getElementById("defseldiv" + optNum).style.display = "none";
	}
	else
	{
		document.getElementById("defdiv" + optNum).style.display = "";
		document.getElementById("defseldiv" + optNum).style.display = "none";
	}
}

function updateActionDef(optNum)
{
	if (document.getElementById("acttype" + optNum).value == "lab")
	{
		document.getElementById("labdiv" + optNum).style.display = "";
	}
	else
	{
		document.getElementById("labdiv" + optNum).style.display = "none";
	}
}

function smfSetLatestPackages()
{
	if (typeof(window.smfLatestPackages) != "undefined")
		setInnerHTML(document.getElementById("packagesLatest"), window.smfLatestPackages);

	if (tempOldOnload)
	tempOldOnload();
}

function updateAuthMethod()
{
	// What authentication method is being used?
	if (!document.getElementById("auth_openid") || !document.getElementById("auth_openid").checked)
		currentAuthMethod = "passwd";
	else
		currentAuthMethod = "openid";

	// No openID?
	if (!document.getElementById("auth_openid"))
		return true;

	document.forms.creator.openid_url.disabled = currentAuthMethod == "openid" ? false : true;
	document.forms.creator.smf_autov_pwmain.disabled = currentAuthMethod == "passwd" ? false : true;
	document.forms.creator.smf_autov_pwverify.disabled = currentAuthMethod == "passwd" ? false : true;
	document.getElementById("smf_autov_pwmain_div").style.display = currentAuthMethod == "passwd" ? "" : "none";
	document.getElementById("smf_autov_pwverify_div").style.display = currentAuthMethod == "passwd" ? "" : "none";

	if (currentAuthMethod == "passwd")
	{
		verificationHandle.refreshMainPassword();
		verificationHandle.refreshVerifyPassword();
		document.forms.creator.openid_url.style.backgroundColor = "";
		document.getElementById("auth_openid_div").style.display = "none";
		document.getElementById("auth_pass_div").style.display = "";
	}
	else
	{
		document.forms.creator.smf_autov_pwmain.style.backgroundColor ="";
		document.forms.creator.smf_autov_pwverify.style.backgroundColor = "";
		document.forms.creator.openid_url.style.backgroundColor = "#FCE184";
		document.getElementById("auth_openid_div").style.display = "";
		document.getElementById("auth_pass_div").style.display = "none";
	}
}<|MERGE_RESOLUTION|>--- conflicted
+++ resolved
@@ -1135,13 +1135,6 @@
 	// Add the remaining items after the currently selected item.
 	this.dropdownList.appendChild(oListFragment);
 
-<<<<<<< HEAD
-=======
-	// Internet Explorer needs this to keep the box dropped down.
-	this.dropdownList.style.width = 'auto';
-	this.dropdownList.focus();
-
->>>>>>> a07730c2
 	// Add an onchange action
 	if (!this.opt.bNoRedirect)
 		this.dropdownList.onchange = function() {
