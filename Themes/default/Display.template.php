--- conflicted
+++ resolved
@@ -403,12 +403,7 @@
 			echo '
 								<li class="poster_online"><a href="', $scripturl,'?action=pm">', $txt['pm_short'], ' ', $context['user']['unread_messages'] > 0 ? '[<strong>'. $context['user']['unread_messages'] . '</strong>]' : '' , '</a></li>';
 		}
-<<<<<<< HEAD
-
-		if ($context['can_send_pm'] && !$message['is_message_author'] && !$message['member']['is_guest'])
-=======
-		elseif (($context['can_send_pm']) && (!$message['is_message_author']) && (!$message['member']['is_guest']))
->>>>>>> 7f9d7091
+		elseif ($context['can_send_pm'] && !$message['is_message_author'] && !$message['member']['is_guest'])
 		{
 			if (!empty($modSettings['onlineEnable']))
 				echo '
@@ -417,12 +412,7 @@
 				echo '
 								<li class="poster_online"><a href="', $scripturl,'?action=pm;sa=send;u=', $message['member']['id'], '">', $txt['send_message'], ' </a></li>';
 		}
-<<<<<<< HEAD
-
-		if (!$context['can_send_pm'] && !empty($modSettings['onlineEnable']))
-=======
-		elseif ((!$context['can_send_pm']) && (!empty($modSettings['onlineEnable'])))
->>>>>>> 7f9d7091
+		elseif (!$context['can_send_pm'] && !empty($modSettings['onlineEnable']))
 			echo '
 								<li class="poster_online">', ($message['member']['online']['is_online']) ? $txt['online'] : $txt['offline'], ' <img src="'. $message['member']['online']['image_href']. '" alt="" /></li>';
 
