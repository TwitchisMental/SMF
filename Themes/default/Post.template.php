--- conflicted
+++ resolved
@@ -1,2176 +1,1082 @@
-<<<<<<< HEAD
-<?php
-/**
- * Simple Machines Forum (SMF)
- *
- * @package SMF
- * @author Simple Machines
- * @copyright 2011 Simple Machines
- * @license http://www.simplemachines.org/about/smf/license.php BSD
- *
- * @version 2.1 Alpha 1
- */
-
-// The main template for the post page.
-function template_main()
-{
-	global $context, $settings, $options, $txt, $scripturl, $modSettings, $counter;
-
-	// Start the javascript... and boy is there a lot.
-	echo '
-		<script type="text/javascript"><!-- // --><![CDATA[';
-
-	// When using Go Back due to fatal_error, allow the form to be re-submitted with changes.
-	if (isBrowser('is_firefox'))
-		echo '
-			window.addEventListener("pageshow", reActivate, false);';
-
-	// Start with message icons - and any missing from this theme.
-	echo '
-			var icon_urls = {';
-	foreach ($context['icons'] as $icon)
-		echo '
-				\'', $icon['value'], '\': \'', $icon['url'], '\'', $icon['is_last'] ? '' : ',';
-	echo '
-			};';
-
-	// If this is a poll - use some javascript to ensure the user doesn't create a poll with illegal option combinations.
-	if ($context['make_poll'])
-		echo '
-			var pollOptionNum = 0, pollTabIndex;
-			var pollOptionId = ', $context['last_choice_id'], ';
-			function addPollOption()
-			{
-				if (pollOptionNum == 0)
-				{
-					for (var i = 0, n = document.forms.postmodify.elements.length; i < n; i++)
-						if (document.forms.postmodify.elements[i].id.substr(0, 8) == \'options-\')
-						{
-							pollOptionNum++;
-							pollTabIndex = document.forms.postmodify.elements[i].tabIndex;
-						}
-				}
-				pollOptionNum++
-				pollOptionId++
-
-				setOuterHTML(document.getElementById(\'pollMoreOptions\'), ', JavaScriptEscape('<li><label for="options-'), ' + pollOptionId + ', JavaScriptEscape('">' . $txt['option'] . ' '), ' + pollOptionNum + ', JavaScriptEscape('</label>: <input type="text" name="options['), ' + pollOptionId + ', JavaScriptEscape(']" id="options-'), ' + pollOptionId + ', JavaScriptEscape('" value="" size="80" maxlength="255" tabindex="'), ' + pollTabIndex + ', JavaScriptEscape('" class="input_text" /></li><li id="pollMoreOptions"></li>'), ');
-			}';
-
-	// If we are making a calendar event we want to ensure we show the current days in a month etc... this is done here.
-	if ($context['make_event'])
-		echo '
-			var monthLength = [31, 28, 31, 30, 31, 30, 31, 31, 30, 31, 30, 31];';
-
-	// End of the javascript, start the form and display the link tree.
-	echo '
-		// ]]></script>
-		<form action="', $scripturl, '?action=', $context['destination'], ';', empty($context['current_board']) ? '' : 'board=' . $context['current_board'], '" method="post" accept-charset="', $context['character_set'], '" name="postmodify" id="postmodify" class="flow_hidden" onsubmit="', ($context['becomes_approved'] ? '' : 'alert(\'' . $txt['js_post_will_require_approval'] . '\');'), 'submitonce(this);smc_saveEntities(\'postmodify\', [\'subject\', \'', $context['post_box_name'], '\', \'guestname\', \'evtitle\', \'question\'], \'options\');" enctype="multipart/form-data">';
-
-	// If the user wants to see how their message looks - the preview section is where it's at!
-	echo '
-			<div id="preview_section"', isset($context['preview_message']) ? '' : ' style="display: none;"', '>
-				<div class="cat_bar">
-					<h3 class="catbg">
-						<span id="preview_subject">', empty($context['preview_subject']) ? '' : $context['preview_subject'], '</span>
-					</h3>
-				</div>
-				<div class="windowbg">
-					<div class="content">
-						<div class="post" id="preview_body">
-							', empty($context['preview_message']) ? '<br />' : $context['preview_message'], '
-						</div>
-					</div>
-				</div>
-			</div><br />';
-
-	if ($context['make_event'] && (!$context['event']['new'] || !empty($context['current_board'])))
-		echo '
-			<input type="hidden" name="eventid" value="', $context['event']['id'], '" />';
-
-	// Start the main table.
-	echo '
-			<div class="cat_bar">
-				<h3 class="catbg">', $context['page_title'], '</h3>
-			</div>
-			<div>
-				<div class="roundframe">', isset($context['current_topic']) ? '
-					<input type="hidden" name="topic" value="' . $context['current_topic'] . '" />' : '';
-
-	// If an error occurred, explain what happened.
-	echo '
-					<div class="', empty($context['error_type']) || $context['error_type'] != 'serious' ? 'noticebox' : 'errorbox', '"', empty($context['post_error']['messages']) ? ' style="display: none"' : '', ' id="errors">
-						<dl>
-							<dt>
-								<strong id="error_serious">', $txt['error_while_submitting'], '</strong>
-							</dt>
-							<dd class="error" id="error_list">
-								', empty($context['post_error']['messages']) ? '' : implode('<br />', $context['post_error']['messages']), '
-							</dd>
-						</dl>
-					</div>';
-
-	// If this won't be approved let them know!
-	if (!$context['becomes_approved'])
-	{
-		echo '
-					<p class="information">
-						<em>', $txt['wait_for_approval'], '</em>
-						<input type="hidden" name="not_approved" value="1" />
-					</p>';
-	}
-
-	// If it's locked, show a message to warn the replyer.
-	echo '
-					<p class="information"', $context['locked'] ? '' : ' style="display: none"', ' id="lock_warning">
-						', $txt['topic_locked_no_reply'], '
-					</p>';
-
-	// The post header... important stuff
-	echo '
-					<dl id="post_header">';
-
-	// Guests have to put in their name and email...
-	if (isset($context['name']) && isset($context['email']))
-	{
-		echo '
-						<dt>
-							<span', isset($context['post_error']['long_name']) || isset($context['post_error']['no_name']) || isset($context['post_error']['bad_name']) ? ' class="error"' : '', ' id="caption_guestname">', $txt['name'], ':</span>
-						</dt>
-						<dd>
-							<input type="text" name="guestname" size="25" value="', $context['name'], '" tabindex="', $context['tabindex']++, '" class="input_text" />
-						</dd>';
-
-		if (empty($modSettings['guest_post_no_email']))
-			echo '
-						<dt>
-							<span', isset($context['post_error']['no_email']) || isset($context['post_error']['bad_email']) ? ' class="error"' : '', ' id="caption_email">', $txt['email'], ':</span>
-						</dt>
-						<dd>
-							<input type="text" name="email" size="25" value="', $context['email'], '" tabindex="', $context['tabindex']++, '" class="input_text" />
-						</dd>';
-	}
-
-	// Now show the subject box for this post.
-	echo '
-						<dt class="clear">
-							<span', isset($context['post_error']['no_subject']) ? ' class="error"' : '', ' id="caption_subject">', $txt['subject'], ':</span>
-						</dt>
-						<dd>
-							<input type="text" name="subject"', $context['subject'] == '' ? '' : ' value="' . $context['subject'] . '"', ' tabindex="', $context['tabindex']++, '" size="80" maxlength="80"', isset($context['post_error']['no_subject']) ? ' class="error"' : ' class="input_text"', '/>
-						</dd>
-						<dt class="clear_left">
-							', $txt['message_icon'], ':
-						</dt>
-						<dd>
-							<select name="icon" id="icon" onchange="showimage()">';
-
-	// Loop through each message icon allowed, adding it to the drop down list.
-	foreach ($context['icons'] as $icon)
-		echo '
-								<option value="', $icon['value'], '"', $icon['value'] == $context['icon'] ? ' selected="selected"' : '', '>', $icon['name'], '</option>';
-
-	echo '
-							</select>
-							<img src="', $context['icon_url'], '" name="icons" hspace="15" alt="" />
-						</dd>
-					</dl><hr class="clear" />';
-
-	// Are you posting a calendar event?
-	if ($context['make_event'])
-	{
-		echo '
-					<div id="post_event">
-						<fieldset id="event_main">
-							<legend><span', isset($context['post_error']['no_event']) ? ' class="error"' : '', ' id="caption_evtitle">', $txt['calendar_event_title'], '</span></legend>
-							<input type="text" name="evtitle" maxlength="255" size="55" value="', $context['event']['title'], '" tabindex="', $context['tabindex']++, '" class="input_text" />
-							<div class="smalltext" style="white-space: nowrap;">
-								<input type="hidden" name="calendar" value="1" />', $txt['calendar_year'], '
-								<select name="year" id="year" tabindex="', $context['tabindex']++, '" onchange="generateDays();">';
-
-		// Show a list of all the years we allow...
-		for ($year = $modSettings['cal_minyear']; $year <= $modSettings['cal_maxyear']; $year++)
-			echo '
-									<option value="', $year, '"', $year == $context['event']['year'] ? ' selected="selected"' : '', '>', $year, '&nbsp;</option>';
-
-		echo '
-								</select>
-								', $txt['calendar_month'], '
-								<select name="month" id="month" onchange="generateDays();">';
-
-		// There are 12 months per year - ensure that they all get listed.
-		for ($month = 1; $month <= 12; $month++)
-			echo '
-									<option value="', $month, '"', $month == $context['event']['month'] ? ' selected="selected"' : '', '>', $txt['months'][$month], '&nbsp;</option>';
-
-		echo '
-								</select>
-								', $txt['calendar_day'], '
-								<select name="day" id="day">';
-
-		// This prints out all the days in the current month - this changes dynamically as we switch months.
-		for ($day = 1; $day <= $context['event']['last_day']; $day++)
-			echo '
-									<option value="', $day, '"', $day == $context['event']['day'] ? ' selected="selected"' : '', '>', $day, '&nbsp;</option>';
-
-		echo '
-								</select>
-							</div>
-						</fieldset>';
-
-		if (!empty($modSettings['cal_allowspan']) || ($context['event']['new'] && $context['is_new_post']))
-		{
-			echo '
-						<fieldset id="event_options">
-							<legend>', $txt['calendar_event_options'], '</legend>
-							<div class="event_options smalltext">
-								<ul class="event_options">';
-
-			// If events can span more than one day then allow the user to select how long it should last.
-			if (!empty($modSettings['cal_allowspan']))
-			{
-				echo '
-									<li>
-										', $txt['calendar_numb_days'], '
-										<select name="span">';
-
-				for ($days = 1; $days <= $modSettings['cal_maxspan']; $days++)
-					echo '
-											<option value="', $days, '"', $days == $context['event']['span'] ? ' selected="selected"' : '', '>', $days, '&nbsp;</option>';
-
-				echo '
-										</select>
-									</li>';
-			}
-
-			// If this is a new event let the user specify which board they want the linked post to be put into.
-			if ($context['event']['new'] && $context['is_new_post'])
-			{
-				echo '
-									<li>
-										', $txt['calendar_post_in'], '
-										<select name="board">';
-				foreach ($context['event']['categories'] as $category)
-				{
-					echo '
-											<optgroup label="', $category['name'], '">';
-					foreach ($category['boards'] as $board)
-						echo '
-												<option value="', $board['id'], '"', $board['selected'] ? ' selected="selected"' : '', '>', $board['child_level'] > 0 ? str_repeat('==', $board['child_level'] - 1) . '=&gt;' : '', ' ', $board['name'], '&nbsp;</option>';
-					echo '
-											</optgroup>';
-				}
-				echo '
-										</select>
-									</li>';
-			}
-
-			echo '
-								</ul>
-							</div>
-						</fieldset>';
-		}
-
-		echo '
-					</div>';
-	}
-
-	// If this is a poll then display all the poll options!
-	if ($context['make_poll'])
-	{
-		echo '
-					<div id="edit_poll">
-						<fieldset id="poll_main">
-							<legend><span ', (isset($context['poll_error']['no_question']) ? ' class="error"' : ''), '>', $txt['poll_question'], '</span></legend>
-							<input type="text" name="question" value="', isset($context['question']) ? $context['question'] : '', '" tabindex="', $context['tabindex']++, '" size="80" class="input_text" />
-							<ul class="poll_main">';
-
-		// Loop through all the choices and print them out.
-		foreach ($context['choices'] as $choice)
-		{
-			echo '
-								<li>
-									<label for="options-', $choice['id'], '">', $txt['option'], ' ', $choice['number'], '</label>:
-									<input type="text" name="options[', $choice['id'], ']" id="options-', $choice['id'], '" value="', $choice['label'], '" tabindex="', $context['tabindex']++, '" size="80" maxlength="255" class="input_text" />
-								</li>';
-		}
-
-		echo '
-								<li id="pollMoreOptions"></li>
-							</ul>
-							<strong><a href="javascript:addPollOption(); void(0);">(', $txt['poll_add_option'], ')</a></strong>
-						</fieldset>
-						<fieldset id="poll_options">
-							<legend>', $txt['poll_options'], '</legend>
-							<dl class="settings poll_options">
-								<dt>
-									<label for="poll_max_votes">', $txt['poll_max_votes'], ':</label>
-								</dt>
-								<dd>
-									<input type="text" name="poll_max_votes" id="poll_max_votes" size="2" value="', $context['poll_options']['max_votes'], '" class="input_text" />
-								</dd>
-								<dt>
-									<label for="poll_expire">', $txt['poll_run'], ':</label><br />
-									<em class="smalltext">', $txt['poll_run_limit'], '</em>
-								</dt>
-								<dd>
-									<input type="text" name="poll_expire" id="poll_expire" size="2" value="', $context['poll_options']['expire'], '" onchange="pollOptions();" maxlength="4" class="input_text" /> ', $txt['days_word'], '
-								</dd>
-								<dt>
-									<label for="poll_change_vote">', $txt['poll_do_change_vote'], ':</label>
-								</dt>
-								<dd>
-									<input type="checkbox" id="poll_change_vote" name="poll_change_vote"', !empty($context['poll']['change_vote']) ? ' checked="checked"' : '', ' class="input_check" />
-								</dd>';
-
-		if ($context['poll_options']['guest_vote_enabled'])
-			echo '
-								<dt>
-									<label for="poll_guest_vote">', $txt['poll_guest_vote'], ':</label>
-								</dt>
-								<dd>
-									<input type="checkbox" id="poll_guest_vote" name="poll_guest_vote"', !empty($context['poll_options']['guest_vote']) ? ' checked="checked"' : '', ' class="input_check" />
-								</dd>';
-
-		echo '
-								<dt>
-									', $txt['poll_results_visibility'], ':
-								</dt>
-								<dd>
-									<input type="radio" name="poll_hide" id="poll_results_anyone" value="0"', $context['poll_options']['hide'] == 0 ? ' checked="checked"' : '', ' class="input_radio" /> <label for="poll_results_anyone">', $txt['poll_results_anyone'], '</label><br />
-									<input type="radio" name="poll_hide" id="poll_results_voted" value="1"', $context['poll_options']['hide'] == 1 ? ' checked="checked"' : '', ' class="input_radio" /> <label for="poll_results_voted">', $txt['poll_results_voted'], '</label><br />
-									<input type="radio" name="poll_hide" id="poll_results_expire" value="2"', $context['poll_options']['hide'] == 2 ? ' checked="checked"' : '', empty($context['poll_options']['expire']) ? 'disabled="disabled"' : '', ' class="input_radio" /> <label for="poll_results_expire">', $txt['poll_results_after'], '</label>
-								</dd>
-							</dl>
-						</fieldset>
-					</div>';
-	}
-
-	// Show the actual posting area...
-	if ($context['show_bbc'])
-	{
-		echo '
-					<div id="bbcBox_message"></div>';
-	}
-
-	// What about smileys?
-	if (!empty($context['smileys']['postform']) || !empty($context['smileys']['popup']))
-		echo '
-					<div id="smileyBox_message"></div>';
-
-	echo '
-					', template_control_richedit($context['post_box_name'], 'smileyBox_message', 'bbcBox_message');
-
-	// If this message has been edited in the past - display when it was.
-	if (isset($context['last_modified']))
-		echo '
-					<div class="padding smalltext">
-						<strong>', $txt['last_edit'], ':</strong>
-						', $context['last_modified'], '
-					</div>';
-
-	// If the admin has enabled the hiding of the additional options - show a link and image for it.
-	if (!empty($settings['additional_options_collapsable']))
-		echo '
-					<div id="postAdditionalOptionsHeader" class="title_bar">
-						<h4 class="titlebg">
-							<img id="postMoreExpand" class="panel_toggle" style="display: none;" src="', $settings['images_url'], '/collapse.png" alt="-" /> <strong><a href="#" id="postMoreExpandLink">', $context['can_post_attachment'] ? $txt['post_additionalopt_attach'] : $txt['post_additionalopt'], '</a></strong>
-						</h4>
-					</div>';
-
-	// Display the check boxes for all the standard options - if they are available to the user!
-	echo '
-					<div id="postMoreOptions" class="smalltext">
-						<ul class="post_options">
-							', $context['can_notify'] ? '<li><input type="hidden" name="notify" value="0" /><label for="check_notify"><input type="checkbox" name="notify" id="check_notify"' . ($context['notify'] || !empty($options['auto_notify']) ? ' checked="checked"' : '') . ' value="1" class="input_check" /> ' . $txt['notify_replies'] . '</label></li>' : '', '
-							', $context['can_lock'] ? '<li><input type="hidden" name="lock" value="0" /><label for="check_lock"><input type="checkbox" name="lock" id="check_lock"' . ($context['locked'] ? ' checked="checked"' : '') . ' value="1" class="input_check" /> ' . $txt['lock_topic'] . '</label></li>' : '', '
-							<li><label for="check_back"><input type="checkbox" name="goback" id="check_back"' . ($context['back_to_topic'] || !empty($options['return_to_post']) ? ' checked="checked"' : '') . ' value="1" class="input_check" /> ' . $txt['back_to_topic'] . '</label></li>
-							', $context['can_sticky'] ? '<li><input type="hidden" name="sticky" value="0" /><label for="check_sticky"><input type="checkbox" name="sticky" id="check_sticky"' . ($context['sticky'] ? ' checked="checked"' : '') . ' value="1" class="input_check" /> ' . $txt['sticky_after'] . '</label></li>' : '', '
-							<li><label for="check_smileys"><input type="checkbox" name="ns" id="check_smileys"', $context['use_smileys'] ? '' : ' checked="checked"', ' value="NS" class="input_check" /> ', $txt['dont_use_smileys'], '</label></li>', '
-							', $context['can_move'] ? '<li><input type="hidden" name="move" value="0" /><label for="check_move"><input type="checkbox" name="move" id="check_move" value="1" class="input_check" ' . (!empty($context['move']) ? 'checked="checked" ' : '') . '/> ' . $txt['move_after2'] . '</label></li>' : '', '
-							', $context['can_announce'] && $context['is_first_post'] ? '<li><label for="check_announce"><input type="checkbox" name="announce_topic" id="check_announce" value="1" class="input_check" ' . (!empty($context['announce']) ? 'checked="checked" ' : '') . '/> ' . $txt['announce_topic'] . '</label></li>' : '', '
-							', $context['show_approval'] ? '<li><label for="approve"><input type="checkbox" name="approve" id="approve" value="2" class="input_check" ' . ($context['show_approval'] === 2 ? 'checked="checked"' : '') . ' /> ' . $txt['approve_this_post'] . '</label></li>' : '', '
-						</ul>
-					</div>';
-
-	// If this post already has attachments on it - give information about them.
-	if (!empty($context['current_attachments']))
-	{
-		echo '
-					<dl id="postAttachment">
-						<dt>
-							', $txt['attached'], ':
-						</dt>
-						<dd class="smalltext">
-							<input type="hidden" name="attach_del[]" value="0" />
-							', $txt['uncheck_unwatchd_attach'], ':
-						</dd>';
-		foreach ($context['current_attachments'] as $attachment)
-			echo '
-						<dd class="smalltext">
-							<label for="attachment_', $attachment['id'], '"><input type="checkbox" id="attachment_', $attachment['id'], '" name="attach_del[]" value="', $attachment['id'], '"', empty($attachment['unchecked']) ? ' checked="checked"' : '', ' class="input_check" /> ', $attachment['name'], (empty($attachment['approved']) ? ' (' . $txt['awaiting_approval'] . ')' : ''),
-							!empty($modSettings['attachmentPostLimit']) || !empty($modSettings['attachmentSizeLimit']) ? sprintf($txt['attach_kb'], comma_format(round(max($attachment['size'], 1028) / 1028), 0)) : '', '</label>
-						</dd>';
-
-		if (!empty($context['files_in_session_warning']))
-			echo '
-						<dd class="smalltext">', $context['files_in_session_warning'], '</dd>';
-
-		echo '
-					</dl>';
-	}
-
-	// Is the user allowed to post any additional ones? If so give them the boxes to do it!
-	if ($context['can_post_attachment'])
-	{
-		echo '
-					<dl id="postAttachment2">';
-		
-		// But, only show them if they haven't reached a limit. Or a mod author hasn't hidden them.
-		if ($context['num_allowed_attachments'] > 0 || !empty($context['dont_show_them']))
-		{
-			echo '
-						<dt>
-							', $txt['attach'], ':
-						</dt>
-						<dd class="smalltext">
-							', empty($modSettings['attachmentSizeLimit']) ? '' : ('<input type="hidden" name="MAX_FILE_SIZE" value="' . $modSettings['attachmentSizeLimit'] * 1028 . '" />'), '
-							<input type="file" size="60" name="attachment[]" id="attachment1" class="input_file" /> (<a href="javascript:void(0);" onclick="cleanFileInput(\'attachment1\');">', $txt['clean_attach'], '</a>)';
-
-			// Show more boxes if they aren't approaching that limit.
-			if ($context['num_allowed_attachments'] > 1)
-				echo '
-							<script type="text/javascript"><!-- // --><![CDATA[
-								var allowed_attachments = ', $context['num_allowed_attachments'], ';
-								var current_attachment = 1;
-
-								function addAttachment()
-								{
-									allowed_attachments = allowed_attachments - 1;
-									current_attachment = current_attachment + 1;
-									if (allowed_attachments <= 0)
-										return alert("', $txt['more_attachments_error'], '");
-
-									setOuterHTML(document.getElementById("moreAttachments"), \'<dd class="smalltext"><input type="file" size="60" name="attachment[]" id="attachment\' + current_attachment + \'" class="input_file" /> (<a href="javascript:void(0);" onclick="cleanFileInput(\\\'attachment\' + current_attachment + \'\\\');">', $txt['clean_attach'], '<\/a>)\' + \'<\/dd><dd class="smalltext" id="moreAttachments"><a href="#" onclick="addAttachment(); return false;">(', $txt['more_attachments'], ')<\' + \'/a><\' + \'/dd>\');
-
-									return true;
-								}
-							// ]]></script>
-						</dd>
-						<dd class="smalltext" id="moreAttachments"><a href="#" onclick="addAttachment(); return false;">(', $txt['more_attachments'], ')</a></dd>';
-			else
-				echo '
-						</dd>';
-		}
-
-		// Add any template changes for an alternative upload system here.
-		call_integration_hook('integrate_upload_template', array());
-
-		echo '
-						<dd class="smalltext">';
-
-		// Show some useful information such as allowed extensions, maximum size and amount of attachments allowed.
-		if (!empty($modSettings['attachmentCheckExtensions']))
-			echo '
-							', $txt['allowed_types'], ': ', $context['allowed_extensions'], '<br />';
-
-		if (!empty($context['attachment_restrictions']))
-			echo '
-							', $txt['attach_restrictions'], ' ', implode(', ', $context['attachment_restrictions']), '<br />';
-
-		if ($context['num_allowed_attachments'] == 0)
-			echo '
-							', $txt['attach_limit_nag'], '<br />';
-
-		if (!$context['can_post_attachment_unapproved'])
-			echo '
-							<span class="alert">', $txt['attachment_requires_approval'], '</span>', '<br />';
-
-		echo '
-						</dd>
-					</dl>';
-	}
-
-	// Is visual verification enabled?
-	if ($context['require_verification'])
-	{
-		echo '
-					<div class="post_verification">
-						<span', !empty($context['post_error']['need_qr_verification']) ? ' class="error"' : '', '>
-							<strong>', $txt['verification'], ':</strong>
-						</span>
-						', template_control_verification($context['visual_verification_id'], 'all'), '
-					</div>';
-	}
-
-	// Finally, the submit buttons.
-	echo '
-					<hr class="hrcolor" />
-					<span class="smalltext" >
-						', isBrowser('is_firefox') ? $txt['shortcuts_firefox'] : $txt['shortcuts'], '
-					</span>
-					<span id="post_confirm_buttons">
-						', template_control_richedit_buttons($context['post_box_name']);
-
-	// Option to delete an event if user is editing one.
-	if ($context['make_event'] && !$context['event']['new'])
-		echo '
-						<input type="submit" name="deleteevent" value="', $txt['event_delete'], '" onclick="return confirm(\'', $txt['event_delete_confirm'], '\');" class="button_submit" />';
-
-	echo '
-					</span>
-					<br class="clear_right" />
-				</div>
-			</div>
-			<br class="clear" />';
-
-	// Assuming this isn't a new topic pass across the last message id.
-	if (isset($context['topic_last_message']))
-		echo '
-			<input type="hidden" name="last_msg" value="', $context['topic_last_message'], '" />';
-
-	echo '
-			<input type="hidden" name="additional_options" id="additional_options" value="', $context['show_additional_options'] ? '1' : '0', '" />
-			<input type="hidden" name="', $context['session_var'], '" value="', $context['session_id'], '" />
-			<input type="hidden" name="seqnum" value="', $context['form_sequence_number'], '" />
-		</form>';
-
-	echo '
-		<script type="text/javascript"><!-- // --><![CDATA[';
-
-	// The functions used to preview a posts without loading a new page.
-	echo '
-			var current_board = ', empty($context['current_board']) ? 'null' : $context['current_board'], ';
-			var make_poll = ', $context['make_poll'] ? 'true' : 'false', ';
-			var txt_preview_title = "', $txt['preview_title'], '";
-			var txt_preview_fetch = "', $txt['preview_fetch'], '";
-			var new_replies = new Array();
-			var reply_counter = ', empty($counter) ? 0 : $counter, ';
-			function previewPost()
-			{';
-	if (isBrowser('is_firefox'))
-		echo '
-				// Firefox doesn\'t render <marquee> that have been put it using javascript
-				if (document.forms.postmodify.elements[', JavaScriptEscape($context['post_box_name']), '].value.indexOf(\'[move]\') != -1)
-				{
-					return submitThisOnce(document.forms.postmodify);
-				}';
-	echo '
-				if (window.XMLHttpRequest)
-				{
-					// Opera didn\'t support setRequestHeader() before 8.01.
-					if (\'opera\' in window)
-					{
-						var test = new XMLHttpRequest();
-						if (!(\'setRequestHeader\' in test))
-							return submitThisOnce(document.forms.postmodify);
-					}
-					// @todo Currently not sending poll options and option checkboxes.
-					var x = new Array();
-					var textFields = [\'subject\', ', JavaScriptEscape($context['post_box_name']), ', \'icon\', \'guestname\', \'email\', \'evtitle\', \'question\', \'topic\'];
-					var numericFields = [
-						\'board\', \'topic\', \'last_msg\',
-						\'eventid\', \'calendar\', \'year\', \'month\', \'day\',
-						\'poll_max_votes\', \'poll_expire\', \'poll_change_vote\', \'poll_hide\'
-					];
-					var checkboxFields = [
-						\'ns\'
-					];
-
-					for (var i = 0, n = textFields.length; i < n; i++)
-						if (textFields[i] in document.forms.postmodify)
-						{
-							// Handle the WYSIWYG editor.
-							if (textFields[i] == ', JavaScriptEscape($context['post_box_name']), ' && ', JavaScriptEscape('oEditorHandle_' . $context['post_box_name']), ' in window && oEditorHandle_', $context['post_box_name'], '.bRichTextEnabled)
-								x[x.length] = \'message_mode=1&\' + textFields[i] + \'=\' + oEditorHandle_', $context['post_box_name'], '.getText(false).replace(/&#/g, \'&#38;#\').php_to8bit().php_urlencode();
-							else
-								x[x.length] = textFields[i] + \'=\' + document.forms.postmodify[textFields[i]].value.replace(/&#/g, \'&#38;#\').php_to8bit().php_urlencode();
-						}
-					for (var i = 0, n = numericFields.length; i < n; i++)
-						if (numericFields[i] in document.forms.postmodify && \'value\' in document.forms.postmodify[numericFields[i]])
-							x[x.length] = numericFields[i] + \'=\' + parseInt(document.forms.postmodify.elements[numericFields[i]].value);
-					for (var i = 0, n = checkboxFields.length; i < n; i++)
-						if (checkboxFields[i] in document.forms.postmodify && document.forms.postmodify.elements[checkboxFields[i]].checked)
-							x[x.length] = checkboxFields[i] + \'=\' + document.forms.postmodify.elements[checkboxFields[i]].value;
-
-					sendXMLDocument(smf_prepareScriptUrl(smf_scripturl) + \'action=post2\' + (current_board ? \';board=\' + current_board : \'\') + (make_poll ? \';poll\' : \'\') + \';preview;xml\', x.join(\'&\'), onDocSent);
-
-					document.getElementById(\'preview_section\').style.display = \'\';
-					setInnerHTML(document.getElementById(\'preview_subject\'), txt_preview_title);
-					setInnerHTML(document.getElementById(\'preview_body\'), txt_preview_fetch);
-
-					return false;
-				}
-				else
-					return submitThisOnce(document.forms.postmodify);
-			}
-			function onDocSent(XMLDoc)
-			{
-				if (!XMLDoc)
-				{
-					document.forms.postmodify.preview.onclick = new function ()
-					{
-						return true;
-					}
-					document.forms.postmodify.preview.click();
-				}
-
-				// Show the preview section.
-				var preview = XMLDoc.getElementsByTagName(\'smf\')[0].getElementsByTagName(\'preview\')[0];
-				setInnerHTML(document.getElementById(\'preview_subject\'), preview.getElementsByTagName(\'subject\')[0].firstChild.nodeValue);
-
-				var bodyText = \'\';
-				for (var i = 0, n = preview.getElementsByTagName(\'body\')[0].childNodes.length; i < n; i++)
-					bodyText += preview.getElementsByTagName(\'body\')[0].childNodes[i].nodeValue;
-
-				setInnerHTML(document.getElementById(\'preview_body\'), bodyText);
-				document.getElementById(\'preview_body\').className = \'post\';
-
-				// Show a list of errors (if any).
-				var errors = XMLDoc.getElementsByTagName(\'smf\')[0].getElementsByTagName(\'errors\')[0];
-				var errorList = new Array();
-				for (var i = 0, numErrors = errors.getElementsByTagName(\'error\').length; i < numErrors; i++)
-					errorList[errorList.length] = errors.getElementsByTagName(\'error\')[i].firstChild.nodeValue;
-				document.getElementById(\'errors\').style.display = numErrors == 0 ? \'none\' : \'\';
-				document.getElementById(\'errors\').className = errors.getAttribute(\'serious\') == 1 ? \'errorbox\' : \'noticebox\';
-				document.getElementById(\'error_serious\').style.display = numErrors == 0 ? \'none\' : \'\';
-				setInnerHTML(document.getElementById(\'error_list\'), numErrors == 0 ? \'\' : errorList.join(\'<br />\'));
-
-				// Show a warning if the topic has been locked.
-				document.getElementById(\'lock_warning\').style.display = errors.getAttribute(\'topic_locked\') == 1 ? \'\' : \'none\';
-
-				// Adjust the color of captions if the given data is erroneous.
-				var captions = errors.getElementsByTagName(\'caption\');
-				for (var i = 0, numCaptions = errors.getElementsByTagName(\'caption\').length; i < numCaptions; i++)
-					if (document.getElementById(\'caption_\' + captions[i].getAttribute(\'name\')))
-						document.getElementById(\'caption_\' + captions[i].getAttribute(\'name\')).className = captions[i].getAttribute(\'class\');
-
-				if (errors.getElementsByTagName(\'post_error\').length == 1)
-					document.forms.postmodify.', $context['post_box_name'], '.style.border = \'1px solid red\';
-				else if (document.forms.postmodify.', $context['post_box_name'], '.style.borderColor == \'red\' || document.forms.postmodify.', $context['post_box_name'], '.style.borderColor == \'red red red red\')
-				{
-					if (\'runtimeStyle\' in document.forms.postmodify.', $context['post_box_name'], ')
-						document.forms.postmodify.', $context['post_box_name'], '.style.borderColor = \'\';
-					else
-						document.forms.postmodify.', $context['post_box_name'], '.style.border = null;
-				}
-
-				// Set the new last message id.
-				if (\'last_msg\' in document.forms.postmodify)
-					document.forms.postmodify.last_msg.value = XMLDoc.getElementsByTagName(\'smf\')[0].getElementsByTagName(\'last_msg\')[0].firstChild.nodeValue;
-
-				// Remove the new image from old-new replies!
-				for (i = 0; i < new_replies.length; i++)
-					document.getElementById(\'image_new_\' + new_replies[i]).style.display = \'none\';
-				new_replies = new Array();
-
-				var ignored_replies = new Array(), ignoring;
-				var newPosts = XMLDoc.getElementsByTagName(\'smf\')[0].getElementsByTagName(\'new_posts\')[0] ? XMLDoc.getElementsByTagName(\'smf\')[0].getElementsByTagName(\'new_posts\')[0].getElementsByTagName(\'post\') : {length: 0};
-				var numNewPosts = newPosts.length;
-				if (numNewPosts != 0)
-				{
-					var newPostsHTML = \'<span id="new_replies"><\' + \'/span>\';
-					for (var i = 0; i < numNewPosts; i++)
-					{
-						new_replies[new_replies.length] = newPosts[i].getAttribute("id");
-
-						ignoring = false;
-						if (newPosts[i].getElementsByTagName("is_ignored")[0].firstChild.nodeValue != 0)
-							ignored_replies[ignored_replies.length] = ignoring = newPosts[i].getAttribute("id");
-
-						newPostsHTML += \'<div class="windowbg\' + (++reply_counter % 2 == 0 ? \'2\' : \'\') + \' core_posts"><div class="content" id="msg\' + newPosts[i].getAttribute("id") + \'"><div class="floatleft"><h5>', $txt['posted_by'], ': \' + newPosts[i].getElementsByTagName("poster")[0].firstChild.nodeValue + \'</h5><span class="smalltext">&#171;&nbsp;<strong>', $txt['on'], ':</strong> \' + newPosts[i].getElementsByTagName("time")[0].firstChild.nodeValue + \'&nbsp;&#187;</span> <span class="new_posts" id="image_new_\' + newPosts[i].getAttribute("id") + \'">', $txt['new'], '</span></div>\';';
-
-	if ($context['can_quote'])
-		echo '
-						newPostsHTML += \'<ul class="reset smalltext quickbuttons" id="msg_\' + newPosts[i].getAttribute("id") + \'_quote"><li><a href="#postmodify" onclick="return insertQuoteFast(\\\'\' + newPosts[i].getAttribute("id") + \'\\\');" class="quote_button"><span>',$txt['bbc_quote'],'</span><\' + \'/a></li></ul>\';';
-
-	echo '
-						newPostsHTML += \'<br class="clear" />\';
-
-						if (ignoring)
-							newPostsHTML += \'<div id="msg_\' + newPosts[i].getAttribute("id") + \'_ignored_prompt" class="smalltext">', $txt['ignoring_user'], '<a href="#" id="msg_\' + newPosts[i].getAttribute("id") + \'_ignored_link" style="display: none;">', $txt['show_ignore_user_post'], '</a></div>\';
-
-						newPostsHTML += \'<div class="list_posts smalltext" id="msg_\' + newPosts[i].getAttribute("id") + \'_body">\' + newPosts[i].getElementsByTagName("message")[0].firstChild.nodeValue + \'<\' + \'/div></div></div>\';
-					}
-					setOuterHTML(document.getElementById(\'new_replies\'), newPostsHTML);
-				}
-
-				var numIgnoredReplies = ignored_replies.length;
-				if (numIgnoredReplies != 0)
-				{
-					for (var i = 0; i < numIgnoredReplies; i++)
-					{
-						aIgnoreToggles[ignored_replies[i]] = new smc_Toggle({
-							bToggleEnabled: true,
-							bCurrentlyCollapsed: true,
-							aSwappableContainers: [
-								\'msg_\' + ignored_replies[i] + \'_body\',
-								\'msg_\' + ignored_replies[i] + \'_quote\',
-							],
-							aSwapLinks: [
-								{
-									sId: \'msg_\' + ignored_replies[i] + \'_ignored_link\',
-									msgExpanded: \'\',
-									msgCollapsed: ', JavaScriptEscape($txt['show_ignore_user_post']), '
-								}
-							]
-						});
-					}
-				}
-
-				location.hash = \'#\' + \'preview_section\';
-
-				if (typeof(smf_codeFix) != \'undefined\')
-					smf_codeFix();
-			}';
-
-	// Code for showing and hiding additional options.
-	if (!empty($settings['additional_options_collapsable']))
-		echo '
-			var oSwapAdditionalOptions = new smc_Toggle({
-				bToggleEnabled: true,
-				bCurrentlyCollapsed: ', $context['show_additional_options'] ? 'false' : 'true', ',
-				funcOnBeforeCollapse: function () {
-					document.getElementById(\'additional_options\').value = \'0\';
-				},
-				funcOnBeforeExpand: function () {
-					document.getElementById(\'additional_options\').value = \'1\';
-				},
-				aSwappableContainers: [
-					\'postMoreOptions\',
-					\'postAttachment\',
-					\'postAttachment2\',
-					\'postAttachment3\'
-				],
-				aSwapImages: [
-					{
-						sId: \'postMoreExpand\',
-						srcExpanded: smf_images_url + \'/collapse.png\',
-						altExpanded: \'-\',
-						srcCollapsed: smf_images_url + \'/expand.png\',
-						altCollapsed: \'+\'
-					}
-				],
-				aSwapLinks: [
-					{
-						sId: \'postMoreExpandLink\',
-						msgExpanded: ', JavaScriptEscape($context['can_post_attachment'] ? $txt['post_additionalopt_attach'] : $txt['post_additionalopt']), ',
-						msgCollapsed: ', JavaScriptEscape($context['can_post_attachment'] ? $txt['post_additionalopt_attach'] : $txt['post_additionalopt']), '
-					}
-				]
-			});';
-
-	echo '
-		// ]]></script>';
-
-	// If the user is replying to a topic show the previous posts.
-	if (isset($context['previous_posts']) && count($context['previous_posts']) > 0)
-	{
-		echo '
-		<div id="recent" class="flow_hidden main_section">
-			<div class="cat_bar">
-				<h3 class="catbg">', $txt['topic_summary'], '</h3>
-			</div>
-			<span id="new_replies"></span>';
-
-		$ignored_posts = array();
-		foreach ($context['previous_posts'] as $post)
-		{
-			$ignoring = false;
-			if (!empty($post['is_ignored']))
-				$ignored_posts[] = $ignoring = $post['id'];
-
-			echo '
-				<div class="', $post['alternate'] == 0 ? 'windowbg' : 'windowbg2', ' core_posts">
-				<div class="content" id="msg', $post['id'], '">
-					<div class="floatleft">
-						<h5>', $txt['posted_by'], ': ', $post['poster'], '</h5>
-						<span class="smalltext">&#171;&nbsp;<strong>', $txt['on'], ':</strong> ', $post['time'], '&nbsp;&#187;</span>
-					</div>';
-
-			if ($context['can_quote'])
-			{
-				echo '
-					<ul class="reset smalltext quickbuttons" id="msg_', $post['id'], '_quote">
-						<li><a href="#postmodify" onclick="return insertQuoteFast(', $post['id'], ');" class="quote_button"><span>',$txt['bbc_quote'],'</span></a></li>
-					</ul>';
-			}
-
-			echo '
-					<br class="clear" />';
-
-			if ($ignoring)
-			{
-				echo '
-					<div id="msg_', $post['id'], '_ignored_prompt" class="smalltext">
-						', $txt['ignoring_user'], '
-						<a href="#" id="msg_', $post['id'], '_ignored_link" style="display: none;">', $txt['show_ignore_user_post'], '</a>
-					</div>';
-			}
-
-			echo '
-					<div class="list_posts smalltext" id="msg_', $post['id'], '_body">', $post['message'], '</div>
-				</div>
-			</div>';
-		}
-
-		echo '
-		</div>
-		<script type="text/javascript"><!-- // --><![CDATA[
-			var aIgnoreToggles = new Array();';
-
-		foreach ($ignored_posts as $post_id)
-		{
-			echo '
-			aIgnoreToggles[', $post_id, '] = new smc_Toggle({
-				bToggleEnabled: true,
-				bCurrentlyCollapsed: true,
-				aSwappableContainers: [
-					\'msg_', $post_id, '_body\',
-					\'msg_', $post_id, '_quote\',
-				],
-				aSwapLinks: [
-					{
-						sId: \'msg_', $post_id, '_ignored_link\',
-						msgExpanded: \'\',
-						msgCollapsed: ', JavaScriptEscape($txt['show_ignore_user_post']), '
-					}
-				]
-			});';
-		}
-
-		echo '
-			function insertQuoteFast(messageid)
-			{
-				if (window.XMLHttpRequest)
-					getXMLDocument(smf_prepareScriptUrl(smf_scripturl) + \'action=quotefast;quote=\' + messageid + \';xml;pb=', $context['post_box_name'], ';mode=\' + (oEditorHandle_', $context['post_box_name'], '.bRichTextEnabled ? 1 : 0), onDocReceived);
-				else
-					reqWin(smf_prepareScriptUrl(smf_scripturl) + \'action=quotefast;quote=\' + messageid + \';pb=', $context['post_box_name'], ';mode=\' + (oEditorHandle_', $context['post_box_name'], '.bRichTextEnabled ? 1 : 0), 240, 90);
-				return true;
-			}
-			function onDocReceived(XMLDoc)
-			{
-				var text = \'\';
-				for (var i = 0, n = XMLDoc.getElementsByTagName(\'quote\')[0].childNodes.length; i < n; i++)
-					text += XMLDoc.getElementsByTagName(\'quote\')[0].childNodes[i].nodeValue;
-				oEditorHandle_', $context['post_box_name'], '.insertText(text, false, true);
-			}
-		// ]]></script>';
-	}
-}
-
-// The template for the spellchecker.
-function template_spellcheck()
-{
-	global $context, $settings, $options, $txt;
-
-	// The style information that makes the spellchecker look... like the forum hopefully!
-	echo '<!DOCTYPE html PUBLIC "-//W3C//DTD XHTML 1.0 Transitional//EN" "http://www.w3.org/TR/xhtml1/DTD/xhtml1-transitional.dtd">
-<html xmlns="http://www.w3.org/1999/xhtml"', $context['right_to_left'] ? ' dir="rtl"' : '', '>
-	<head>
-		<title>', $txt['spell_check'], '</title>
-		<meta http-equiv="Content-Type" content="text/html; charset=', $context['character_set'], '" />
-		<link rel="stylesheet" type="text/css" href="', $settings['theme_url'], '/css/index', $context['theme_variant'], '.css?alp21" />
-		<style type="text/css">
-			body, td
-			{
-				font-size: small;
-				margin: 0;
-				background: #f0f0f0;
-				color: #000;
-				padding: 10px;
-			}
-			.highlight
-			{
-				color: red;
-				font-weight: bold;
-			}
-			#spellview
-			{
-				border-style: outset;
-				border: 1px solid black;
-				padding: 5px;
-				width: 95%;
-				height: 314px;
-				overflow: auto;
-				background: #ffffff;
-			}';
-
-	// As you may expect - we need a lot of javascript for this... load it form the separate files.
-	echo '
-		</style>
-		<script type="text/javascript"><!-- // --><![CDATA[
-			var spell_formname = window.opener.spell_formname;
-			var spell_fieldname = window.opener.spell_fieldname;
-		// ]]></script>
-		<script type="text/javascript" src="', $settings['default_theme_url'], '/scripts/spellcheck.js"></script>
-		<script type="text/javascript" src="', $settings['default_theme_url'], '/scripts/script.js"></script>
-		<script type="text/javascript"><!-- // --><![CDATA[
-			', $context['spell_js'], '
-		// ]]></script>
-	</head>
-	<body onload="nextWord(false);">
-		<form action="#" method="post" accept-charset="', $context['character_set'], '" name="spellingForm" id="spellingForm" onsubmit="return false;" style="margin: 0;">
-			<div id="spellview">&nbsp;</div>
-			<table border="0" cellpadding="4" cellspacing="0" width="100%"><tr class="windowbg">
-				<td width="50%" valign="top">
-					', $txt['spellcheck_change_to'], '<br />
-					<input type="text" name="changeto" style="width: 98%;" class="input_text" />
-				</td>
-				<td width="50%">
-					', $txt['spellcheck_suggest'], '<br />
-					<select name="suggestions" style="width: 98%;" size="5" onclick="if (this.selectedIndex != -1) this.form.changeto.value = this.options[this.selectedIndex].text;" ondblclick="replaceWord();">
-					</select>
-				</td>
-			</tr></table>
-			<div class="righttext" style="padding: 4px;">
-				<input type="button" name="change" value="', $txt['spellcheck_change'], '" onclick="replaceWord();" class="button_submit" />
-				<input type="button" name="changeall" value="', $txt['spellcheck_change_all'], '" onclick="replaceAll();" class="button_submit" />
-				<input type="button" name="ignore" value="', $txt['spellcheck_ignore'], '" onclick="nextWord(false);" class="button_submit" />
-				<input type="button" name="ignoreall" value="', $txt['spellcheck_ignore_all'], '" onclick="nextWord(true);" class="button_submit" />
-			</div>
-		</form>
-	</body>
-</html>';
-}
-
-function template_quotefast()
-{
-	global $context, $settings, $options, $txt;
-
-	echo '<!DOCTYPE html PUBLIC "-//W3C//DTD XHTML 1.0 Transitional//EN" "http://www.w3.org/TR/xhtml1/DTD/xhtml1-transitional.dtd">
-<html xmlns="http://www.w3.org/1999/xhtml"', $context['right_to_left'] ? ' dir="rtl"' : '', '>
-	<head>
-		<meta http-equiv="Content-Type" content="text/html; charset=', $context['character_set'], '" />
-		<title>', $txt['retrieving_quote'], '</title>
-		<script type="text/javascript" src="', $settings['default_theme_url'], '/scripts/script.js"></script>
-	</head>
-	<body>
-		', $txt['retrieving_quote'], '
-		<div id="temporary_posting_area" style="display: none;"></div>
-		<script type="text/javascript"><!-- // --><![CDATA[';
-
-	if ($context['close_window'])
-		echo '
-			window.close();';
-	else
-	{
-		// Lucky for us, Internet Explorer has an "innerText" feature which basically converts entities <--> text. Use it if possible ;).
-		echo '
-			var quote = \'', $context['quote']['text'], '\';
-			var stage = \'createElement\' in document ? document.createElement("DIV") : document.getElementById("temporary_posting_area");
-
-			if (\'DOMParser\' in window && !(\'opera\' in window))
-			{
-				var xmldoc = new DOMParser().parseFromString("<temp>" + \'', $context['quote']['mozilla'], '\'.replace(/\n/g, "_SMF-BREAK_").replace(/\t/g, "_SMF-TAB_") + "</temp>", "text/xml");
-				quote = xmldoc.childNodes[0].textContent.replace(/_SMF-BREAK_/g, "\n").replace(/_SMF-TAB_/g, "\t");
-			}
-			else if (\'innerText\' in stage)
-			{
-				setInnerHTML(stage, quote.replace(/\n/g, "_SMF-BREAK_").replace(/\t/g, "_SMF-TAB_").replace(/</g, "&lt;").replace(/>/g, "&gt;"));
-				quote = stage.innerText.replace(/_SMF-BREAK_/g, "\n").replace(/_SMF-TAB_/g, "\t");
-			}
-
-			if (\'opera\' in window)
-				quote = quote.replace(/&lt;/g, "<").replace(/&gt;/g, ">").replace(/&quot;/g, \'"\').replace(/&amp;/g, "&");
-
-			window.opener.oEditorHandle_', $context['post_box_name'], '.InsertText(quote);
-
-			window.focus();
-			setTimeout("window.close();", 400);';
-	}
-	echo '
-		// ]]></script>
-	</body>
-</html>';
-}
-
-function template_announce()
-{
-	global $context, $settings, $options, $txt, $scripturl;
-
-	echo '
-	<div id="announcement">
-		<form action="', $scripturl, '?action=announce;sa=send" method="post" accept-charset="', $context['character_set'], '">
-			<div class="cat_bar">
-				<h3 class="catbg">', $txt['announce_title'], '</h3>
-			</div>
-			<div class="information">
-				', $txt['announce_desc'], '
-			</div>
-			<div class="windowbg2">
-				<div class="content">
-					<p>
-						', $txt['announce_this_topic'], ' <a href="', $scripturl, '?topic=', $context['current_topic'], '.0">', $context['topic_subject'], '</a>
-					</p>
-					<ul class="reset">';
-
-	foreach ($context['groups'] as $group)
-		echo '
-						<li>
-							<label for="who_', $group['id'], '"><input type="checkbox" name="who[', $group['id'], ']" id="who_', $group['id'], '" value="', $group['id'], '" checked="checked" class="input_check" /> ', $group['name'], '</label> <em>(', $group['member_count'], ')</em>
-						</li>';
-
-	echo '
-						<li>
-							<label for="checkall"><input type="checkbox" id="checkall" class="input_check" onclick="invertAll(this, this.form);" checked="checked" /> <em>', $txt['check_all'], '</em></label>
-						</li>
-					</ul>
-					<hr class="hrcolor" />
-					<div id="confirm_buttons">
-						<input type="submit" value="', $txt['post'], '" class="button_submit" />
-						<input type="hidden" name="', $context['session_var'], '" value="', $context['session_id'], '" />
-						<input type="hidden" name="topic" value="', $context['current_topic'], '" />
-						<input type="hidden" name="move" value="', $context['move'], '" />
-						<input type="hidden" name="goback" value="', $context['go_back'], '" />
-					</div>
-				</div>
-				<br class="clear_right" />
-			</div>
-		</form>
-	</div>
-	<br />';
-}
-
-function template_announcement_send()
-{
-	global $context, $settings, $options, $txt, $scripturl;
-
-	echo '
-	<div id="announcement">
-		<form action="' . $scripturl . '?action=announce;sa=send" method="post" accept-charset="', $context['character_set'], '" name="autoSubmit" id="autoSubmit">
-			<div class="windowbg2">
-				<div class="content">
-					<p>', $txt['announce_sending'], ' <a href="', $scripturl, '?topic=', $context['current_topic'], '.0" target="_blank" class="new_win">', $context['topic_subject'], '</a></p>
-					<div class="progress_bar">
-						<div class="full_bar">', $context['percentage_done'], '% ', $txt['announce_done'], '</div>
-						<div class="green_percent" style="width: ', $context['percentage_done'], '%;">&nbsp;</div>
-					</div>
-					<hr class="hrcolor" />
-					<div id="confirm_buttons">
-						<input type="submit" name="b" value="', $txt['announce_continue'], '" class="button_submit" />
-						<input type="hidden" name="', $context['session_var'], '" value="', $context['session_id'], '" />
-						<input type="hidden" name="topic" value="', $context['current_topic'], '" />
-						<input type="hidden" name="move" value="', $context['move'], '" />
-						<input type="hidden" name="goback" value="', $context['go_back'], '" />
-						<input type="hidden" name="start" value="', $context['start'], '" />
-						<input type="hidden" name="membergroups" value="', $context['membergroups'], '" />
-					</div>
-				</div>
-				<br class="clear_right" />
-			</div>
-		</form>
-	</div>
-	<br />
-		<script type="text/javascript"><!-- // --><![CDATA[
-			var countdown = 2;
-			doAutoSubmit();
-
-			function doAutoSubmit()
-			{
-				if (countdown == 0)
-					document.forms.autoSubmit.submit();
-				else if (countdown == -1)
-					return;
-
-				document.forms.autoSubmit.b.value = "', $txt['announce_continue'], ' (" + countdown + ")";
-				countdown--;
-
-				setTimeout("doAutoSubmit();", 1000);
-			}
-		// ]]></script>';
-}
-
-=======
-<?php
-/**
- * Simple Machines Forum (SMF)
- *
- * @package SMF
- * @author Simple Machines
- * @copyright 2011 Simple Machines
- * @license http://www.simplemachines.org/about/smf/license.php BSD
- *
- * @version 2.1 Alpha 1
- */
-
-// The main template for the post page.
-function template_main()
-{
-	global $context, $settings, $options, $txt, $scripturl, $modSettings, $counter;
-
-	// Start the javascript... and boy is there a lot.
-	echo '
-		<script type="text/javascript"><!-- // --><![CDATA[';
-
-	// When using Go Back due to fatal_error, allow the form to be re-submitted with changes.
-	if (isBrowser('is_firefox'))
-		echo '
-			window.addEventListener("pageshow", reActivate, false);';
-
-	// Start with message icons - and any missing from this theme.
-	echo '
-			var icon_urls = {';
-	foreach ($context['icons'] as $icon)
-		echo '
-				\'', $icon['value'], '\': \'', $icon['url'], '\'', $icon['is_last'] ? '' : ',';
-	echo '
-			};';
-
-	// If this is a poll - use some javascript to ensure the user doesn't create a poll with illegal option combinations.
-	if ($context['make_poll'])
-		echo '
-			var pollOptionNum = 0, pollTabIndex;
-			var pollOptionId = ', $context['last_choice_id'], ';
-			function addPollOption()
-			{
-				if (pollOptionNum == 0)
-				{
-					for (var i = 0, n = document.forms.postmodify.elements.length; i < n; i++)
-						if (document.forms.postmodify.elements[i].id.substr(0, 8) == \'options-\')
-						{
-							pollOptionNum++;
-							pollTabIndex = document.forms.postmodify.elements[i].tabIndex;
-						}
-				}
-				pollOptionNum++
-				pollOptionId++
-
-				setOuterHTML(document.getElementById(\'pollMoreOptions\'), ', JavaScriptEscape('<li><label for="options-'), ' + pollOptionId + ', JavaScriptEscape('">' . $txt['option'] . ' '), ' + pollOptionNum + ', JavaScriptEscape('</label>: <input type="text" name="options['), ' + pollOptionId + ', JavaScriptEscape(']" id="options-'), ' + pollOptionId + ', JavaScriptEscape('" value="" size="80" maxlength="255" tabindex="'), ' + pollTabIndex + ', JavaScriptEscape('" class="input_text" /></li><li id="pollMoreOptions"></li>'), ');
-			}';
-
-	// If we are making a calendar event we want to ensure we show the current days in a month etc... this is done here.
-	if ($context['make_event'])
-		echo '
-			var monthLength = [31, 28, 31, 30, 31, 30, 31, 31, 30, 31, 30, 31];';
-
-	// End of the javascript, start the form and display the link tree.
-	echo '
-		// ]]></script>
-		<form action="', $scripturl, '?action=', $context['destination'], ';', empty($context['current_board']) ? '' : 'board=' . $context['current_board'], '" method="post" accept-charset="', $context['character_set'], '" name="postmodify" id="postmodify" class="flow_hidden" onsubmit="', ($context['becomes_approved'] ? '' : 'alert(\'' . $txt['js_post_will_require_approval'] . '\');'), 'submitonce(this);smc_saveEntities(\'postmodify\', [\'subject\', \'', $context['post_box_name'], '\', \'guestname\', \'evtitle\', \'question\'], \'options\');" enctype="multipart/form-data">';
-
-	// If the user wants to see how their message looks - the preview section is where it's at!
-	echo '
-			<div id="preview_section"', isset($context['preview_message']) ? '' : ' style="display: none;"', '>
-				<div class="cat_bar">
-					<h3 class="catbg">
-						<span id="preview_subject">', empty($context['preview_subject']) ? '' : $context['preview_subject'], '</span>
-					</h3>
-				</div>
-				<div class="windowbg">
-					<span class="topslice"><span></span></span>
-					<div class="content">
-						<div class="post" id="preview_body">
-							', empty($context['preview_message']) ? '<br />' : $context['preview_message'], '
-						</div>
-					</div>
-					<span class="botslice"><span></span></span>
-				</div>
-			</div><br />';
-
-	if ($context['make_event'] && (!$context['event']['new'] || !empty($context['current_board'])))
-		echo '
-			<input type="hidden" name="eventid" value="', $context['event']['id'], '" />';
-
-	// Start the main table.
-	echo '
-			<div class="cat_bar">
-				<h3 class="catbg">', $context['page_title'], '</h3>
-			</div>
-			<div>
-				<span class="upperframe"><span></span></span>
-				<div class="roundframe">', isset($context['current_topic']) ? '
-					<input type="hidden" name="topic" value="' . $context['current_topic'] . '" />' : '';
-
-	// If an error occurred, explain what happened.
-	echo '
-					<div class="', empty($context['error_type']) || $context['error_type'] != 'serious' ? 'noticebox' : 'errorbox', '"', empty($context['post_error']) ? ' style="display: none"' : '', ' id="errors">
-						<dl>
-							<dt>
-								<strong id="error_serious">', $txt['error_while_submitting'], '</strong>
-							</dt>
-							<dd class="error" id="error_list">
-								', empty($context['post_error']) ? '' : implode('<br />', $context['post_error']), '
-							</dd>
-						</dl>
-					</div>';
-
-	// If this won't be approved let them know!
-	if (!$context['becomes_approved'])
-	{
-		echo '
-					<p class="information">
-						<em>', $txt['wait_for_approval'], '</em>
-						<input type="hidden" name="not_approved" value="1" />
-					</p>';
-	}
-
-	// If it's locked, show a message to warn the replyer.
-	echo '
-					<p class="information"', $context['locked'] ? '' : ' style="display: none"', ' id="lock_warning">
-						', $txt['topic_locked_no_reply'], '
-					</p>';
-
-	// The post header... important stuff
-	echo '
-					<dl id="post_header">';
-
-	// Guests have to put in their name and email...
-	if (isset($context['name']) && isset($context['email']))
-	{
-		echo '
-						<dt>
-							<span', isset($context['post_error']['long_name']) || isset($context['post_error']['no_name']) || isset($context['post_error']['bad_name']) ? ' class="error"' : '', ' id="caption_guestname">', $txt['name'], ':</span>
-						</dt>
-						<dd>
-							<input type="text" name="guestname" size="25" value="', $context['name'], '" tabindex="', $context['tabindex']++, '" class="input_text" />
-						</dd>';
-
-		if (empty($modSettings['guest_post_no_email']))
-			echo '
-						<dt>
-							<span', isset($context['post_error']['no_email']) || isset($context['post_error']['bad_email']) ? ' class="error"' : '', ' id="caption_email">', $txt['email'], ':</span>
-						</dt>
-						<dd>
-							<input type="text" name="email" size="25" value="', $context['email'], '" tabindex="', $context['tabindex']++, '" class="input_text" />
-						</dd>';
-	}
-
-	// Now show the subject box for this post.
-	echo '
-						<dt class="clear">
-							<span', isset($context['post_error']['no_subject']) ? ' class="error"' : '', ' id="caption_subject">', $txt['subject'], ':</span>
-						</dt>
-						<dd>
-							<input type="text" name="subject"', $context['subject'] == '' ? '' : ' value="' . $context['subject'] . '"', ' tabindex="', $context['tabindex']++, '" size="80" maxlength="80"', isset($context['post_error']['no_subject']) ? ' class="error"' : ' class="input_text"', '/>
-						</dd>
-						<dt class="clear_left">
-							', $txt['message_icon'], ':
-						</dt>
-						<dd>
-							<select name="icon" id="icon" onchange="showimage()">';
-
-	// Loop through each message icon allowed, adding it to the drop down list.
-	foreach ($context['icons'] as $icon)
-		echo '
-								<option value="', $icon['value'], '"', $icon['value'] == $context['icon'] ? ' selected="selected"' : '', '>', $icon['name'], '</option>';
-
-	echo '
-							</select>
-							<img src="', $context['icon_url'], '" name="icons" hspace="15" alt="" />
-						</dd>
-					</dl><hr class="clear" />';
-
-	// Are you posting a calendar event?
-	if ($context['make_event'])
-	{
-		echo '
-					<div id="post_event">
-						<fieldset id="event_main">
-							<legend><span', isset($context['post_error']['no_event']) ? ' class="error"' : '', ' id="caption_evtitle">', $txt['calendar_event_title'], '</span></legend>
-							<input type="text" name="evtitle" maxlength="255" size="55" value="', $context['event']['title'], '" tabindex="', $context['tabindex']++, '" class="input_text" />
-							<div class="smalltext" style="white-space: nowrap;">
-								<input type="hidden" name="calendar" value="1" />', $txt['calendar_year'], '
-								<select name="year" id="year" tabindex="', $context['tabindex']++, '" onchange="generateDays();">';
-
-		// Show a list of all the years we allow...
-		for ($year = $modSettings['cal_minyear']; $year <= $modSettings['cal_maxyear']; $year++)
-			echo '
-									<option value="', $year, '"', $year == $context['event']['year'] ? ' selected="selected"' : '', '>', $year, '&nbsp;</option>';
-
-		echo '
-								</select>
-								', $txt['calendar_month'], '
-								<select name="month" id="month" onchange="generateDays();">';
-
-		// There are 12 months per year - ensure that they all get listed.
-		for ($month = 1; $month <= 12; $month++)
-			echo '
-									<option value="', $month, '"', $month == $context['event']['month'] ? ' selected="selected"' : '', '>', $txt['months'][$month], '&nbsp;</option>';
-
-		echo '
-								</select>
-								', $txt['calendar_day'], '
-								<select name="day" id="day">';
-
-		// This prints out all the days in the current month - this changes dynamically as we switch months.
-		for ($day = 1; $day <= $context['event']['last_day']; $day++)
-			echo '
-									<option value="', $day, '"', $day == $context['event']['day'] ? ' selected="selected"' : '', '>', $day, '&nbsp;</option>';
-
-		echo '
-								</select>
-							</div>
-						</fieldset>';
-
-		if (!empty($modSettings['cal_allowspan']) || ($context['event']['new'] && $context['is_new_post']))
-		{
-			echo '
-						<fieldset id="event_options">
-							<legend>', $txt['calendar_event_options'], '</legend>
-							<div class="event_options smalltext">
-								<ul class="event_options">';
-
-			// If events can span more than one day then allow the user to select how long it should last.
-			if (!empty($modSettings['cal_allowspan']))
-			{
-				echo '
-									<li>
-										', $txt['calendar_numb_days'], '
-										<select name="span">';
-
-				for ($days = 1; $days <= $modSettings['cal_maxspan']; $days++)
-					echo '
-											<option value="', $days, '"', $days == $context['event']['span'] ? ' selected="selected"' : '', '>', $days, '&nbsp;</option>';
-
-				echo '
-										</select>
-									</li>';
-			}
-
-			// If this is a new event let the user specify which board they want the linked post to be put into.
-			if ($context['event']['new'] && $context['is_new_post'])
-			{
-				echo '
-									<li>
-										', $txt['calendar_post_in'], '
-										<select name="board">';
-				foreach ($context['event']['categories'] as $category)
-				{
-					echo '
-											<optgroup label="', $category['name'], '">';
-					foreach ($category['boards'] as $board)
-						echo '
-												<option value="', $board['id'], '"', $board['selected'] ? ' selected="selected"' : '', '>', $board['child_level'] > 0 ? str_repeat('==', $board['child_level'] - 1) . '=&gt;' : '', ' ', $board['name'], '&nbsp;</option>';
-					echo '
-											</optgroup>';
-				}
-				echo '
-										</select>
-									</li>';
-			}
-
-			echo '
-								</ul>
-							</div>
-						</fieldset>';
-		}
-
-		echo '
-					</div>';
-	}
-
-	// If this is a poll then display all the poll options!
-	if ($context['make_poll'])
-	{
-		echo '
-					<div id="edit_poll">
-						<fieldset id="poll_main">
-							<legend><span ', (isset($context['poll_error']['no_question']) ? ' class="error"' : ''), '>', $txt['poll_question'], '</span></legend>
-							<input type="text" name="question" value="', isset($context['question']) ? $context['question'] : '', '" tabindex="', $context['tabindex']++, '" size="80" class="input_text" />
-							<ul class="poll_main">';
-
-		// Loop through all the choices and print them out.
-		foreach ($context['choices'] as $choice)
-		{
-			echo '
-								<li>
-									<label for="options-', $choice['id'], '">', $txt['option'], ' ', $choice['number'], '</label>:
-									<input type="text" name="options[', $choice['id'], ']" id="options-', $choice['id'], '" value="', $choice['label'], '" tabindex="', $context['tabindex']++, '" size="80" maxlength="255" class="input_text" />
-								</li>';
-		}
-
-		echo '
-								<li id="pollMoreOptions"></li>
-							</ul>
-							<strong><a href="javascript:addPollOption(); void(0);">(', $txt['poll_add_option'], ')</a></strong>
-						</fieldset>
-						<fieldset id="poll_options">
-							<legend>', $txt['poll_options'], '</legend>
-							<dl class="settings poll_options">
-								<dt>
-									<label for="poll_max_votes">', $txt['poll_max_votes'], ':</label>
-								</dt>
-								<dd>
-									<input type="text" name="poll_max_votes" id="poll_max_votes" size="2" value="', $context['poll_options']['max_votes'], '" class="input_text" />
-								</dd>
-								<dt>
-									<label for="poll_expire">', $txt['poll_run'], ':</label><br />
-									<em class="smalltext">', $txt['poll_run_limit'], '</em>
-								</dt>
-								<dd>
-									<input type="text" name="poll_expire" id="poll_expire" size="2" value="', $context['poll_options']['expire'], '" onchange="pollOptions();" maxlength="4" class="input_text" /> ', $txt['days_word'], '
-								</dd>
-								<dt>
-									<label for="poll_change_vote">', $txt['poll_do_change_vote'], ':</label>
-								</dt>
-								<dd>
-									<input type="checkbox" id="poll_change_vote" name="poll_change_vote"', !empty($context['poll']['change_vote']) ? ' checked="checked"' : '', ' class="input_check" />
-								</dd>';
-
-		if ($context['poll_options']['guest_vote_enabled'])
-			echo '
-								<dt>
-									<label for="poll_guest_vote">', $txt['poll_guest_vote'], ':</label>
-								</dt>
-								<dd>
-									<input type="checkbox" id="poll_guest_vote" name="poll_guest_vote"', !empty($context['poll_options']['guest_vote']) ? ' checked="checked"' : '', ' class="input_check" />
-								</dd>';
-
-		echo '
-								<dt>
-									', $txt['poll_results_visibility'], ':
-								</dt>
-								<dd>
-									<input type="radio" name="poll_hide" id="poll_results_anyone" value="0"', $context['poll_options']['hide'] == 0 ? ' checked="checked"' : '', ' class="input_radio" /> <label for="poll_results_anyone">', $txt['poll_results_anyone'], '</label><br />
-									<input type="radio" name="poll_hide" id="poll_results_voted" value="1"', $context['poll_options']['hide'] == 1 ? ' checked="checked"' : '', ' class="input_radio" /> <label for="poll_results_voted">', $txt['poll_results_voted'], '</label><br />
-									<input type="radio" name="poll_hide" id="poll_results_expire" value="2"', $context['poll_options']['hide'] == 2 ? ' checked="checked"' : '', empty($context['poll_options']['expire']) ? 'disabled="disabled"' : '', ' class="input_radio" /> <label for="poll_results_expire">', $txt['poll_results_after'], '</label>
-								</dd>
-							</dl>
-						</fieldset>
-					</div>';
-	}
-
-	// Show the actual posting area...
-	if ($context['show_bbc'])
-	{
-		echo '
-					<div id="bbcBox_message"></div>';
-	}
-
-	// What about smileys?
-	if (!empty($context['smileys']['postform']) || !empty($context['smileys']['popup']))
-		echo '
-					<div id="smileyBox_message"></div>';
-
-	echo '
-					', template_control_richedit($context['post_box_name'], 'smileyBox_message', 'bbcBox_message');
-
-	// If this message has been edited in the past - display when it was.
-	if (isset($context['last_modified']))
-		echo '
-					<div class="padding smalltext">
-						<strong>', $txt['last_edit'], ':</strong>
-						', $context['last_modified'], '
-					</div>';
-
-	// If the admin has enabled the hiding of the additional options - show a link and image for it.
-	if (!empty($settings['additional_options_collapsable']))
-		echo '
-					<div id="postAdditionalOptionsHeader" class="title_bar">
-						<h4 class="titlebg">
-							<img id="postMoreExpand" class="panel_toggle" style="display: none;" src="', $settings['images_url'], '/collapse.png" alt="-" /> <strong><a href="#" id="postMoreExpandLink">', $context['can_post_attachment'] ? $txt['post_additionalopt_attach'] : $txt['post_additionalopt'], '</a></strong>
-						</h4>
-					</div>';
-
-	// Display the check boxes for all the standard options - if they are available to the user!
-	echo '
-					<div id="postMoreOptions" class="smalltext">
-						<ul class="post_options">
-							', $context['can_notify'] ? '<li><input type="hidden" name="notify" value="0" /><label for="check_notify"><input type="checkbox" name="notify" id="check_notify"' . ($context['notify'] || !empty($options['auto_notify']) ? ' checked="checked"' : '') . ' value="1" class="input_check" /> ' . $txt['notify_replies'] . '</label></li>' : '', '
-							', $context['can_lock'] ? '<li><input type="hidden" name="lock" value="0" /><label for="check_lock"><input type="checkbox" name="lock" id="check_lock"' . ($context['locked'] ? ' checked="checked"' : '') . ' value="1" class="input_check" /> ' . $txt['lock_topic'] . '</label></li>' : '', '
-							<li><label for="check_back"><input type="checkbox" name="goback" id="check_back"' . ($context['back_to_topic'] || !empty($options['return_to_post']) ? ' checked="checked"' : '') . ' value="1" class="input_check" /> ' . $txt['back_to_topic'] . '</label></li>
-							', $context['can_sticky'] ? '<li><input type="hidden" name="sticky" value="0" /><label for="check_sticky"><input type="checkbox" name="sticky" id="check_sticky"' . ($context['sticky'] ? ' checked="checked"' : '') . ' value="1" class="input_check" /> ' . $txt['sticky_after'] . '</label></li>' : '', '
-							<li><label for="check_smileys"><input type="checkbox" name="ns" id="check_smileys"', $context['use_smileys'] ? '' : ' checked="checked"', ' value="NS" class="input_check" /> ', $txt['dont_use_smileys'], '</label></li>', '
-							', $context['can_move'] ? '<li><input type="hidden" name="move" value="0" /><label for="check_move"><input type="checkbox" name="move" id="check_move" value="1" class="input_check" ' . (!empty($context['move']) ? 'checked="checked" ' : '') . '/> ' . $txt['move_after2'] . '</label></li>' : '', '
-							', $context['can_announce'] && $context['is_first_post'] ? '<li><label for="check_announce"><input type="checkbox" name="announce_topic" id="check_announce" value="1" class="input_check" ' . (!empty($context['announce']) ? 'checked="checked" ' : '') . '/> ' . $txt['announce_topic'] . '</label></li>' : '', '
-							', $context['show_approval'] ? '<li><label for="approve"><input type="checkbox" name="approve" id="approve" value="2" class="input_check" ' . ($context['show_approval'] === 2 ? 'checked="checked"' : '') . ' /> ' . $txt['approve_this_post'] . '</label></li>' : '', '
-						</ul>
-					</div>';
-
-	// If this post already has attachments on it - give information about them.
-	if (!empty($context['current_attachments']))
-	{
-		echo '
-					<dl id="postAttachment">
-						<dt>
-							', $txt['attached'], ':
-						</dt>
-						<dd class="smalltext">
-							<input type="hidden" name="attach_del[]" value="0" />
-							', $txt['uncheck_unwatchd_attach'], ':
-						</dd>';
-		foreach ($context['current_attachments'] as $attachment)
-			echo '
-						<dd class="smalltext">
-							<label for="attachment_', $attachment['id'], '"><input type="checkbox" id="attachment_', $attachment['id'], '" name="attach_del[]" value="', $attachment['id'], '"', empty($attachment['unchecked']) ? ' checked="checked"' : '', ' class="input_check" /> ', $attachment['name'], (empty($attachment['approved']) ? ' (' . $txt['awaiting_approval'] . ')' : ''),
-							!empty($modSettings['attachmentPostLimit']) || !empty($modSettings['attachmentSizeLimit']) ? sprintf($txt['attach_kb'], comma_format(round(max($attachment['size'], 1028) / 1028), 0)) : '', '</label>
-						</dd>';
-
-		if (!empty($context['files_in_session_warning']))
-			echo '
-						<dd class="smalltext">', $context['files_in_session_warning'], '</dd>';
-
-		echo '
-					</dl>';
-	}
-
-	// Is the user allowed to post any additional ones? If so give them the boxes to do it!
-	if ($context['can_post_attachment'])
-	{
-		echo '
-					<dl id="postAttachment2">';
-
-		// But, only show them if they haven't reached a limit. Or a mod author hasn't hidden them.
-		if ($context['num_allowed_attachments'] > 0 || !empty($context['dont_show_them']))
-		{
-			echo '
-						<dt>
-							', $txt['attach'], ':
-						</dt>
-						<dd class="smalltext">
-							', empty($modSettings['attachmentSizeLimit']) ? '' : ('<input type="hidden" name="MAX_FILE_SIZE" value="' . $modSettings['attachmentSizeLimit'] * 1028 . '" />'), '
-							<input type="file" size="60" name="attachment[]" id="attachment1" class="input_file" /> (<a href="javascript:void(0);" onclick="cleanFileInput(\'attachment1\');">', $txt['clean_attach'], '</a>)';
-
-			// Show more boxes if they aren't approaching that limit.
-			if ($context['num_allowed_attachments'] > 1)
-				echo '
-							<script type="text/javascript"><!-- // --><![CDATA[
-								var allowed_attachments = ', $context['num_allowed_attachments'], ';
-								var current_attachment = 1;
-
-								function addAttachment()
-								{
-									allowed_attachments = allowed_attachments - 1;
-									current_attachment = current_attachment + 1;
-									if (allowed_attachments <= 0)
-										return alert("', $txt['more_attachments_error'], '");
-
-									setOuterHTML(document.getElementById("moreAttachments"), \'<dd class="smalltext"><input type="file" size="60" name="attachment[]" id="attachment\' + current_attachment + \'" class="input_file" /> (<a href="javascript:void(0);" onclick="cleanFileInput(\\\'attachment\' + current_attachment + \'\\\');">', $txt['clean_attach'], '<\/a>)\' + \'<\/dd><dd class="smalltext" id="moreAttachments"><a href="#" onclick="addAttachment(); return false;">(', $txt['more_attachments'], ')<\' + \'/a><\' + \'/dd>\');
-
-									return true;
-								}
-							// ]]></script>
-						</dd>
-						<dd class="smalltext" id="moreAttachments"><a href="#" onclick="addAttachment(); return false;">(', $txt['more_attachments'], ')</a></dd>';
-			else
-				echo '
-						</dd>';
-		}
-
-		// Add any template changes for an alternative upload system here.
-		call_integration_hook('integrate_upload_template');
-
-		echo '
-						<dd class="smalltext">';
-
-		// Show some useful information such as allowed extensions, maximum size and amount of attachments allowed.
-		if (!empty($modSettings['attachmentCheckExtensions']))
-			echo '
-							', $txt['allowed_types'], ': ', $context['allowed_extensions'], '<br />';
-
-		if (!empty($context['attachment_restrictions']))
-			echo '
-							', $txt['attach_restrictions'], ' ', implode(', ', $context['attachment_restrictions']), '<br />';
-
-		if ($context['num_allowed_attachments'] == 0)
-			echo '
-							', $txt['attach_limit_nag'], '<br />';
-
-		if (!$context['can_post_attachment_unapproved'])
-			echo '
-							<span class="alert">', $txt['attachment_requires_approval'], '</span>', '<br />';
-
-		echo '
-						</dd>
-					</dl>';
-	}
-
-	// Is visual verification enabled?
-	if ($context['require_verification'])
-	{
-		echo '
-					<div class="post_verification">
-						<span', !empty($context['post_error']['need_qr_verification']) ? ' class="error"' : '', '>
-							<strong>', $txt['verification'], ':</strong>
-						</span>
-						', template_control_verification($context['visual_verification_id'], 'all'), '
-					</div>';
-	}
-
-	// Finally, the submit buttons.
-	echo '
-					<hr class="hrcolor" />
-					<span class="smalltext" >
-						', isBrowser('is_firefox') ? $txt['shortcuts_firefox'] : $txt['shortcuts'], '
-					</span>
-					<span id="post_confirm_buttons">
-						', template_control_richedit_buttons($context['post_box_name']);
-
-	// Option to delete an event if user is editing one.
-	if ($context['make_event'] && !$context['event']['new'])
-		echo '
-						<input type="submit" name="deleteevent" value="', $txt['event_delete'], '" onclick="return confirm(\'', $txt['event_delete_confirm'], '\');" class="button_submit" />';
-
-	echo '
-					</span>
-					<br class="clear_right" />
-				</div>
-				<span class="lowerframe"><span></span></span>
-			</div>
-			<br class="clear" />';
-
-	// Assuming this isn't a new topic pass across the last message id.
-	if (isset($context['topic_last_message']))
-		echo '
-			<input type="hidden" name="last_msg" value="', $context['topic_last_message'], '" />';
-
-	echo '
-			<input type="hidden" name="additional_options" id="additional_options" value="', $context['show_additional_options'] ? '1' : '0', '" />
-			<input type="hidden" name="', $context['session_var'], '" value="', $context['session_id'], '" />
-			<input type="hidden" name="seqnum" value="', $context['form_sequence_number'], '" />
-		</form>';
-
-	echo '
-		<script type="text/javascript"><!-- // --><![CDATA[';
-
-	// The functions used to preview a posts without loading a new page.
-	echo '
-			var current_board = ', empty($context['current_board']) ? 'null' : $context['current_board'], ';
-			var make_poll = ', $context['make_poll'] ? 'true' : 'false', ';
-			var txt_preview_title = "', $txt['preview_title'], '";
-			var txt_preview_fetch = "', $txt['preview_fetch'], '";
-			var new_replies = new Array();
-			var reply_counter = ', empty($counter) ? 0 : $counter, ';
-			function previewPost()
-			{';
-	if (isBrowser('is_firefox'))
-		echo '
-				// Firefox doesn\'t render <marquee> that have been put it using javascript
-				if (document.forms.postmodify.elements[', JavaScriptEscape($context['post_box_name']), '].value.indexOf(\'[move]\') != -1)
-				{
-					return submitThisOnce(document.forms.postmodify);
-				}';
-	echo '
-				if (window.XMLHttpRequest)
-				{
-					// Opera didn\'t support setRequestHeader() before 8.01.
-					if (\'opera\' in window)
-					{
-						var test = new XMLHttpRequest();
-						if (!(\'setRequestHeader\' in test))
-							return submitThisOnce(document.forms.postmodify);
-					}
-					// @todo Currently not sending poll options and option checkboxes.
-					var x = new Array();
-					var textFields = [\'subject\', ', JavaScriptEscape($context['post_box_name']), ', ', JavaScriptEscape($context['session_var']), ', \'icon\', \'guestname\', \'email\', \'evtitle\', \'question\', \'topic\'];
-					var numericFields = [
-						\'board\', \'topic\', \'last_msg\',
-						\'eventid\', \'calendar\', \'year\', \'month\', \'day\',
-						\'poll_max_votes\', \'poll_expire\', \'poll_change_vote\', \'poll_hide\'
-					];
-					var checkboxFields = [
-						\'ns\'
-					];
-
-					for (var i = 0, n = textFields.length; i < n; i++)
-						if (textFields[i] in document.forms.postmodify)
-						{
-							// Handle the WYSIWYG editor.
-							if (textFields[i] == ', JavaScriptEscape($context['post_box_name']), ' && ', JavaScriptEscape('oEditorHandle_' . $context['post_box_name']), ' in window && oEditorHandle_', $context['post_box_name'], '.bRichTextEnabled)
-								x[x.length] = \'message_mode=1&\' + textFields[i] + \'=\' + oEditorHandle_', $context['post_box_name'], '.getText(false).replace(/&#/g, \'&#38;#\').php_to8bit().php_urlencode();
-							else
-								x[x.length] = textFields[i] + \'=\' + document.forms.postmodify[textFields[i]].value.replace(/&#/g, \'&#38;#\').php_to8bit().php_urlencode();
-						}
-					for (var i = 0, n = numericFields.length; i < n; i++)
-						if (numericFields[i] in document.forms.postmodify && \'value\' in document.forms.postmodify[numericFields[i]])
-							x[x.length] = numericFields[i] + \'=\' + parseInt(document.forms.postmodify.elements[numericFields[i]].value);
-					for (var i = 0, n = checkboxFields.length; i < n; i++)
-						if (checkboxFields[i] in document.forms.postmodify && document.forms.postmodify.elements[checkboxFields[i]].checked)
-							x[x.length] = checkboxFields[i] + \'=\' + document.forms.postmodify.elements[checkboxFields[i]].value;
-
-					sendXMLDocument(smf_prepareScriptUrl(smf_scripturl) + \'action=post2\' + (current_board ? \';board=\' + current_board : \'\') + (make_poll ? \';poll\' : \'\') + \';preview;xml\', x.join(\'&\'), onDocSent);
-
-					document.getElementById(\'preview_section\').style.display = \'\';
-					setInnerHTML(document.getElementById(\'preview_subject\'), txt_preview_title);
-					setInnerHTML(document.getElementById(\'preview_body\'), txt_preview_fetch);
-
-					return false;
-				}
-				else
-					return submitThisOnce(document.forms.postmodify);
-			}
-			function onDocSent(XMLDoc)
-			{
-				if (!XMLDoc)
-				{
-					document.forms.postmodify.preview.onclick = new function ()
-					{
-						return true;
-					}
-					document.forms.postmodify.preview.click();
-				}
-
-				// Show the preview section.
-				var preview = XMLDoc.getElementsByTagName(\'smf\')[0].getElementsByTagName(\'preview\')[0];
-				setInnerHTML(document.getElementById(\'preview_subject\'), preview.getElementsByTagName(\'subject\')[0].firstChild.nodeValue);
-
-				var bodyText = \'\';
-				for (var i = 0, n = preview.getElementsByTagName(\'body\')[0].childNodes.length; i < n; i++)
-					bodyText += preview.getElementsByTagName(\'body\')[0].childNodes[i].nodeValue;
-
-				setInnerHTML(document.getElementById(\'preview_body\'), bodyText);
-				document.getElementById(\'preview_body\').className = \'post\';
-
-				// Show a list of errors (if any).
-				var errors = XMLDoc.getElementsByTagName(\'smf\')[0].getElementsByTagName(\'errors\')[0];
-				var errorList = new Array();
-				for (var i = 0, numErrors = errors.getElementsByTagName(\'error\').length; i < numErrors; i++)
-					errorList[errorList.length] = errors.getElementsByTagName(\'error\')[i].firstChild.nodeValue;
-				document.getElementById(\'errors\').style.display = numErrors == 0 ? \'none\' : \'\';
-				document.getElementById(\'errors\').className = errors.getAttribute(\'serious\') == 1 ? \'errorbox\' : \'noticebox\';
-				document.getElementById(\'error_serious\').style.display = numErrors == 0 ? \'none\' : \'\';
-				setInnerHTML(document.getElementById(\'error_list\'), numErrors == 0 ? \'\' : errorList.join(\'<br />\'));
-
-				// Show a warning if the topic has been locked.
-				document.getElementById(\'lock_warning\').style.display = errors.getAttribute(\'topic_locked\') == 1 ? \'\' : \'none\';
-
-				// Adjust the color of captions if the given data is erroneous.
-				var captions = errors.getElementsByTagName(\'caption\');
-				for (var i = 0, numCaptions = errors.getElementsByTagName(\'caption\').length; i < numCaptions; i++)
-					if (document.getElementById(\'caption_\' + captions[i].getAttribute(\'name\')))
-						document.getElementById(\'caption_\' + captions[i].getAttribute(\'name\')).className = captions[i].getAttribute(\'class\');
-
-				if (errors.getElementsByTagName(\'post_error\').length == 1)
-					document.forms.postmodify.', $context['post_box_name'], '.style.border = \'1px solid red\';
-				else if (document.forms.postmodify.', $context['post_box_name'], '.style.borderColor == \'red\' || document.forms.postmodify.', $context['post_box_name'], '.style.borderColor == \'red red red red\')
-				{
-					if (\'runtimeStyle\' in document.forms.postmodify.', $context['post_box_name'], ')
-						document.forms.postmodify.', $context['post_box_name'], '.style.borderColor = \'\';
-					else
-						document.forms.postmodify.', $context['post_box_name'], '.style.border = null;
-				}
-
-				// Set the new last message id.
-				if (\'last_msg\' in document.forms.postmodify)
-					document.forms.postmodify.last_msg.value = XMLDoc.getElementsByTagName(\'smf\')[0].getElementsByTagName(\'last_msg\')[0].firstChild.nodeValue;
-
-				// Remove the new image from old-new replies!
-				for (i = 0; i < new_replies.length; i++)
-					document.getElementById(\'image_new_\' + new_replies[i]).style.display = \'none\';
-				new_replies = new Array();
-
-				var ignored_replies = new Array(), ignoring;
-				var newPosts = XMLDoc.getElementsByTagName(\'smf\')[0].getElementsByTagName(\'new_posts\')[0] ? XMLDoc.getElementsByTagName(\'smf\')[0].getElementsByTagName(\'new_posts\')[0].getElementsByTagName(\'post\') : {length: 0};
-				var numNewPosts = newPosts.length;
-				if (numNewPosts != 0)
-				{
-					var newPostsHTML = \'<span id="new_replies"><\' + \'/span>\';
-					for (var i = 0; i < numNewPosts; i++)
-					{
-						new_replies[new_replies.length] = newPosts[i].getAttribute("id");
-
-						ignoring = false;
-						if (newPosts[i].getElementsByTagName("is_ignored")[0].firstChild.nodeValue != 0)
-							ignored_replies[ignored_replies.length] = ignoring = newPosts[i].getAttribute("id");
-
-						newPostsHTML += \'<div class="windowbg\' + (++reply_counter % 2 == 0 ? \'2\' : \'\') + \' core_posts"><span class="topslice"><span></span></span><div class="content" id="msg\' + newPosts[i].getAttribute("id") + \'"><div class="floatleft"><h5>', $txt['posted_by'], ': \' + newPosts[i].getElementsByTagName("poster")[0].firstChild.nodeValue + \'</h5><span class="smalltext">&#171;&nbsp;<strong>', $txt['on'], ':</strong> \' + newPosts[i].getElementsByTagName("time")[0].firstChild.nodeValue + \'&nbsp;&#187;</span> <span class="new_posts" id="image_new_\' + newPosts[i].getAttribute("id") + \'">', $txt['new'], '</span></div>\';';
-
-	if ($context['can_quote'])
-		echo '
-						newPostsHTML += \'<ul class="reset smalltext quickbuttons" id="msg_\' + newPosts[i].getAttribute("id") + \'_quote"><li><a href="#postmodify" onclick="return insertQuoteFast(\\\'\' + newPosts[i].getAttribute("id") + \'\\\');" class="quote_button"><span>',$txt['bbc_quote'],'</span><\' + \'/a></li></ul>\';';
-
-	echo '
-						newPostsHTML += \'<br class="clear" />\';
-
-						if (ignoring)
-							newPostsHTML += \'<div id="msg_\' + newPosts[i].getAttribute("id") + \'_ignored_prompt" class="smalltext">', $txt['ignoring_user'], '<a href="#" id="msg_\' + newPosts[i].getAttribute("id") + \'_ignored_link" style="display: none;">', $txt['show_ignore_user_post'], '</a></div>\';
-
-						newPostsHTML += \'<div class="list_posts smalltext" id="msg_\' + newPosts[i].getAttribute("id") + \'_body">\' + newPosts[i].getElementsByTagName("message")[0].firstChild.nodeValue + \'<\' + \'/div></div><span class="botslice"><span></span></span></div>\';
-					}
-					setOuterHTML(document.getElementById(\'new_replies\'), newPostsHTML);
-				}
-
-				var numIgnoredReplies = ignored_replies.length;
-				if (numIgnoredReplies != 0)
-				{
-					for (var i = 0; i < numIgnoredReplies; i++)
-					{
-						aIgnoreToggles[ignored_replies[i]] = new smc_Toggle({
-							bToggleEnabled: true,
-							bCurrentlyCollapsed: true,
-							aSwappableContainers: [
-								\'msg_\' + ignored_replies[i] + \'_body\',
-								\'msg_\' + ignored_replies[i] + \'_quote\',
-							],
-							aSwapLinks: [
-								{
-									sId: \'msg_\' + ignored_replies[i] + \'_ignored_link\',
-									msgExpanded: \'\',
-									msgCollapsed: ', JavaScriptEscape($txt['show_ignore_user_post']), '
-								}
-							]
-						});
-					}
-				}
-
-				location.hash = \'#\' + \'preview_section\';
-
-				if (typeof(smf_codeFix) != \'undefined\')
-					smf_codeFix();
-			}';
-
-	// Code for showing and hiding additional options.
-	if (!empty($settings['additional_options_collapsable']))
-		echo '
-			var oSwapAdditionalOptions = new smc_Toggle({
-				bToggleEnabled: true,
-				bCurrentlyCollapsed: ', $context['show_additional_options'] ? 'false' : 'true', ',
-				funcOnBeforeCollapse: function () {
-					document.getElementById(\'additional_options\').value = \'0\';
-				},
-				funcOnBeforeExpand: function () {
-					document.getElementById(\'additional_options\').value = \'1\';
-				},
-				aSwappableContainers: [
-					\'postMoreOptions\',
-					\'postAttachment\',
-					\'postAttachment2\',
-					\'postAttachment3\'
-				],
-				aSwapImages: [
-					{
-						sId: \'postMoreExpand\',
-						srcExpanded: smf_images_url + \'/collapse.png\',
-						altExpanded: \'-\',
-						srcCollapsed: smf_images_url + \'/expand.png\',
-						altCollapsed: \'+\'
-					}
-				],
-				aSwapLinks: [
-					{
-						sId: \'postMoreExpandLink\',
-						msgExpanded: ', JavaScriptEscape($context['can_post_attachment'] ? $txt['post_additionalopt_attach'] : $txt['post_additionalopt']), ',
-						msgCollapsed: ', JavaScriptEscape($context['can_post_attachment'] ? $txt['post_additionalopt_attach'] : $txt['post_additionalopt']), '
-					}
-				]
-			});';
-
-	echo '
-		// ]]></script>';
-
-	// If the user is replying to a topic show the previous posts.
-	if (isset($context['previous_posts']) && count($context['previous_posts']) > 0)
-	{
-		echo '
-		<div id="recent" class="flow_hidden main_section">
-			<div class="cat_bar">
-				<h3 class="catbg">', $txt['topic_summary'], '</h3>
-			</div>
-			<span id="new_replies"></span>';
-
-		$ignored_posts = array();
-		foreach ($context['previous_posts'] as $post)
-		{
-			$ignoring = false;
-			if (!empty($post['is_ignored']))
-				$ignored_posts[] = $ignoring = $post['id'];
-
-			echo '
-				<div class="', $post['alternate'] == 0 ? 'windowbg' : 'windowbg2', ' core_posts">
-				<span class="topslice"><span></span></span>
-				<div class="content" id="msg', $post['id'], '">
-					<div class="floatleft">
-						<h5>', $txt['posted_by'], ': ', $post['poster'], '</h5>
-						<span class="smalltext">&#171;&nbsp;<strong>', $txt['on'], ':</strong> ', $post['time'], '&nbsp;&#187;</span>
-					</div>';
-
-			if ($context['can_quote'])
-			{
-				echo '
-					<ul class="reset smalltext quickbuttons" id="msg_', $post['id'], '_quote">
-						<li><a href="#postmodify" onclick="return insertQuoteFast(', $post['id'], ');" class="quote_button"><span>',$txt['bbc_quote'],'</span></a></li>
-					</ul>';
-			}
-
-			echo '
-					<br class="clear" />';
-
-			if ($ignoring)
-			{
-				echo '
-					<div id="msg_', $post['id'], '_ignored_prompt" class="smalltext">
-						', $txt['ignoring_user'], '
-						<a href="#" id="msg_', $post['id'], '_ignored_link" style="display: none;">', $txt['show_ignore_user_post'], '</a>
-					</div>';
-			}
-
-			echo '
-					<div class="list_posts smalltext" id="msg_', $post['id'], '_body">', $post['message'], '</div>
-				</div>
-				<span class="botslice"><span></span></span>
-			</div>';
-		}
-
-		echo '
-		</div>
-		<script type="text/javascript"><!-- // --><![CDATA[
-			var aIgnoreToggles = new Array();';
-
-		foreach ($ignored_posts as $post_id)
-		{
-			echo '
-			aIgnoreToggles[', $post_id, '] = new smc_Toggle({
-				bToggleEnabled: true,
-				bCurrentlyCollapsed: true,
-				aSwappableContainers: [
-					\'msg_', $post_id, '_body\',
-					\'msg_', $post_id, '_quote\',
-				],
-				aSwapLinks: [
-					{
-						sId: \'msg_', $post_id, '_ignored_link\',
-						msgExpanded: \'\',
-						msgCollapsed: ', JavaScriptEscape($txt['show_ignore_user_post']), '
-					}
-				]
-			});';
-		}
-
-		echo '
-			function insertQuoteFast(messageid)
-			{
-				if (window.XMLHttpRequest)
-					getXMLDocument(smf_prepareScriptUrl(smf_scripturl) + \'action=quotefast;quote=\' + messageid + \';xml;pb=', $context['post_box_name'], ';mode=\' + (oEditorHandle_', $context['post_box_name'], '.bRichTextEnabled ? 1 : 0), onDocReceived);
-				else
-					reqWin(smf_prepareScriptUrl(smf_scripturl) + \'action=quotefast;quote=\' + messageid + \';pb=', $context['post_box_name'], ';mode=\' + (oEditorHandle_', $context['post_box_name'], '.bRichTextEnabled ? 1 : 0), 240, 90);
-				return true;
-			}
-			function onDocReceived(XMLDoc)
-			{
-				var text = \'\';
-				for (var i = 0, n = XMLDoc.getElementsByTagName(\'quote\')[0].childNodes.length; i < n; i++)
-					text += XMLDoc.getElementsByTagName(\'quote\')[0].childNodes[i].nodeValue;
-				oEditorHandle_', $context['post_box_name'], '.insertText(text, false, true);
-			}
-		// ]]></script>';
-	}
-}
-
-// The template for the spellchecker.
-function template_spellcheck()
-{
-	global $context, $settings, $options, $txt;
-
-	// The style information that makes the spellchecker look... like the forum hopefully!
-	echo '<!DOCTYPE html PUBLIC "-//W3C//DTD XHTML 1.0 Transitional//EN" "http://www.w3.org/TR/xhtml1/DTD/xhtml1-transitional.dtd">
-<html xmlns="http://www.w3.org/1999/xhtml"', $context['right_to_left'] ? ' dir="rtl"' : '', '>
-	<head>
-		<title>', $txt['spell_check'], '</title>
-		<meta http-equiv="Content-Type" content="text/html; charset=', $context['character_set'], '" />
-		<link rel="stylesheet" type="text/css" href="', $settings['theme_url'], '/css/index', $context['theme_variant'], '.css?alp21" />
-		<style type="text/css">
-			body, td
-			{
-				font-size: small;
-				margin: 0;
-				background: #f0f0f0;
-				color: #000;
-				padding: 10px;
-			}
-			.highlight
-			{
-				color: red;
-				font-weight: bold;
-			}
-			#spellview
-			{
-				border-style: outset;
-				border: 1px solid black;
-				padding: 5px;
-				width: 95%;
-				height: 314px;
-				overflow: auto;
-				background: #ffffff;
-			}';
-
-	// As you may expect - we need a lot of javascript for this... load it form the separate files.
-	echo '
-		</style>
-		<script type="text/javascript"><!-- // --><![CDATA[
-			var spell_formname = window.opener.spell_formname;
-			var spell_fieldname = window.opener.spell_fieldname;
-		// ]]></script>
-		<script type="text/javascript" src="', $settings['default_theme_url'], '/scripts/spellcheck.js"></script>
-		<script type="text/javascript" src="', $settings['default_theme_url'], '/scripts/script.js"></script>
-		<script type="text/javascript"><!-- // --><![CDATA[
-			', $context['spell_js'], '
-		// ]]></script>
-	</head>
-	<body onload="nextWord(false);">
-		<form action="#" method="post" accept-charset="', $context['character_set'], '" name="spellingForm" id="spellingForm" onsubmit="return false;" style="margin: 0;">
-			<div id="spellview">&nbsp;</div>
-			<table border="0" cellpadding="4" cellspacing="0" width="100%"><tr class="windowbg">
-				<td width="50%" valign="top">
-					', $txt['spellcheck_change_to'], '<br />
-					<input type="text" name="changeto" style="width: 98%;" class="input_text" />
-				</td>
-				<td width="50%">
-					', $txt['spellcheck_suggest'], '<br />
-					<select name="suggestions" style="width: 98%;" size="5" onclick="if (this.selectedIndex != -1) this.form.changeto.value = this.options[this.selectedIndex].text;" ondblclick="replaceWord();">
-					</select>
-				</td>
-			</tr></table>
-			<div class="righttext" style="padding: 4px;">
-				<input type="button" name="change" value="', $txt['spellcheck_change'], '" onclick="replaceWord();" class="button_submit" />
-				<input type="button" name="changeall" value="', $txt['spellcheck_change_all'], '" onclick="replaceAll();" class="button_submit" />
-				<input type="button" name="ignore" value="', $txt['spellcheck_ignore'], '" onclick="nextWord(false);" class="button_submit" />
-				<input type="button" name="ignoreall" value="', $txt['spellcheck_ignore_all'], '" onclick="nextWord(true);" class="button_submit" />
-			</div>
-		</form>
-	</body>
-</html>';
-}
-
-function template_quotefast()
-{
-	global $context, $settings, $options, $txt;
-
-	echo '<!DOCTYPE html PUBLIC "-//W3C//DTD XHTML 1.0 Transitional//EN" "http://www.w3.org/TR/xhtml1/DTD/xhtml1-transitional.dtd">
-<html xmlns="http://www.w3.org/1999/xhtml"', $context['right_to_left'] ? ' dir="rtl"' : '', '>
-	<head>
-		<meta http-equiv="Content-Type" content="text/html; charset=', $context['character_set'], '" />
-		<title>', $txt['retrieving_quote'], '</title>
-		<script type="text/javascript" src="', $settings['default_theme_url'], '/scripts/script.js"></script>
-	</head>
-	<body>
-		', $txt['retrieving_quote'], '
-		<div id="temporary_posting_area" style="display: none;"></div>
-		<script type="text/javascript"><!-- // --><![CDATA[';
-
-	if ($context['close_window'])
-		echo '
-			window.close();';
-	else
-	{
-		// Lucky for us, Internet Explorer has an "innerText" feature which basically converts entities <--> text. Use it if possible ;).
-		echo '
-			var quote = \'', $context['quote']['text'], '\';
-			var stage = \'createElement\' in document ? document.createElement("DIV") : document.getElementById("temporary_posting_area");
-
-			if (\'DOMParser\' in window && !(\'opera\' in window))
-			{
-				var xmldoc = new DOMParser().parseFromString("<temp>" + \'', $context['quote']['mozilla'], '\'.replace(/\n/g, "_SMF-BREAK_").replace(/\t/g, "_SMF-TAB_") + "</temp>", "text/xml");
-				quote = xmldoc.childNodes[0].textContent.replace(/_SMF-BREAK_/g, "\n").replace(/_SMF-TAB_/g, "\t");
-			}
-			else if (\'innerText\' in stage)
-			{
-				setInnerHTML(stage, quote.replace(/\n/g, "_SMF-BREAK_").replace(/\t/g, "_SMF-TAB_").replace(/</g, "&lt;").replace(/>/g, "&gt;"));
-				quote = stage.innerText.replace(/_SMF-BREAK_/g, "\n").replace(/_SMF-TAB_/g, "\t");
-			}
-
-			if (\'opera\' in window)
-				quote = quote.replace(/&lt;/g, "<").replace(/&gt;/g, ">").replace(/&quot;/g, \'"\').replace(/&amp;/g, "&");
-
-			window.opener.oEditorHandle_', $context['post_box_name'], '.InsertText(quote);
-
-			window.focus();
-			setTimeout("window.close();", 400);';
-	}
-	echo '
-		// ]]></script>
-	</body>
-</html>';
-}
-
-function template_announce()
-{
-	global $context, $settings, $options, $txt, $scripturl;
-
-	echo '
-	<div id="announcement">
-		<form action="', $scripturl, '?action=announce;sa=send" method="post" accept-charset="', $context['character_set'], '">
-			<div class="cat_bar">
-				<h3 class="catbg">', $txt['announce_title'], '</h3>
-			</div>
-			<div class="information">
-				', $txt['announce_desc'], '
-			</div>
-			<div class="windowbg2">
-				<span class="topslice"><span></span></span>
-				<div class="content">
-					<p>
-						', $txt['announce_this_topic'], ' <a href="', $scripturl, '?topic=', $context['current_topic'], '.0">', $context['topic_subject'], '</a>
-					</p>
-					<ul class="reset">';
-
-	foreach ($context['groups'] as $group)
-		echo '
-						<li>
-							<label for="who_', $group['id'], '"><input type="checkbox" name="who[', $group['id'], ']" id="who_', $group['id'], '" value="', $group['id'], '" checked="checked" class="input_check" /> ', $group['name'], '</label> <em>(', $group['member_count'], ')</em>
-						</li>';
-
-	echo '
-						<li>
-							<label for="checkall"><input type="checkbox" id="checkall" class="input_check" onclick="invertAll(this, this.form);" checked="checked" /> <em>', $txt['check_all'], '</em></label>
-						</li>
-					</ul>
-					<hr class="hrcolor" />
-					<div id="confirm_buttons">
-						<input type="submit" value="', $txt['post'], '" class="button_submit" />
-						<input type="hidden" name="', $context['session_var'], '" value="', $context['session_id'], '" />
-						<input type="hidden" name="topic" value="', $context['current_topic'], '" />
-						<input type="hidden" name="move" value="', $context['move'], '" />
-						<input type="hidden" name="goback" value="', $context['go_back'], '" />
-					</div>
-				</div>
-				<br class="clear_right" />
-				<span class="botslice"><span></span></span>
-			</div>
-		</form>
-	</div>
-	<br />';
-}
-
-function template_announcement_send()
-{
-	global $context, $settings, $options, $txt, $scripturl;
-
-	echo '
-	<div id="announcement">
-		<form action="' . $scripturl . '?action=announce;sa=send" method="post" accept-charset="', $context['character_set'], '" name="autoSubmit" id="autoSubmit">
-			<div class="windowbg2">
-				<span class="topslice"><span></span></span>
-				<div class="content">
-					<p>', $txt['announce_sending'], ' <a href="', $scripturl, '?topic=', $context['current_topic'], '.0" target="_blank" class="new_win">', $context['topic_subject'], '</a></p>
-					<div class="progress_bar">
-						<div class="full_bar">', $context['percentage_done'], '% ', $txt['announce_done'], '</div>
-						<div class="green_percent" style="width: ', $context['percentage_done'], '%;">&nbsp;</div>
-					</div>
-					<hr class="hrcolor" />
-					<div id="confirm_buttons">
-						<input type="submit" name="b" value="', $txt['announce_continue'], '" class="button_submit" />
-						<input type="hidden" name="', $context['session_var'], '" value="', $context['session_id'], '" />
-						<input type="hidden" name="topic" value="', $context['current_topic'], '" />
-						<input type="hidden" name="move" value="', $context['move'], '" />
-						<input type="hidden" name="goback" value="', $context['go_back'], '" />
-						<input type="hidden" name="start" value="', $context['start'], '" />
-						<input type="hidden" name="membergroups" value="', $context['membergroups'], '" />
-					</div>
-				</div>
-				<br class="clear_right" />
-				<span class="botslice"><span></span></span>
-			</div>
-		</form>
-	</div>
-	<br />
-		<script type="text/javascript"><!-- // --><![CDATA[
-			var countdown = 2;
-			doAutoSubmit();
-
-			function doAutoSubmit()
-			{
-				if (countdown == 0)
-					document.forms.autoSubmit.submit();
-				else if (countdown == -1)
-					return;
-
-				document.forms.autoSubmit.b.value = "', $txt['announce_continue'], ' (" + countdown + ")";
-				countdown--;
-
-				setTimeout("doAutoSubmit();", 1000);
-			}
-		// ]]></script>';
-}
-
->>>>>>> 473c5735
+<?php
+/**
+ * Simple Machines Forum (SMF)
+ *
+ * @package SMF
+ * @author Simple Machines
+ * @copyright 2011 Simple Machines
+ * @license http://www.simplemachines.org/about/smf/license.php BSD
+ *
+ * @version 2.1 Alpha 1
+ */
+
+// The main template for the post page.
+function template_main()
+{
+	global $context, $settings, $options, $txt, $scripturl, $modSettings, $counter;
+
+	// Start the javascript... and boy is there a lot.
+	echo '
+		<script type="text/javascript"><!-- // --><![CDATA[';
+
+	// When using Go Back due to fatal_error, allow the form to be re-submitted with changes.
+	if (isBrowser('is_firefox'))
+		echo '
+			window.addEventListener("pageshow", reActivate, false);';
+
+	// Start with message icons - and any missing from this theme.
+	echo '
+			var icon_urls = {';
+	foreach ($context['icons'] as $icon)
+		echo '
+				\'', $icon['value'], '\': \'', $icon['url'], '\'', $icon['is_last'] ? '' : ',';
+	echo '
+			};';
+
+	// If this is a poll - use some javascript to ensure the user doesn't create a poll with illegal option combinations.
+	if ($context['make_poll'])
+		echo '
+			var pollOptionNum = 0, pollTabIndex;
+			var pollOptionId = ', $context['last_choice_id'], ';
+			function addPollOption()
+			{
+				if (pollOptionNum == 0)
+				{
+					for (var i = 0, n = document.forms.postmodify.elements.length; i < n; i++)
+						if (document.forms.postmodify.elements[i].id.substr(0, 8) == \'options-\')
+						{
+							pollOptionNum++;
+							pollTabIndex = document.forms.postmodify.elements[i].tabIndex;
+						}
+				}
+				pollOptionNum++
+				pollOptionId++
+
+				setOuterHTML(document.getElementById(\'pollMoreOptions\'), ', JavaScriptEscape('<li><label for="options-'), ' + pollOptionId + ', JavaScriptEscape('">' . $txt['option'] . ' '), ' + pollOptionNum + ', JavaScriptEscape('</label>: <input type="text" name="options['), ' + pollOptionId + ', JavaScriptEscape(']" id="options-'), ' + pollOptionId + ', JavaScriptEscape('" value="" size="80" maxlength="255" tabindex="'), ' + pollTabIndex + ', JavaScriptEscape('" class="input_text" /></li><li id="pollMoreOptions"></li>'), ');
+			}';
+
+	// If we are making a calendar event we want to ensure we show the current days in a month etc... this is done here.
+	if ($context['make_event'])
+		echo '
+			var monthLength = [31, 28, 31, 30, 31, 30, 31, 31, 30, 31, 30, 31];';
+
+	// End of the javascript, start the form and display the link tree.
+	echo '
+		// ]]></script>
+		<form action="', $scripturl, '?action=', $context['destination'], ';', empty($context['current_board']) ? '' : 'board=' . $context['current_board'], '" method="post" accept-charset="', $context['character_set'], '" name="postmodify" id="postmodify" class="flow_hidden" onsubmit="', ($context['becomes_approved'] ? '' : 'alert(\'' . $txt['js_post_will_require_approval'] . '\');'), 'submitonce(this);smc_saveEntities(\'postmodify\', [\'subject\', \'', $context['post_box_name'], '\', \'guestname\', \'evtitle\', \'question\'], \'options\');" enctype="multipart/form-data">';
+
+	// If the user wants to see how their message looks - the preview section is where it's at!
+	echo '
+			<div id="preview_section"', isset($context['preview_message']) ? '' : ' style="display: none;"', '>
+				<div class="cat_bar">
+					<h3 class="catbg">
+						<span id="preview_subject">', empty($context['preview_subject']) ? '' : $context['preview_subject'], '</span>
+					</h3>
+				</div>
+				<div class="windowbg">
+					<div class="content">
+						<div class="post" id="preview_body">
+							', empty($context['preview_message']) ? '<br />' : $context['preview_message'], '
+						</div>
+					</div>
+				</div>
+			</div><br />';
+
+	if ($context['make_event'] && (!$context['event']['new'] || !empty($context['current_board'])))
+		echo '
+			<input type="hidden" name="eventid" value="', $context['event']['id'], '" />';
+
+	// Start the main table.
+	echo '
+			<div class="cat_bar">
+				<h3 class="catbg">', $context['page_title'], '</h3>
+			</div>
+			<div>
+				<div class="roundframe">', isset($context['current_topic']) ? '
+					<input type="hidden" name="topic" value="' . $context['current_topic'] . '" />' : '';
+
+	// If an error occurred, explain what happened.
+	echo '
+					<div class="', empty($context['error_type']) || $context['error_type'] != 'serious' ? 'noticebox' : 'errorbox', '"', empty($context['post_error']) ? ' style="display: none"' : '', ' id="errors">
+						<dl>
+							<dt>
+								<strong id="error_serious">', $txt['error_while_submitting'], '</strong>
+							</dt>
+							<dd class="error" id="error_list">
+								', empty($context['post_error']) ? '' : implode('<br />', $context['post_error']), '
+							</dd>
+						</dl>
+					</div>';
+
+	// If this won't be approved let them know!
+	if (!$context['becomes_approved'])
+	{
+		echo '
+					<p class="information">
+						<em>', $txt['wait_for_approval'], '</em>
+						<input type="hidden" name="not_approved" value="1" />
+					</p>';
+	}
+
+	// If it's locked, show a message to warn the replyer.
+	echo '
+					<p class="information"', $context['locked'] ? '' : ' style="display: none"', ' id="lock_warning">
+						', $txt['topic_locked_no_reply'], '
+					</p>';
+
+	// The post header... important stuff
+	echo '
+					<dl id="post_header">';
+
+	// Guests have to put in their name and email...
+	if (isset($context['name']) && isset($context['email']))
+	{
+		echo '
+						<dt>
+							<span', isset($context['post_error']['long_name']) || isset($context['post_error']['no_name']) || isset($context['post_error']['bad_name']) ? ' class="error"' : '', ' id="caption_guestname">', $txt['name'], ':</span>
+						</dt>
+						<dd>
+							<input type="text" name="guestname" size="25" value="', $context['name'], '" tabindex="', $context['tabindex']++, '" class="input_text" />
+						</dd>';
+
+		if (empty($modSettings['guest_post_no_email']))
+			echo '
+						<dt>
+							<span', isset($context['post_error']['no_email']) || isset($context['post_error']['bad_email']) ? ' class="error"' : '', ' id="caption_email">', $txt['email'], ':</span>
+						</dt>
+						<dd>
+							<input type="text" name="email" size="25" value="', $context['email'], '" tabindex="', $context['tabindex']++, '" class="input_text" />
+						</dd>';
+	}
+
+	// Now show the subject box for this post.
+	echo '
+						<dt class="clear">
+							<span', isset($context['post_error']['no_subject']) ? ' class="error"' : '', ' id="caption_subject">', $txt['subject'], ':</span>
+						</dt>
+						<dd>
+							<input type="text" name="subject"', $context['subject'] == '' ? '' : ' value="' . $context['subject'] . '"', ' tabindex="', $context['tabindex']++, '" size="80" maxlength="80"', isset($context['post_error']['no_subject']) ? ' class="error"' : ' class="input_text"', '/>
+						</dd>
+						<dt class="clear_left">
+							', $txt['message_icon'], ':
+						</dt>
+						<dd>
+							<select name="icon" id="icon" onchange="showimage()">';
+
+	// Loop through each message icon allowed, adding it to the drop down list.
+	foreach ($context['icons'] as $icon)
+		echo '
+								<option value="', $icon['value'], '"', $icon['value'] == $context['icon'] ? ' selected="selected"' : '', '>', $icon['name'], '</option>';
+
+	echo '
+							</select>
+							<img src="', $context['icon_url'], '" name="icons" hspace="15" alt="" />
+						</dd>
+					</dl><hr class="clear" />';
+
+	// Are you posting a calendar event?
+	if ($context['make_event'])
+	{
+		echo '
+					<div id="post_event">
+						<fieldset id="event_main">
+							<legend><span', isset($context['post_error']['no_event']) ? ' class="error"' : '', ' id="caption_evtitle">', $txt['calendar_event_title'], '</span></legend>
+							<input type="text" name="evtitle" maxlength="255" size="55" value="', $context['event']['title'], '" tabindex="', $context['tabindex']++, '" class="input_text" />
+							<div class="smalltext" style="white-space: nowrap;">
+								<input type="hidden" name="calendar" value="1" />', $txt['calendar_year'], '
+								<select name="year" id="year" tabindex="', $context['tabindex']++, '" onchange="generateDays();">';
+
+		// Show a list of all the years we allow...
+		for ($year = $modSettings['cal_minyear']; $year <= $modSettings['cal_maxyear']; $year++)
+			echo '
+									<option value="', $year, '"', $year == $context['event']['year'] ? ' selected="selected"' : '', '>', $year, '&nbsp;</option>';
+
+		echo '
+								</select>
+								', $txt['calendar_month'], '
+								<select name="month" id="month" onchange="generateDays();">';
+
+		// There are 12 months per year - ensure that they all get listed.
+		for ($month = 1; $month <= 12; $month++)
+			echo '
+									<option value="', $month, '"', $month == $context['event']['month'] ? ' selected="selected"' : '', '>', $txt['months'][$month], '&nbsp;</option>';
+
+		echo '
+								</select>
+								', $txt['calendar_day'], '
+								<select name="day" id="day">';
+
+		// This prints out all the days in the current month - this changes dynamically as we switch months.
+		for ($day = 1; $day <= $context['event']['last_day']; $day++)
+			echo '
+									<option value="', $day, '"', $day == $context['event']['day'] ? ' selected="selected"' : '', '>', $day, '&nbsp;</option>';
+
+		echo '
+								</select>
+							</div>
+						</fieldset>';
+
+		if (!empty($modSettings['cal_allowspan']) || ($context['event']['new'] && $context['is_new_post']))
+		{
+			echo '
+						<fieldset id="event_options">
+							<legend>', $txt['calendar_event_options'], '</legend>
+							<div class="event_options smalltext">
+								<ul class="event_options">';
+
+			// If events can span more than one day then allow the user to select how long it should last.
+			if (!empty($modSettings['cal_allowspan']))
+			{
+				echo '
+									<li>
+										', $txt['calendar_numb_days'], '
+										<select name="span">';
+
+				for ($days = 1; $days <= $modSettings['cal_maxspan']; $days++)
+					echo '
+											<option value="', $days, '"', $days == $context['event']['span'] ? ' selected="selected"' : '', '>', $days, '&nbsp;</option>';
+
+				echo '
+										</select>
+									</li>';
+			}
+
+			// If this is a new event let the user specify which board they want the linked post to be put into.
+			if ($context['event']['new'] && $context['is_new_post'])
+			{
+				echo '
+									<li>
+										', $txt['calendar_post_in'], '
+										<select name="board">';
+				foreach ($context['event']['categories'] as $category)
+				{
+					echo '
+											<optgroup label="', $category['name'], '">';
+					foreach ($category['boards'] as $board)
+						echo '
+												<option value="', $board['id'], '"', $board['selected'] ? ' selected="selected"' : '', '>', $board['child_level'] > 0 ? str_repeat('==', $board['child_level'] - 1) . '=&gt;' : '', ' ', $board['name'], '&nbsp;</option>';
+					echo '
+											</optgroup>';
+				}
+				echo '
+										</select>
+									</li>';
+			}
+
+			echo '
+								</ul>
+							</div>
+						</fieldset>';
+		}
+
+		echo '
+					</div>';
+	}
+
+	// If this is a poll then display all the poll options!
+	if ($context['make_poll'])
+	{
+		echo '
+					<div id="edit_poll">
+						<fieldset id="poll_main">
+							<legend><span ', (isset($context['poll_error']['no_question']) ? ' class="error"' : ''), '>', $txt['poll_question'], '</span></legend>
+							<input type="text" name="question" value="', isset($context['question']) ? $context['question'] : '', '" tabindex="', $context['tabindex']++, '" size="80" class="input_text" />
+							<ul class="poll_main">';
+
+		// Loop through all the choices and print them out.
+		foreach ($context['choices'] as $choice)
+		{
+			echo '
+								<li>
+									<label for="options-', $choice['id'], '">', $txt['option'], ' ', $choice['number'], '</label>:
+									<input type="text" name="options[', $choice['id'], ']" id="options-', $choice['id'], '" value="', $choice['label'], '" tabindex="', $context['tabindex']++, '" size="80" maxlength="255" class="input_text" />
+								</li>';
+		}
+
+		echo '
+								<li id="pollMoreOptions"></li>
+							</ul>
+							<strong><a href="javascript:addPollOption(); void(0);">(', $txt['poll_add_option'], ')</a></strong>
+						</fieldset>
+						<fieldset id="poll_options">
+							<legend>', $txt['poll_options'], '</legend>
+							<dl class="settings poll_options">
+								<dt>
+									<label for="poll_max_votes">', $txt['poll_max_votes'], ':</label>
+								</dt>
+								<dd>
+									<input type="text" name="poll_max_votes" id="poll_max_votes" size="2" value="', $context['poll_options']['max_votes'], '" class="input_text" />
+								</dd>
+								<dt>
+									<label for="poll_expire">', $txt['poll_run'], ':</label><br />
+									<em class="smalltext">', $txt['poll_run_limit'], '</em>
+								</dt>
+								<dd>
+									<input type="text" name="poll_expire" id="poll_expire" size="2" value="', $context['poll_options']['expire'], '" onchange="pollOptions();" maxlength="4" class="input_text" /> ', $txt['days_word'], '
+								</dd>
+								<dt>
+									<label for="poll_change_vote">', $txt['poll_do_change_vote'], ':</label>
+								</dt>
+								<dd>
+									<input type="checkbox" id="poll_change_vote" name="poll_change_vote"', !empty($context['poll']['change_vote']) ? ' checked="checked"' : '', ' class="input_check" />
+								</dd>';
+
+		if ($context['poll_options']['guest_vote_enabled'])
+			echo '
+								<dt>
+									<label for="poll_guest_vote">', $txt['poll_guest_vote'], ':</label>
+								</dt>
+								<dd>
+									<input type="checkbox" id="poll_guest_vote" name="poll_guest_vote"', !empty($context['poll_options']['guest_vote']) ? ' checked="checked"' : '', ' class="input_check" />
+								</dd>';
+
+		echo '
+								<dt>
+									', $txt['poll_results_visibility'], ':
+								</dt>
+								<dd>
+									<input type="radio" name="poll_hide" id="poll_results_anyone" value="0"', $context['poll_options']['hide'] == 0 ? ' checked="checked"' : '', ' class="input_radio" /> <label for="poll_results_anyone">', $txt['poll_results_anyone'], '</label><br />
+									<input type="radio" name="poll_hide" id="poll_results_voted" value="1"', $context['poll_options']['hide'] == 1 ? ' checked="checked"' : '', ' class="input_radio" /> <label for="poll_results_voted">', $txt['poll_results_voted'], '</label><br />
+									<input type="radio" name="poll_hide" id="poll_results_expire" value="2"', $context['poll_options']['hide'] == 2 ? ' checked="checked"' : '', empty($context['poll_options']['expire']) ? 'disabled="disabled"' : '', ' class="input_radio" /> <label for="poll_results_expire">', $txt['poll_results_after'], '</label>
+								</dd>
+							</dl>
+						</fieldset>
+					</div>';
+	}
+
+	// Show the actual posting area...
+	if ($context['show_bbc'])
+	{
+		echo '
+					<div id="bbcBox_message"></div>';
+	}
+
+	// What about smileys?
+	if (!empty($context['smileys']['postform']) || !empty($context['smileys']['popup']))
+		echo '
+					<div id="smileyBox_message"></div>';
+
+	echo '
+					', template_control_richedit($context['post_box_name'], 'smileyBox_message', 'bbcBox_message');
+
+	// If this message has been edited in the past - display when it was.
+	if (isset($context['last_modified']))
+		echo '
+					<div class="padding smalltext">
+						<strong>', $txt['last_edit'], ':</strong>
+						', $context['last_modified'], '
+					</div>';
+
+	// If the admin has enabled the hiding of the additional options - show a link and image for it.
+	if (!empty($settings['additional_options_collapsable']))
+		echo '
+					<div id="postAdditionalOptionsHeader" class="title_bar">
+						<h4 class="titlebg">
+							<img id="postMoreExpand" class="panel_toggle" style="display: none;" src="', $settings['images_url'], '/collapse.png" alt="-" /> <strong><a href="#" id="postMoreExpandLink">', $context['can_post_attachment'] ? $txt['post_additionalopt_attach'] : $txt['post_additionalopt'], '</a></strong>
+						</h4>
+					</div>';
+
+	// Display the check boxes for all the standard options - if they are available to the user!
+	echo '
+					<div id="postMoreOptions" class="smalltext">
+						<ul class="post_options">
+							', $context['can_notify'] ? '<li><input type="hidden" name="notify" value="0" /><label for="check_notify"><input type="checkbox" name="notify" id="check_notify"' . ($context['notify'] || !empty($options['auto_notify']) ? ' checked="checked"' : '') . ' value="1" class="input_check" /> ' . $txt['notify_replies'] . '</label></li>' : '', '
+							', $context['can_lock'] ? '<li><input type="hidden" name="lock" value="0" /><label for="check_lock"><input type="checkbox" name="lock" id="check_lock"' . ($context['locked'] ? ' checked="checked"' : '') . ' value="1" class="input_check" /> ' . $txt['lock_topic'] . '</label></li>' : '', '
+							<li><label for="check_back"><input type="checkbox" name="goback" id="check_back"' . ($context['back_to_topic'] || !empty($options['return_to_post']) ? ' checked="checked"' : '') . ' value="1" class="input_check" /> ' . $txt['back_to_topic'] . '</label></li>
+							', $context['can_sticky'] ? '<li><input type="hidden" name="sticky" value="0" /><label for="check_sticky"><input type="checkbox" name="sticky" id="check_sticky"' . ($context['sticky'] ? ' checked="checked"' : '') . ' value="1" class="input_check" /> ' . $txt['sticky_after'] . '</label></li>' : '', '
+							<li><label for="check_smileys"><input type="checkbox" name="ns" id="check_smileys"', $context['use_smileys'] ? '' : ' checked="checked"', ' value="NS" class="input_check" /> ', $txt['dont_use_smileys'], '</label></li>', '
+							', $context['can_move'] ? '<li><input type="hidden" name="move" value="0" /><label for="check_move"><input type="checkbox" name="move" id="check_move" value="1" class="input_check" ' . (!empty($context['move']) ? 'checked="checked" ' : '') . '/> ' . $txt['move_after2'] . '</label></li>' : '', '
+							', $context['can_announce'] && $context['is_first_post'] ? '<li><label for="check_announce"><input type="checkbox" name="announce_topic" id="check_announce" value="1" class="input_check" ' . (!empty($context['announce']) ? 'checked="checked" ' : '') . '/> ' . $txt['announce_topic'] . '</label></li>' : '', '
+							', $context['show_approval'] ? '<li><label for="approve"><input type="checkbox" name="approve" id="approve" value="2" class="input_check" ' . ($context['show_approval'] === 2 ? 'checked="checked"' : '') . ' /> ' . $txt['approve_this_post'] . '</label></li>' : '', '
+						</ul>
+					</div>';
+
+	// If this post already has attachments on it - give information about them.
+	if (!empty($context['current_attachments']))
+	{
+		echo '
+					<dl id="postAttachment">
+						<dt>
+							', $txt['attached'], ':
+						</dt>
+						<dd class="smalltext">
+							<input type="hidden" name="attach_del[]" value="0" />
+							', $txt['uncheck_unwatchd_attach'], ':
+						</dd>';
+		foreach ($context['current_attachments'] as $attachment)
+			echo '
+						<dd class="smalltext">
+							<label for="attachment_', $attachment['id'], '"><input type="checkbox" id="attachment_', $attachment['id'], '" name="attach_del[]" value="', $attachment['id'], '"', empty($attachment['unchecked']) ? ' checked="checked"' : '', ' class="input_check" /> ', $attachment['name'], (empty($attachment['approved']) ? ' (' . $txt['awaiting_approval'] . ')' : ''),
+							!empty($modSettings['attachmentPostLimit']) || !empty($modSettings['attachmentSizeLimit']) ? sprintf($txt['attach_kb'], comma_format(round(max($attachment['size'], 1028) / 1028), 0)) : '', '</label>
+						</dd>';
+
+		if (!empty($context['files_in_session_warning']))
+			echo '
+						<dd class="smalltext">', $context['files_in_session_warning'], '</dd>';
+
+		echo '
+					</dl>';
+	}
+
+	// Is the user allowed to post any additional ones? If so give them the boxes to do it!
+	if ($context['can_post_attachment'])
+	{
+		echo '
+					<dl id="postAttachment2">';
+
+		// But, only show them if they haven't reached a limit. Or a mod author hasn't hidden them.
+		if ($context['num_allowed_attachments'] > 0 || !empty($context['dont_show_them']))
+		{
+			echo '
+						<dt>
+							', $txt['attach'], ':
+						</dt>
+						<dd class="smalltext">
+							', empty($modSettings['attachmentSizeLimit']) ? '' : ('<input type="hidden" name="MAX_FILE_SIZE" value="' . $modSettings['attachmentSizeLimit'] * 1028 . '" />'), '
+							<input type="file" size="60" name="attachment[]" id="attachment1" class="input_file" /> (<a href="javascript:void(0);" onclick="cleanFileInput(\'attachment1\');">', $txt['clean_attach'], '</a>)';
+
+			// Show more boxes if they aren't approaching that limit.
+			if ($context['num_allowed_attachments'] > 1)
+				echo '
+							<script type="text/javascript"><!-- // --><![CDATA[
+								var allowed_attachments = ', $context['num_allowed_attachments'], ';
+								var current_attachment = 1;
+
+								function addAttachment()
+								{
+									allowed_attachments = allowed_attachments - 1;
+									current_attachment = current_attachment + 1;
+									if (allowed_attachments <= 0)
+										return alert("', $txt['more_attachments_error'], '");
+
+									setOuterHTML(document.getElementById("moreAttachments"), \'<dd class="smalltext"><input type="file" size="60" name="attachment[]" id="attachment\' + current_attachment + \'" class="input_file" /> (<a href="javascript:void(0);" onclick="cleanFileInput(\\\'attachment\' + current_attachment + \'\\\');">', $txt['clean_attach'], '<\/a>)\' + \'<\/dd><dd class="smalltext" id="moreAttachments"><a href="#" onclick="addAttachment(); return false;">(', $txt['more_attachments'], ')<\' + \'/a><\' + \'/dd>\');
+
+									return true;
+								}
+							// ]]></script>
+						</dd>
+						<dd class="smalltext" id="moreAttachments"><a href="#" onclick="addAttachment(); return false;">(', $txt['more_attachments'], ')</a></dd>';
+			else
+				echo '
+						</dd>';
+		}
+
+		// Add any template changes for an alternative upload system here.
+		call_integration_hook('integrate_upload_template');
+
+		echo '
+						<dd class="smalltext">';
+
+		// Show some useful information such as allowed extensions, maximum size and amount of attachments allowed.
+		if (!empty($modSettings['attachmentCheckExtensions']))
+			echo '
+							', $txt['allowed_types'], ': ', $context['allowed_extensions'], '<br />';
+
+		if (!empty($context['attachment_restrictions']))
+			echo '
+							', $txt['attach_restrictions'], ' ', implode(', ', $context['attachment_restrictions']), '<br />';
+
+		if ($context['num_allowed_attachments'] == 0)
+			echo '
+							', $txt['attach_limit_nag'], '<br />';
+
+		if (!$context['can_post_attachment_unapproved'])
+			echo '
+							<span class="alert">', $txt['attachment_requires_approval'], '</span>', '<br />';
+
+		echo '
+						</dd>
+					</dl>';
+	}
+
+	// Is visual verification enabled?
+	if ($context['require_verification'])
+	{
+		echo '
+					<div class="post_verification">
+						<span', !empty($context['post_error']['need_qr_verification']) ? ' class="error"' : '', '>
+							<strong>', $txt['verification'], ':</strong>
+						</span>
+						', template_control_verification($context['visual_verification_id'], 'all'), '
+					</div>';
+	}
+
+	// Finally, the submit buttons.
+	echo '
+					<hr class="hrcolor" />
+					<span class="smalltext" >
+						', isBrowser('is_firefox') ? $txt['shortcuts_firefox'] : $txt['shortcuts'], '
+					</span>
+					<span id="post_confirm_buttons">
+						', template_control_richedit_buttons($context['post_box_name']);
+
+	// Option to delete an event if user is editing one.
+	if ($context['make_event'] && !$context['event']['new'])
+		echo '
+						<input type="submit" name="deleteevent" value="', $txt['event_delete'], '" onclick="return confirm(\'', $txt['event_delete_confirm'], '\');" class="button_submit" />';
+
+	echo '
+					</span>
+					<br class="clear_right" />
+				</div>
+			</div>
+			<br class="clear" />';
+
+	// Assuming this isn't a new topic pass across the last message id.
+	if (isset($context['topic_last_message']))
+		echo '
+			<input type="hidden" name="last_msg" value="', $context['topic_last_message'], '" />';
+
+	echo '
+			<input type="hidden" name="additional_options" id="additional_options" value="', $context['show_additional_options'] ? '1' : '0', '" />
+			<input type="hidden" name="', $context['session_var'], '" value="', $context['session_id'], '" />
+			<input type="hidden" name="seqnum" value="', $context['form_sequence_number'], '" />
+		</form>';
+
+	echo '
+		<script type="text/javascript"><!-- // --><![CDATA[';
+
+	// The functions used to preview a posts without loading a new page.
+	echo '
+			var current_board = ', empty($context['current_board']) ? 'null' : $context['current_board'], ';
+			var make_poll = ', $context['make_poll'] ? 'true' : 'false', ';
+			var txt_preview_title = "', $txt['preview_title'], '";
+			var txt_preview_fetch = "', $txt['preview_fetch'], '";
+			var new_replies = new Array();
+			var reply_counter = ', empty($counter) ? 0 : $counter, ';
+			function previewPost()
+			{';
+	if (isBrowser('is_firefox'))
+		echo '
+				// Firefox doesn\'t render <marquee> that have been put it using javascript
+				if (document.forms.postmodify.elements[', JavaScriptEscape($context['post_box_name']), '].value.indexOf(\'[move]\') != -1)
+				{
+					return submitThisOnce(document.forms.postmodify);
+				}';
+	echo '
+				if (window.XMLHttpRequest)
+				{
+					// Opera didn\'t support setRequestHeader() before 8.01.
+					if (\'opera\' in window)
+					{
+						var test = new XMLHttpRequest();
+						if (!(\'setRequestHeader\' in test))
+							return submitThisOnce(document.forms.postmodify);
+					}
+					// @todo Currently not sending poll options and option checkboxes.
+					var x = new Array();
+					var textFields = [\'subject\', ', JavaScriptEscape($context['post_box_name']), ', ', JavaScriptEscape($context['session_var']), ', \'icon\', \'guestname\', \'email\', \'evtitle\', \'question\', \'topic\'];
+					var numericFields = [
+						\'board\', \'topic\', \'last_msg\',
+						\'eventid\', \'calendar\', \'year\', \'month\', \'day\',
+						\'poll_max_votes\', \'poll_expire\', \'poll_change_vote\', \'poll_hide\'
+					];
+					var checkboxFields = [
+						\'ns\'
+					];
+
+					for (var i = 0, n = textFields.length; i < n; i++)
+						if (textFields[i] in document.forms.postmodify)
+						{
+							// Handle the WYSIWYG editor.
+							if (textFields[i] == ', JavaScriptEscape($context['post_box_name']), ' && ', JavaScriptEscape('oEditorHandle_' . $context['post_box_name']), ' in window && oEditorHandle_', $context['post_box_name'], '.bRichTextEnabled)
+								x[x.length] = \'message_mode=1&\' + textFields[i] + \'=\' + oEditorHandle_', $context['post_box_name'], '.getText(false).replace(/&#/g, \'&#38;#\').php_to8bit().php_urlencode();
+							else
+								x[x.length] = textFields[i] + \'=\' + document.forms.postmodify[textFields[i]].value.replace(/&#/g, \'&#38;#\').php_to8bit().php_urlencode();
+						}
+					for (var i = 0, n = numericFields.length; i < n; i++)
+						if (numericFields[i] in document.forms.postmodify && \'value\' in document.forms.postmodify[numericFields[i]])
+							x[x.length] = numericFields[i] + \'=\' + parseInt(document.forms.postmodify.elements[numericFields[i]].value);
+					for (var i = 0, n = checkboxFields.length; i < n; i++)
+						if (checkboxFields[i] in document.forms.postmodify && document.forms.postmodify.elements[checkboxFields[i]].checked)
+							x[x.length] = checkboxFields[i] + \'=\' + document.forms.postmodify.elements[checkboxFields[i]].value;
+
+					sendXMLDocument(smf_prepareScriptUrl(smf_scripturl) + \'action=post2\' + (current_board ? \';board=\' + current_board : \'\') + (make_poll ? \';poll\' : \'\') + \';preview;xml\', x.join(\'&\'), onDocSent);
+
+					document.getElementById(\'preview_section\').style.display = \'\';
+					setInnerHTML(document.getElementById(\'preview_subject\'), txt_preview_title);
+					setInnerHTML(document.getElementById(\'preview_body\'), txt_preview_fetch);
+
+					return false;
+				}
+				else
+					return submitThisOnce(document.forms.postmodify);
+			}
+			function onDocSent(XMLDoc)
+			{
+				if (!XMLDoc)
+				{
+					document.forms.postmodify.preview.onclick = new function ()
+					{
+						return true;
+					}
+					document.forms.postmodify.preview.click();
+				}
+
+				// Show the preview section.
+				var preview = XMLDoc.getElementsByTagName(\'smf\')[0].getElementsByTagName(\'preview\')[0];
+				setInnerHTML(document.getElementById(\'preview_subject\'), preview.getElementsByTagName(\'subject\')[0].firstChild.nodeValue);
+
+				var bodyText = \'\';
+				for (var i = 0, n = preview.getElementsByTagName(\'body\')[0].childNodes.length; i < n; i++)
+					bodyText += preview.getElementsByTagName(\'body\')[0].childNodes[i].nodeValue;
+
+				setInnerHTML(document.getElementById(\'preview_body\'), bodyText);
+				document.getElementById(\'preview_body\').className = \'post\';
+
+				// Show a list of errors (if any).
+				var errors = XMLDoc.getElementsByTagName(\'smf\')[0].getElementsByTagName(\'errors\')[0];
+				var errorList = new Array();
+				for (var i = 0, numErrors = errors.getElementsByTagName(\'error\').length; i < numErrors; i++)
+					errorList[errorList.length] = errors.getElementsByTagName(\'error\')[i].firstChild.nodeValue;
+				document.getElementById(\'errors\').style.display = numErrors == 0 ? \'none\' : \'\';
+				document.getElementById(\'errors\').className = errors.getAttribute(\'serious\') == 1 ? \'errorbox\' : \'noticebox\';
+				document.getElementById(\'error_serious\').style.display = numErrors == 0 ? \'none\' : \'\';
+				setInnerHTML(document.getElementById(\'error_list\'), numErrors == 0 ? \'\' : errorList.join(\'<br />\'));
+
+				// Show a warning if the topic has been locked.
+				document.getElementById(\'lock_warning\').style.display = errors.getAttribute(\'topic_locked\') == 1 ? \'\' : \'none\';
+
+				// Adjust the color of captions if the given data is erroneous.
+				var captions = errors.getElementsByTagName(\'caption\');
+				for (var i = 0, numCaptions = errors.getElementsByTagName(\'caption\').length; i < numCaptions; i++)
+					if (document.getElementById(\'caption_\' + captions[i].getAttribute(\'name\')))
+						document.getElementById(\'caption_\' + captions[i].getAttribute(\'name\')).className = captions[i].getAttribute(\'class\');
+
+				if (errors.getElementsByTagName(\'post_error\').length == 1)
+					document.forms.postmodify.', $context['post_box_name'], '.style.border = \'1px solid red\';
+				else if (document.forms.postmodify.', $context['post_box_name'], '.style.borderColor == \'red\' || document.forms.postmodify.', $context['post_box_name'], '.style.borderColor == \'red red red red\')
+				{
+					if (\'runtimeStyle\' in document.forms.postmodify.', $context['post_box_name'], ')
+						document.forms.postmodify.', $context['post_box_name'], '.style.borderColor = \'\';
+					else
+						document.forms.postmodify.', $context['post_box_name'], '.style.border = null;
+				}
+
+				// Set the new last message id.
+				if (\'last_msg\' in document.forms.postmodify)
+					document.forms.postmodify.last_msg.value = XMLDoc.getElementsByTagName(\'smf\')[0].getElementsByTagName(\'last_msg\')[0].firstChild.nodeValue;
+
+				// Remove the new image from old-new replies!
+				for (i = 0; i < new_replies.length; i++)
+					document.getElementById(\'image_new_\' + new_replies[i]).style.display = \'none\';
+				new_replies = new Array();
+
+				var ignored_replies = new Array(), ignoring;
+				var newPosts = XMLDoc.getElementsByTagName(\'smf\')[0].getElementsByTagName(\'new_posts\')[0] ? XMLDoc.getElementsByTagName(\'smf\')[0].getElementsByTagName(\'new_posts\')[0].getElementsByTagName(\'post\') : {length: 0};
+				var numNewPosts = newPosts.length;
+				if (numNewPosts != 0)
+				{
+					var newPostsHTML = \'<span id="new_replies"><\' + \'/span>\';
+					for (var i = 0; i < numNewPosts; i++)
+					{
+						new_replies[new_replies.length] = newPosts[i].getAttribute("id");
+
+						ignoring = false;
+						if (newPosts[i].getElementsByTagName("is_ignored")[0].firstChild.nodeValue != 0)
+							ignored_replies[ignored_replies.length] = ignoring = newPosts[i].getAttribute("id");
+
+						newPostsHTML += \'<div class="windowbg\' + (++reply_counter % 2 == 0 ? \'2\' : \'\') + \' core_posts"><div class="content" id="msg\' + newPosts[i].getAttribute("id") + \'"><div class="floatleft"><h5>', $txt['posted_by'], ': \' + newPosts[i].getElementsByTagName("poster")[0].firstChild.nodeValue + \'</h5><span class="smalltext">&#171;&nbsp;<strong>', $txt['on'], ':</strong> \' + newPosts[i].getElementsByTagName("time")[0].firstChild.nodeValue + \'&nbsp;&#187;</span> <span class="new_posts" id="image_new_\' + newPosts[i].getAttribute("id") + \'">', $txt['new'], '</span></div>\';';
+
+	if ($context['can_quote'])
+		echo '
+						newPostsHTML += \'<ul class="reset smalltext quickbuttons" id="msg_\' + newPosts[i].getAttribute("id") + \'_quote"><li><a href="#postmodify" onclick="return insertQuoteFast(\\\'\' + newPosts[i].getAttribute("id") + \'\\\');" class="quote_button"><span>',$txt['bbc_quote'],'</span><\' + \'/a></li></ul>\';';
+
+	echo '
+						newPostsHTML += \'<br class="clear" />\';
+
+						if (ignoring)
+							newPostsHTML += \'<div id="msg_\' + newPosts[i].getAttribute("id") + \'_ignored_prompt" class="smalltext">', $txt['ignoring_user'], '<a href="#" id="msg_\' + newPosts[i].getAttribute("id") + \'_ignored_link" style="display: none;">', $txt['show_ignore_user_post'], '</a></div>\';
+
+						newPostsHTML += \'<div class="list_posts smalltext" id="msg_\' + newPosts[i].getAttribute("id") + \'_body">\' + newPosts[i].getElementsByTagName("message")[0].firstChild.nodeValue + \'<\' + \'/div></div></div>\';
+					}
+					setOuterHTML(document.getElementById(\'new_replies\'), newPostsHTML);
+				}
+
+				var numIgnoredReplies = ignored_replies.length;
+				if (numIgnoredReplies != 0)
+				{
+					for (var i = 0; i < numIgnoredReplies; i++)
+					{
+						aIgnoreToggles[ignored_replies[i]] = new smc_Toggle({
+							bToggleEnabled: true,
+							bCurrentlyCollapsed: true,
+							aSwappableContainers: [
+								\'msg_\' + ignored_replies[i] + \'_body\',
+								\'msg_\' + ignored_replies[i] + \'_quote\',
+							],
+							aSwapLinks: [
+								{
+									sId: \'msg_\' + ignored_replies[i] + \'_ignored_link\',
+									msgExpanded: \'\',
+									msgCollapsed: ', JavaScriptEscape($txt['show_ignore_user_post']), '
+								}
+							]
+						});
+					}
+				}
+
+				location.hash = \'#\' + \'preview_section\';
+
+				if (typeof(smf_codeFix) != \'undefined\')
+					smf_codeFix();
+			}';
+
+	// Code for showing and hiding additional options.
+	if (!empty($settings['additional_options_collapsable']))
+		echo '
+			var oSwapAdditionalOptions = new smc_Toggle({
+				bToggleEnabled: true,
+				bCurrentlyCollapsed: ', $context['show_additional_options'] ? 'false' : 'true', ',
+				funcOnBeforeCollapse: function () {
+					document.getElementById(\'additional_options\').value = \'0\';
+				},
+				funcOnBeforeExpand: function () {
+					document.getElementById(\'additional_options\').value = \'1\';
+				},
+				aSwappableContainers: [
+					\'postMoreOptions\',
+					\'postAttachment\',
+					\'postAttachment2\',
+					\'postAttachment3\'
+				],
+				aSwapImages: [
+					{
+						sId: \'postMoreExpand\',
+						srcExpanded: smf_images_url + \'/collapse.png\',
+						altExpanded: \'-\',
+						srcCollapsed: smf_images_url + \'/expand.png\',
+						altCollapsed: \'+\'
+					}
+				],
+				aSwapLinks: [
+					{
+						sId: \'postMoreExpandLink\',
+						msgExpanded: ', JavaScriptEscape($context['can_post_attachment'] ? $txt['post_additionalopt_attach'] : $txt['post_additionalopt']), ',
+						msgCollapsed: ', JavaScriptEscape($context['can_post_attachment'] ? $txt['post_additionalopt_attach'] : $txt['post_additionalopt']), '
+					}
+				]
+			});';
+
+	echo '
+		// ]]></script>';
+
+	// If the user is replying to a topic show the previous posts.
+	if (isset($context['previous_posts']) && count($context['previous_posts']) > 0)
+	{
+		echo '
+		<div id="recent" class="flow_hidden main_section">
+			<div class="cat_bar">
+				<h3 class="catbg">', $txt['topic_summary'], '</h3>
+			</div>
+			<span id="new_replies"></span>';
+
+		$ignored_posts = array();
+		foreach ($context['previous_posts'] as $post)
+		{
+			$ignoring = false;
+			if (!empty($post['is_ignored']))
+				$ignored_posts[] = $ignoring = $post['id'];
+
+			echo '
+				<div class="', $post['alternate'] == 0 ? 'windowbg' : 'windowbg2', ' core_posts">
+				<div class="content" id="msg', $post['id'], '">
+					<div class="floatleft">
+						<h5>', $txt['posted_by'], ': ', $post['poster'], '</h5>
+						<span class="smalltext">&#171;&nbsp;<strong>', $txt['on'], ':</strong> ', $post['time'], '&nbsp;&#187;</span>
+					</div>';
+
+			if ($context['can_quote'])
+			{
+				echo '
+					<ul class="reset smalltext quickbuttons" id="msg_', $post['id'], '_quote">
+						<li><a href="#postmodify" onclick="return insertQuoteFast(', $post['id'], ');" class="quote_button"><span>',$txt['bbc_quote'],'</span></a></li>
+					</ul>';
+			}
+
+			echo '
+					<br class="clear" />';
+
+			if ($ignoring)
+			{
+				echo '
+					<div id="msg_', $post['id'], '_ignored_prompt" class="smalltext">
+						', $txt['ignoring_user'], '
+						<a href="#" id="msg_', $post['id'], '_ignored_link" style="display: none;">', $txt['show_ignore_user_post'], '</a>
+					</div>';
+			}
+
+			echo '
+					<div class="list_posts smalltext" id="msg_', $post['id'], '_body">', $post['message'], '</div>
+				</div>
+			</div>';
+		}
+
+		echo '
+		</div>
+		<script type="text/javascript"><!-- // --><![CDATA[
+			var aIgnoreToggles = new Array();';
+
+		foreach ($ignored_posts as $post_id)
+		{
+			echo '
+			aIgnoreToggles[', $post_id, '] = new smc_Toggle({
+				bToggleEnabled: true,
+				bCurrentlyCollapsed: true,
+				aSwappableContainers: [
+					\'msg_', $post_id, '_body\',
+					\'msg_', $post_id, '_quote\',
+				],
+				aSwapLinks: [
+					{
+						sId: \'msg_', $post_id, '_ignored_link\',
+						msgExpanded: \'\',
+						msgCollapsed: ', JavaScriptEscape($txt['show_ignore_user_post']), '
+					}
+				]
+			});';
+		}
+
+		echo '
+			function insertQuoteFast(messageid)
+			{
+				if (window.XMLHttpRequest)
+					getXMLDocument(smf_prepareScriptUrl(smf_scripturl) + \'action=quotefast;quote=\' + messageid + \';xml;pb=', $context['post_box_name'], ';mode=\' + (oEditorHandle_', $context['post_box_name'], '.bRichTextEnabled ? 1 : 0), onDocReceived);
+				else
+					reqWin(smf_prepareScriptUrl(smf_scripturl) + \'action=quotefast;quote=\' + messageid + \';pb=', $context['post_box_name'], ';mode=\' + (oEditorHandle_', $context['post_box_name'], '.bRichTextEnabled ? 1 : 0), 240, 90);
+				return true;
+			}
+			function onDocReceived(XMLDoc)
+			{
+				var text = \'\';
+				for (var i = 0, n = XMLDoc.getElementsByTagName(\'quote\')[0].childNodes.length; i < n; i++)
+					text += XMLDoc.getElementsByTagName(\'quote\')[0].childNodes[i].nodeValue;
+				oEditorHandle_', $context['post_box_name'], '.insertText(text, false, true);
+			}
+		// ]]></script>';
+	}
+}
+
+// The template for the spellchecker.
+function template_spellcheck()
+{
+	global $context, $settings, $options, $txt;
+
+	// The style information that makes the spellchecker look... like the forum hopefully!
+	echo '<!DOCTYPE html PUBLIC "-//W3C//DTD XHTML 1.0 Transitional//EN" "http://www.w3.org/TR/xhtml1/DTD/xhtml1-transitional.dtd">
+<html xmlns="http://www.w3.org/1999/xhtml"', $context['right_to_left'] ? ' dir="rtl"' : '', '>
+	<head>
+		<title>', $txt['spell_check'], '</title>
+		<meta http-equiv="Content-Type" content="text/html; charset=', $context['character_set'], '" />
+		<link rel="stylesheet" type="text/css" href="', $settings['theme_url'], '/css/index', $context['theme_variant'], '.css?alp21" />
+		<style type="text/css">
+			body, td
+			{
+				font-size: small;
+				margin: 0;
+				background: #f0f0f0;
+				color: #000;
+				padding: 10px;
+			}
+			.highlight
+			{
+				color: red;
+				font-weight: bold;
+			}
+			#spellview
+			{
+				border-style: outset;
+				border: 1px solid black;
+				padding: 5px;
+				width: 95%;
+				height: 314px;
+				overflow: auto;
+				background: #ffffff;
+			}';
+
+	// As you may expect - we need a lot of javascript for this... load it form the separate files.
+	echo '
+		</style>
+		<script type="text/javascript"><!-- // --><![CDATA[
+			var spell_formname = window.opener.spell_formname;
+			var spell_fieldname = window.opener.spell_fieldname;
+		// ]]></script>
+		<script type="text/javascript" src="', $settings['default_theme_url'], '/scripts/spellcheck.js"></script>
+		<script type="text/javascript" src="', $settings['default_theme_url'], '/scripts/script.js"></script>
+		<script type="text/javascript"><!-- // --><![CDATA[
+			', $context['spell_js'], '
+		// ]]></script>
+	</head>
+	<body onload="nextWord(false);">
+		<form action="#" method="post" accept-charset="', $context['character_set'], '" name="spellingForm" id="spellingForm" onsubmit="return false;" style="margin: 0;">
+			<div id="spellview">&nbsp;</div>
+			<table border="0" cellpadding="4" cellspacing="0" width="100%"><tr class="windowbg">
+				<td width="50%" valign="top">
+					', $txt['spellcheck_change_to'], '<br />
+					<input type="text" name="changeto" style="width: 98%;" class="input_text" />
+				</td>
+				<td width="50%">
+					', $txt['spellcheck_suggest'], '<br />
+					<select name="suggestions" style="width: 98%;" size="5" onclick="if (this.selectedIndex != -1) this.form.changeto.value = this.options[this.selectedIndex].text;" ondblclick="replaceWord();">
+					</select>
+				</td>
+			</tr></table>
+			<div class="righttext" style="padding: 4px;">
+				<input type="button" name="change" value="', $txt['spellcheck_change'], '" onclick="replaceWord();" class="button_submit" />
+				<input type="button" name="changeall" value="', $txt['spellcheck_change_all'], '" onclick="replaceAll();" class="button_submit" />
+				<input type="button" name="ignore" value="', $txt['spellcheck_ignore'], '" onclick="nextWord(false);" class="button_submit" />
+				<input type="button" name="ignoreall" value="', $txt['spellcheck_ignore_all'], '" onclick="nextWord(true);" class="button_submit" />
+			</div>
+		</form>
+	</body>
+</html>';
+}
+
+function template_quotefast()
+{
+	global $context, $settings, $options, $txt;
+
+	echo '<!DOCTYPE html PUBLIC "-//W3C//DTD XHTML 1.0 Transitional//EN" "http://www.w3.org/TR/xhtml1/DTD/xhtml1-transitional.dtd">
+<html xmlns="http://www.w3.org/1999/xhtml"', $context['right_to_left'] ? ' dir="rtl"' : '', '>
+	<head>
+		<meta http-equiv="Content-Type" content="text/html; charset=', $context['character_set'], '" />
+		<title>', $txt['retrieving_quote'], '</title>
+		<script type="text/javascript" src="', $settings['default_theme_url'], '/scripts/script.js"></script>
+	</head>
+	<body>
+		', $txt['retrieving_quote'], '
+		<div id="temporary_posting_area" style="display: none;"></div>
+		<script type="text/javascript"><!-- // --><![CDATA[';
+
+	if ($context['close_window'])
+		echo '
+			window.close();';
+	else
+	{
+		// Lucky for us, Internet Explorer has an "innerText" feature which basically converts entities <--> text. Use it if possible ;).
+		echo '
+			var quote = \'', $context['quote']['text'], '\';
+			var stage = \'createElement\' in document ? document.createElement("DIV") : document.getElementById("temporary_posting_area");
+
+			if (\'DOMParser\' in window && !(\'opera\' in window))
+			{
+				var xmldoc = new DOMParser().parseFromString("<temp>" + \'', $context['quote']['mozilla'], '\'.replace(/\n/g, "_SMF-BREAK_").replace(/\t/g, "_SMF-TAB_") + "</temp>", "text/xml");
+				quote = xmldoc.childNodes[0].textContent.replace(/_SMF-BREAK_/g, "\n").replace(/_SMF-TAB_/g, "\t");
+			}
+			else if (\'innerText\' in stage)
+			{
+				setInnerHTML(stage, quote.replace(/\n/g, "_SMF-BREAK_").replace(/\t/g, "_SMF-TAB_").replace(/</g, "&lt;").replace(/>/g, "&gt;"));
+				quote = stage.innerText.replace(/_SMF-BREAK_/g, "\n").replace(/_SMF-TAB_/g, "\t");
+			}
+
+			if (\'opera\' in window)
+				quote = quote.replace(/&lt;/g, "<").replace(/&gt;/g, ">").replace(/&quot;/g, \'"\').replace(/&amp;/g, "&");
+
+			window.opener.oEditorHandle_', $context['post_box_name'], '.InsertText(quote);
+
+			window.focus();
+			setTimeout("window.close();", 400);';
+	}
+	echo '
+		// ]]></script>
+	</body>
+</html>';
+}
+
+function template_announce()
+{
+	global $context, $settings, $options, $txt, $scripturl;
+
+	echo '
+	<div id="announcement">
+		<form action="', $scripturl, '?action=announce;sa=send" method="post" accept-charset="', $context['character_set'], '">
+			<div class="cat_bar">
+				<h3 class="catbg">', $txt['announce_title'], '</h3>
+			</div>
+			<div class="information">
+				', $txt['announce_desc'], '
+			</div>
+			<div class="windowbg2">
+				<div class="content">
+					<p>
+						', $txt['announce_this_topic'], ' <a href="', $scripturl, '?topic=', $context['current_topic'], '.0">', $context['topic_subject'], '</a>
+					</p>
+					<ul class="reset">';
+
+	foreach ($context['groups'] as $group)
+		echo '
+						<li>
+							<label for="who_', $group['id'], '"><input type="checkbox" name="who[', $group['id'], ']" id="who_', $group['id'], '" value="', $group['id'], '" checked="checked" class="input_check" /> ', $group['name'], '</label> <em>(', $group['member_count'], ')</em>
+						</li>';
+
+	echo '
+						<li>
+							<label for="checkall"><input type="checkbox" id="checkall" class="input_check" onclick="invertAll(this, this.form);" checked="checked" /> <em>', $txt['check_all'], '</em></label>
+						</li>
+					</ul>
+					<hr class="hrcolor" />
+					<div id="confirm_buttons">
+						<input type="submit" value="', $txt['post'], '" class="button_submit" />
+						<input type="hidden" name="', $context['session_var'], '" value="', $context['session_id'], '" />
+						<input type="hidden" name="topic" value="', $context['current_topic'], '" />
+						<input type="hidden" name="move" value="', $context['move'], '" />
+						<input type="hidden" name="goback" value="', $context['go_back'], '" />
+					</div>
+				</div>
+				<br class="clear_right" />
+			</div>
+		</form>
+	</div>
+	<br />';
+}
+
+function template_announcement_send()
+{
+	global $context, $settings, $options, $txt, $scripturl;
+
+	echo '
+	<div id="announcement">
+		<form action="' . $scripturl . '?action=announce;sa=send" method="post" accept-charset="', $context['character_set'], '" name="autoSubmit" id="autoSubmit">
+			<div class="windowbg2">
+				<div class="content">
+					<p>', $txt['announce_sending'], ' <a href="', $scripturl, '?topic=', $context['current_topic'], '.0" target="_blank" class="new_win">', $context['topic_subject'], '</a></p>
+					<div class="progress_bar">
+						<div class="full_bar">', $context['percentage_done'], '% ', $txt['announce_done'], '</div>
+						<div class="green_percent" style="width: ', $context['percentage_done'], '%;">&nbsp;</div>
+					</div>
+					<hr class="hrcolor" />
+					<div id="confirm_buttons">
+						<input type="submit" name="b" value="', $txt['announce_continue'], '" class="button_submit" />
+						<input type="hidden" name="', $context['session_var'], '" value="', $context['session_id'], '" />
+						<input type="hidden" name="topic" value="', $context['current_topic'], '" />
+						<input type="hidden" name="move" value="', $context['move'], '" />
+						<input type="hidden" name="goback" value="', $context['go_back'], '" />
+						<input type="hidden" name="start" value="', $context['start'], '" />
+						<input type="hidden" name="membergroups" value="', $context['membergroups'], '" />
+					</div>
+				</div>
+				<br class="clear_right" />
+			</div>
+		</form>
+	</div>
+	<br />
+		<script type="text/javascript"><!-- // --><![CDATA[
+			var countdown = 2;
+			doAutoSubmit();
+
+			function doAutoSubmit()
+			{
+				if (countdown == 0)
+					document.forms.autoSubmit.submit();
+				else if (countdown == -1)
+					return;
+
+				document.forms.autoSubmit.b.value = "', $txt['announce_continue'], ' (" + countdown + ")";
+				countdown--;
+
+				setTimeout("doAutoSubmit();", 1000);
+			}
+		// ]]></script>';
+}
+
 ?>