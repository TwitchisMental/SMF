<?php
/**
 * Simple Machines Forum (SMF)
 *
 * @package SMF
 * @author Simple Machines http://www.simplemachines.org
 * @copyright 2014 Simple Machines and individual contributors
 * @license http://www.simplemachines.org/about/smf/license.php BSD
 *
 * @version 2.1 Alpha 1
 */


// This is for stuff above the menu in the personal messages section.
function template_pm_above()
{
	global $context, $txt;

	echo '
	<div id="personal_messages">';

	// Show the capacity bar, if available.
	if (!empty($context['limit_bar']))
		echo '
		<div class="cat_bar">
			<h3 class="catbg">
				<span class="floatleft">', $txt['pm_capacity'], ':</span>
				<span class="floatleft capacity_bar">
					<span class="', $context['limit_bar']['percent'] > 85 ? 'full' : ($context['limit_bar']['percent'] > 40 ? 'filled' : 'empty'), '" style="width: ', $context['limit_bar']['percent'] / 10, 'em;"></span>
				</span>
				<span class="floatright', $context['limit_bar']['percent'] > 90 ? ' alert' : '', '">', $context['limit_bar']['text'], '</span>
			</h3>
		</div>';

	// Message sent? Show a small indication.
	if (isset($context['pm_sent']))
		echo '
		<div class="infobox">
			', $txt['pm_sent'], '
		</div>';
}

// Just the end of the index bar, nothing special.
function template_pm_below()
{
	echo '
	</div>';
}

function template_pm_popup()
{
	global $context, $txt, $scripturl;

	// Unlike almost every other template, this is designed to be included into the HTML directly via $().load()
	echo '
		<div class="pm_bar">
			<div class="pm_sending floatright">
				', $context['can_send_pm'] ? '<a href="' . $scripturl . '?action=pm;sa=send">' . $txt['pm_new_short'] . '</a> | ' : '', '
				', $context['can_draft'] ? '<a href="' . $scripturl . '?action=pm;sa=showpmdrafts">' . $txt['pm_drafts_short'] . '</a> | ' : '', '
				<a href="', $scripturl, '?action=pm;sa=settings">', $txt['pm_settings_short'], '</a>
			</div>
			<div class="pm_mailbox floatleft">
				<a href="', $scripturl, '?action=pm">', $txt['inbox'], '</a>
				| <a href="', $scripturl, '?action=pm;f=sent">', $txt['pm_sent_short'], '</a>
			</div>
		</div>
		<div class="pm_unread">';

	if (empty($context['unread_pms']))
	{
		echo '
			<div class="no_unread">', $txt['pm_no_unread'], '</div>';
	}
	else
	{
		foreach ($context['unread_pms'] as $id_pm => $pm_details)
		{
			echo '
			<div class="unread">
				<div class="avatar floatleft">', !empty($pm_details['member']) ? $pm_details['member']['avatar']['image'] : '', '</div>
				<div class="details floatleft">
					<div class="subject">', $pm_details['pm_link'], '</div>
					<div class="sender">', $pm_details['replied_to_you'] ? '<span class="generic_icons replied centericon" style="margin-right: 4px" title="' . $txt['pm_you_were_replied_to'] . '"></span>' : '<span class="generic_icons im_off centericon" style="margin-right: 4px" title="' . $txt['pm_was_sent_to_you'] . '"></span>',
					!empty($pm_details['member']) ? $pm_details['member']['link'] : $pm_details['member_from'], ' - ', $pm_details['time'], '</div>
				</div>
				<br class="clear">
			</div>';
		}
	}

	echo '
		</div>';
}

function template_folder()
{
	global $context, $settings, $options, $scripturl, $modSettings, $txt;

	// The every helpful javascript!
	echo '
	<script><!-- // --><![CDATA[
		var allLabels = {};
		var currentLabels = {};
		function loadLabelChoices()
		{
			var listing = document.forms.pmFolder.elements;
			var theSelect = document.forms.pmFolder.pm_action;
			var add, remove, toAdd = {length: 0}, toRemove = {length: 0};

			if (theSelect.childNodes.length == 0)
				return;

			// This is done this way for internationalization reasons.
			if (!(\'-1\' in allLabels))
			{
				for (var o = 0; o < theSelect.options.length; o++)
					if (theSelect.options[o].value.substr(0, 4) == "rem_")
						allLabels[theSelect.options[o].value.substr(4)] = theSelect.options[o].text;
			}

			for (var i = 0; i < listing.length; i++)
			{
				if (listing[i].name != "pms[]" || !listing[i].checked)
					continue;

				var alreadyThere = [], x;
				for (x in currentLabels[listing[i].value])
				{
					if (!(x in toRemove))
					{
						toRemove[x] = allLabels[x];
						toRemove.length++;
					}
					alreadyThere[x] = allLabels[x];
				}

				for (x in allLabels)
				{
					if (!(x in alreadyThere))
					{
						toAdd[x] = allLabels[x];
						toAdd.length++;
					}
				}
			}

			while (theSelect.options.length > 2)
				theSelect.options[2] = null;

			if (toAdd.length != 0)
			{
				theSelect.options[theSelect.options.length] = new Option("', $txt['pm_msg_label_apply'], '", "");
				setInnerHTML(theSelect.options[theSelect.options.length - 1], "', $txt['pm_msg_label_apply'], '");
				theSelect.options[theSelect.options.length - 1].disabled = true;

				for (i in toAdd)
				{
					if (i != "length")
						theSelect.options[theSelect.options.length] = new Option(toAdd[i], "add_" + i);
				}
			}

			if (toRemove.length != 0)
			{
				theSelect.options[theSelect.options.length] = new Option("', $txt['pm_msg_label_remove'], '", "");
				setInnerHTML(theSelect.options[theSelect.options.length - 1], "', $txt['pm_msg_label_remove'], '");
				theSelect.options[theSelect.options.length - 1].disabled = true;

				for (i in toRemove)
				{
					if (i != "length")
						theSelect.options[theSelect.options.length] = new Option(toRemove[i], "rem_" + i);
				}
			}
		}
	// ]]></script>';

	echo '
<form class="flow_hidden" action="', $scripturl, '?action=pm;sa=pmactions;', $context['display_mode'] == 2 ? 'conversation;' : '', 'f=', $context['folder'], ';start=', $context['start'], $context['current_label_id'] != -1 ? ';l=' . $context['current_label_id'] : '', '" method="post" accept-charset="', $context['character_set'], '" name="pmFolder">';

	// If we are not in single display mode show the subjects on the top!
	if ($context['display_mode'] != 1)
	{
		template_subject_list();
		echo '<div class="clear_right"><br></div>';
	}

	// Got some messages to display?
	if ($context['get_pmessage']('message', true))
	{
		// Show the helpful titlebar - generally.
		if ($context['display_mode'] != 1)
			echo '
				<div class="cat_bar">
					<h3 class="catbg">
						<span id="author">', $txt['author'], '</span>
						<span id="topic_title">', $txt[$context['display_mode'] == 0 ? 'messages' : 'conversation'], '</span>
					</h3>
				</div>';

		// Show a few buttons if we are in conversation mode and outputting the first message.
		if ($context['display_mode'] == 2)
		{
			// Show the conversation buttons.
			echo '
					<div class="pagesection">';

			template_button_strip($context['conversation_buttons'], 'right');

			echo '
					</div>';
		}

		while ($message = $context['get_pmessage']('message'))
		{
			$window_class = $message['alternate'] == 0 ? 'windowbg' : 'windowbg2';

			echo '
	<div class="', $window_class, '">
		<div class="poster">
					<h3>
						<a id="msg', $message['id'], '"></a>';

	// Are there any custom fields above the member name?
	if (!empty($message['member']['custom_fields']))
	{
		$shown = false;
		foreach ($message['member']['custom_fields'] as $custom)
		{
			if ($custom['placement'] != 5 || empty($custom['value']))
				continue;
			elseif (empty($shown))
			{
				$shown = true;
				echo '
							<div class="custom_fields_above_member">
								<ul class="reset nolist">';
			}
			echo '
									<li class="custom ', $custom['col_name'] ,'">', $custom['value'], '</li>';
		}
		if ($shown)
			echo '
								</ul>
							</div>';
	}

		// Show online and offline buttons?
		if (!empty($modSettings['onlineEnable']) && !$message['member']['is_guest'])
			echo '
				<span class="' . ($message['member']['online']['is_online'] == 1 ? 'on' : 'off') . '" title="' . $message['member']['online']['text'] . '"></span>';

		// Show a link to the member's profile (but only if the sender isn't a guest).
				echo '
					', $message['member']['link'], '';

		echo '
					</h3>';

		echo '
								<ul>';

			// Show the user's avatar.
			if (!empty($modSettings['show_user_images']) && empty($options['show_no_avatars']) && !empty($message['member']['avatar']['image']))
				echo '
				<li class="avatar">
					<a href="', $scripturl, '?action=profile;u=', $message['member']['id'], '">', $message['member']['avatar']['image'], '</a>
				</li>';

			// Are there any custom fields below the avatar?
			if (!empty($message['member']['custom_fields']))
			{
				foreach ($message['member']['custom_fields'] as $custom)
				{
					if ($custom['placement'] != 4 || empty($custom['value']))
						continue;

					echo '
				<li class="custom ', $custom['col_name'] ,'">', $custom['value'], '</li>';
				}
			}

			if (!$message['member']['is_guest'])
				echo '
				<li class="icons">', $message['member']['group_icons'], '</li>';
			// Show the member's primary group (like 'Administrator') if they have one.
			if (isset($message['member']['group']) && $message['member']['group'] != '')
				echo '
				<li class="membergroup">', $message['member']['group'], '</li>';

			// Show the member's custom title, if they have one.
			if (isset($message['member']['title']) && $message['member']['title'] != '')
				echo '
				<li class="title">', $message['member']['title'], '</li>';

			// Don't show these things for guests.
			if (!$message['member']['is_guest'])
			{
				// Show the post group if and only if they have no other group or the option is on, and they are in a post group.
				if ((empty($modSettings['hide_post_group']) || $message['member']['group'] == '') && $message['member']['post_group'] != '')
					echo '
				<li class="postgroup">', $message['member']['post_group'], '</li>';

				// Show how many posts they have made.
				if (!isset($context['disabled_fields']['posts']))
					echo '
				<li class="postcount">', $txt['member_postcount'], ': ', $message['member']['posts'], '</li>';

				// Show their personal text?
				if (!empty($modSettings['show_blurb']) && $message['member']['blurb'] != '')
					echo '
				<li class="blurb">', $message['member']['blurb'], '</li>';

				// Any custom fields to show as icons?
				if (!empty($message['member']['custom_fields']))
				{
					$shown = false;
					foreach ($message['member']['custom_fields'] as $custom)
					{
						if ($custom['placement'] != 1 || empty($custom['value']))
							continue;
						elseif (empty($shown))
						{
							$shown = true;
								echo '
				<li class="im_icons">
					<ol>';
						}
						echo '
						<li class="custom ', $custom['col_name'] ,'">', $custom['value'], '</li>';
					}

					if ($shown)
					echo '
					</ol>
				</li>';
				}

		// Show the IP to this user for this post - because you can moderate?
		if (!empty($context['can_moderate_forum']) && !empty($message['member']['ip']))
			echo '
				<li class="poster_ip"><a href="', $scripturl, '?action=', !empty($message['member']['is_guest']) ? 'trackip' : 'profile;area=tracking;sa=ip;u=' . $message['member']['id'], ';searchip=', $message['member']['ip'], '">', $message['member']['ip'], '</a> <a href="', $scripturl, '?action=helpadmin;help=see_admin_ip" onclick="return reqOverlayDiv(this.href);" class="help">(?)</a></li>';

		// Or, should we show it because this is you?
		elseif ($message['can_see_ip'])
			echo '
				<li class="poster_ip"><a href="', $scripturl, '?action=helpadmin;help=see_member_ip" onclick="return reqOverlayDiv(this.href);" class="help">', $message['member']['ip'], '</a></li>';

		// Okay, you are logged in, then we can show something about why IPs are logged...
		else
			echo '
				<li class="poster_ip"><a href="', $scripturl, '?action=helpadmin;help=see_member_ip" onclick="return reqOverlayDiv(this.href);" class="help">', $txt['logged'], '</a></li>';

				// Show the profile, website, email address, and personal message buttons.
				if ($message['member']['show_profile_buttons'])
				{
					echo '
				<li class="profile">
					<ol class="profile_icons">';

					// Show the profile button
					if ($message['member']['can_view_profile'])
						echo '
						<li><a href="', $message['member']['href'], '">', ($settings['use_image_buttons'] ? '<img src="' . $settings['images_url'] . '/icons/profile_sm.png" alt="' . $txt['view_profile'] . '" title="' . $txt['view_profile'] . '">' : $txt['view_profile']), '</a></li>';

					// Don't show an icon if they haven't specified a website.
					if ($message['member']['website']['url'] != '' && !isset($context['disabled_fields']['website']))
						echo '
						<li><a href="', $message['member']['website']['url'], '" title="' . $message['member']['website']['title'] . '" target="_blank" class="new_win">', ($settings['use_image_buttons'] ? '<span class="generic_icons www centericon" title="' . $message['member']['website']['title'] . '"></span>' : $txt['www']), '</a></li>';

					// Don't show the email address if they want it hidden.
					if ($message['member']['show_email'])
						echo '
						<li><a href="mailto:', $message['member']['email'], '" rel="nofollow">', ($settings['use_image_buttons'] ? '<span class="generic_icons mail centericon" title="' . $txt['email'] . '"></span>' : $txt['email']), '</a></li>';

					// Since we know this person isn't a guest, you *can* message them.
					if ($context['can_send_pm'])
						echo '
						<li><a href="', $scripturl, '?action=pm;sa=send;u=', $message['member']['id'], '" title="', $message['member']['online']['is_online'] ? $txt['pm_online'] : $txt['pm_offline'], '">', $settings['use_image_buttons'] ? '<span class="generic_icons im_' . ($message['member']['online']['is_online'] ? 'on' : 'off') . ' centericon" title="' . ($message['member']['online']['is_online'] ? $txt['pm_online'] : $txt['pm_offline']) . '"></span> ' : ($message['member']['online']['is_online'] ? $txt['pm_online'] : $txt['pm_offline']), '</a></li>';

					echo '
					</ol>
				</li>';
				}

				// Any custom fields for standard placement?
				if (!empty($message['member']['custom_fields']))
					foreach ($message['member']['custom_fields'] as $custom)
						if (empty($custom['placement']) || empty($custom['value']))
							echo '
				<li class="custom ', $custom['col_name'] ,'">', $custom['title'], ': ', $custom['value'], '</li>';

				// Are we showing the warning status?
				if ($message['member']['can_see_warning'])
<<<<<<< HEAD
					echo '
				<li class="warning">', $context['can_issue_warning'] ? '<a href="' . $scripturl . '?action=profile;area=issuewarning;u=' . $message['member']['id'] . '">' : '', '<img src="', $settings['images_url'], '/warning_', $message['member']['warning_status'], '.png" alt="', $txt['user_warn_' . $message['member']['warning_status']], '">', $context['can_issue_warning'] ? '</a>' : '', '<span class="warn_', $message['member']['warning_status'], '">', $txt['warn_' . $message['member']['warning_status']], '</span></li>';

				// Are there any custom fields to show at the bottom of the poster info?
				if (!empty($message['member']['custom_fields']))
				{
					foreach ($message['member']['custom_fields'] as $custom)
					{
						if ($custom['placement'] != 6 || empty($custom['value']))
							continue;

						echo '
				<li class="custom ', $custom['col_name'] ,'">', $custom['value'], '</li>';
					}
				}
=======
				echo '
				<li class="warning">', $context['can_issue_warning'] ? '<a href="' . $scripturl . '?action=profile;area=issuewarning;u=' . $message['member']['id'] . '">' : '', '<span class="generic_icons warning_', $message['member']['warning_status'], '"></span>', $context['can_issue_warning'] ? '</a>' : '', '<span class="warn_', $message['member']['warning_status'], '">', $txt['warn_' . $message['member']['warning_status']], '</span></li>';
>>>>>>> d8327669
			}

			// Done with the information about the poster... on to the post itself.
			echo '
			</ul>
		</div>
		<div class="postarea">
			<div class="flow_hidden">
				<div class="keyinfo">
					<h5 id="subject_', $message['id'], '">
						', $message['subject'], '
					</h5>';

			// Show who the message was sent to.
			echo '
					<span class="smalltext">&#171; <strong> ', $txt['sent_to'], ':</strong> ';

			// People it was sent directly to....
			if (!empty($message['recipients']['to']))
				echo implode(', ', $message['recipients']['to']);
			// Otherwise, we're just going to say "some people"...
			elseif ($context['folder'] != 'sent')
				echo '(', $txt['pm_undisclosed_recipients'], ')';

			echo '
						<strong> ', $txt['on'], ':</strong> ', $message['time'], ' &#187;
					</span>';

			// If we're in the sent items, show who it was sent to besides the "To:" people.
			if (!empty($message['recipients']['bcc']))
				echo '
					<br><span class="smalltext">&#171; <strong> ', $txt['pm_bcc'], ':</strong> ', implode(', ', $message['recipients']['bcc']), ' &#187;</span>';

			if (!empty($message['is_replied_to']))
				echo '
					<br><span class="smalltext">&#171; ', $txt['pm_is_replied_to'], ' &#187;</span>';

			echo '
				</div>
			</div>
			<div class="post">
				<div class="inner" id="msg_', $message['id'], '"', '>', $message['body'], '</div>';

			// Are there any custom profile fields for above the signature?
			if (!empty($message['member']['custom_fields']))
			{
				$shown = false;
				foreach ($message['member']['custom_fields'] as $custom)
				{
					if ($custom['placement'] != 2 || empty($custom['value']))
						continue;
					if (!$shown)
					{
						$shown = true;
						echo '
				<div class="custom_fields_above_signature">
					<ul class="reset nolist">';
					}
					echo '
						<li>', $custom['value'], '</li>';
				}
				if ($shown)
					echo '
					</ul>
				</div>';
			}

			if ($message['can_report'])
			echo '
				<a href="' . $scripturl . '?action=pm;sa=report;l=' . $context['current_label_id'] . ';pmsg=' . $message['id'] . '" class="floatright">' . $txt['pm_report_to_admin'] . '</a>';

			echo '
				<ul class="reset smalltext quickbuttons">';

			// Show reply buttons if you have the permission to send PMs.
			if ($context['can_send_pm'])
			{
				// You can't really reply if the member is gone.
				if (!$message['member']['is_guest'])
				{
					// Is there than more than one recipient you can reply to?
					if ($message['number_recipients'] > 1)
						echo '
					<li><a href="', $scripturl, '?action=pm;sa=send;f=', $context['folder'], $context['current_label_id'] != -1 ? ';l=' . $context['current_label_id'] : '', ';pmsg=', $message['id'], ';quote;u=all" class="reply_all_button">', $txt['reply_to_all'], '</a></li>';

					echo '
					<li><a href="', $scripturl, '?action=pm;sa=send;f=', $context['folder'], $context['current_label_id'] != -1 ? ';l=' . $context['current_label_id'] : '', ';pmsg=', $message['id'], ';u=', $message['member']['id'], '" class="reply_button">', $txt['reply'], '</a></li>
					<li><a href="', $scripturl, '?action=pm;sa=send;f=', $context['folder'], $context['current_label_id'] != -1 ? ';l=' . $context['current_label_id'] : '', ';pmsg=', $message['id'], ';quote', $context['folder'] == 'sent' ? '' : ';u=' . $message['member']['id'], '" class="quote_button">', $txt['quote_action'], '</a></li>';
				}
				// This is for "forwarding" - even if the member is gone.
				else
					echo '
					<li><a href="', $scripturl, '?action=pm;sa=send;f=', $context['folder'], $context['current_label_id'] != -1 ? ';l=' . $context['current_label_id'] : '', ';pmsg=', $message['id'], ';quote" class="quote_button">', $txt['reply_quote'], '</a></li>';
			}
			echo '
					<li><a href="', $scripturl, '?action=pm;sa=pmactions;pm_actions%5b', $message['id'], '%5D=delete;f=', $context['folder'], ';start=', $context['start'], $context['current_label_id'] != -1 ? ';l=' . $context['current_label_id'] : '', ';', $context['session_var'], '=', $context['session_id'], '" onclick="return confirm(\'', addslashes($txt['remove_message']), '?\');" class="remove_button">', $txt['delete'], '</a></li>';

			if (empty($context['display_mode']))
				echo '
					<li><input type="checkbox" name="pms[]" id="deletedisplay', $message['id'], '" value="', $message['id'], '" onclick="document.getElementById(\'deletelisting', $message['id'], '\').checked = this.checked;" class="input_check"></li>';

			echo '
				</ul>';

			// Show the member's signature?
			if (!empty($message['member']['signature']) && empty($options['show_no_signatures']) && $context['signature_enabled'])
				echo '
				<div class="signature">', $message['member']['signature'], '</div>';

			// Are there any custom profile fields for below the signature?
			if (!empty($message['member']['custom_fields']))
			{
				$shown = false;
				foreach ($message['member']['custom_fields'] as $custom)
				{
					if ($custom['placement'] != 3 || empty($custom['value']))
						continue;
					if (empty($shown))
					{
						$shown = true;
						echo '
					<div class="custom_fields_below_signature">
						<ul class="reset nolist">';
					}
					echo '
							<li class="custom ', $custom['col_name'] ,'">', $custom['value'], '</li>';
				}
				if ($shown)
					echo '
						</ul>
					</div>';
			}

			// Add an extra line at the bottom if we have labels enabled.
			if ($context['folder'] != 'sent' && !empty($context['currently_using_labels']) && $context['display_mode'] != 2)
			{
				echo '
				<div class="labels righttext flow_auto">';
				// Add the label drop down box.
				if (!empty($context['currently_using_labels']))
				{
					echo '
					<select name="pm_actions[', $message['id'], ']" onchange="if (this.options[this.selectedIndex].value) form.submit();">
						<option value="">', $txt['pm_msg_label_title'], ':</option>
						<option value="" disabled>---------------</option>';

					// Are there any labels which can be added to this?
					if (!$message['fully_labeled'])
					{
						echo '
						<option value="" disabled>', $txt['pm_msg_label_apply'], ':</option>';
						foreach ($context['labels'] as $label)
							if (!isset($message['labels'][$label['id']]))
								echo '
							<option value="', $label['id'], '">&nbsp;', $label['name'], '</option>';
					}
					// ... and are there any that can be removed?
					if (!empty($message['labels']) && (count($message['labels']) > 1 || !isset($message['labels'][-1])))
					{
						echo '
						<option value="" disabled>', $txt['pm_msg_label_remove'], ':</option>';
						foreach ($message['labels'] as $label)
							echo '
							<option value="', $label['id'], '">&nbsp;', $label['name'], '</option>';
					}
					echo '
					</select>
					<noscript>
						<input type="submit" value="', $txt['pm_apply'], '" class="button_submit" style="float: none">
					</noscript>';
				}
				echo '
				</div>';
			}

			echo '
			</div>
		</div>
		<div class="moderatorbar">
		</div>
	</div>';
		}

		if (empty($context['display_mode']))
			echo '

	<div class="pagesection">
		<div class="floatleft">', $context['page_index'], '</div>
		<div class="floatright"><input type="submit" name="del_selected" value="', $txt['quickmod_delete_selected'], '" style="font-weight: normal;" onclick="if (!confirm(\'', $txt['delete_selected_confirm'], '\')) return false;" class="button_submit"></div>
	</div>';

		// Show a few buttons if we are in conversation mode and outputting the first message.
		elseif ($context['display_mode'] == 2 && isset($context['conversation_buttons']))
		{
			echo '

	<div class="pagesection">';

			template_button_strip($context['conversation_buttons'], 'right');

			echo '
	</div>';
		}

		echo '
		<br>';
	}

	// Individual messages = buttom list!
	if ($context['display_mode'] == 1)
	{
		template_subject_list();
		echo '<br>';
	}

	echo '
	<input type="hidden" name="', $context['session_var'], '" value="', $context['session_id'], '">
</form>';
}

// Just list all the personal message subjects - to make templates easier.
function template_subject_list()
{
	global $context, $settings, $txt, $scripturl;

	echo '
	<table class="table_grid">
	<thead>
		<tr class="title_bar">
			<th align="center" width="4%" class="centercol first_th">
				<a href="', $scripturl, '?action=pm;view;f=', $context['folder'], ';start=', $context['start'], ';sort=', $context['sort_by'], ($context['sort_direction'] == 'up' ? '' : ';desc'), ($context['current_label_id'] != -1 ? ';l=' . $context['current_label_id'] : ''), '"> <span class="generic_icons switch" title="', $txt['pm_change_view'], '"></span></a>
			</th>
			<th class="lefttext" width="22%">
				<a href="', $scripturl, '?action=pm;f=', $context['folder'], ';start=', $context['start'], ';sort=date', $context['sort_by'] == 'date' && $context['sort_direction'] == 'up' ? ';desc' : '', $context['current_label_id'] != -1 ? ';l=' . $context['current_label_id'] : '', '">', $txt['date'], $context['sort_by'] == 'date' ? ' <span class="generic_icons sort_' . $context['sort_direction'] . '"></span>' : '', '</a>
			</th>
			<th class="lefttext" width="46%">
				<a href="', $scripturl, '?action=pm;f=', $context['folder'], ';start=', $context['start'], ';sort=subject', $context['sort_by'] == 'subject' && $context['sort_direction'] == 'up' ? ';desc' : '', $context['current_label_id'] != -1 ? ';l=' . $context['current_label_id'] : '', '">', $txt['subject'], $context['sort_by'] == 'subject' ? ' <span class="generic_icons sort_' . $context['sort_direction'] . '"></span>' : '', '</a>
			</th>
			<th class="lefttext">
				<a href="', $scripturl, '?action=pm;f=', $context['folder'], ';start=', $context['start'], ';sort=name', $context['sort_by'] == 'name' && $context['sort_direction'] == 'up' ? ';desc' : '', $context['current_label_id'] != -1 ? ';l=' . $context['current_label_id'] : '', '">', ($context['from_or_to'] == 'from' ? $txt['from'] : $txt['to']), $context['sort_by'] == 'name' ? ' <span class="generic_icons sort_' . $context['sort_direction'] . '"></span>' : '', '</a>
			</th>
			<th width="4%" class="centercol last_th">
				<input type="checkbox" onclick="invertAll(this, this.form);" class="input_check">
			</th>
		</tr>
	</thead>
	<tbody>';
	if (!$context['show_delete'])
		echo '
		<tr class="windowbg2">
			<td colspan="5">', $txt['pm_alert_none'], '</td>
		</tr>';
	$next_alternate = false;

	while ($message = $context['get_pmessage']('subject'))
	{
		echo '
		<tr class="', $next_alternate ? 'windowbg' : 'windowbg2', '">
			<td align="center" width="4%">
			<script><!-- // --><![CDATA[
				currentLabels[', $message['id'], '] = {';

		if (!empty($message['labels']))
		{
			$first = true;
			foreach ($message['labels'] as $label)
			{
				echo $first ? '' : ',', '
				"', $label['id'], '": "', $label['name'], '"';
				$first = false;
			}
		}

		echo '
				};
			// ]]></script>
				', $message['is_replied_to'] ? '<span class="generic_icons replied" title="' . $txt['pm_replied'] . '"></span>' : '<span class="generic_icons im_off" title="' . $txt['pm_read'] . '"></span>', '</td>
			<td>', $message['time'], '</td>
			<td>', ($context['display_mode'] != 0 && $context['current_pm'] == $message['id'] ? '<img src="' . $settings['images_url'] . '/selected.png" alt="*">' : ''), '<a href="', ($context['display_mode'] == 0 || $context['current_pm'] == $message['id'] ? '' : ($scripturl . '?action=pm;pmid=' . $message['id'] . ';kstart;f=' . $context['folder'] . ';start=' . $context['start'] . ';sort=' . $context['sort_by'] . ($context['sort_direction'] == 'up' ? ';' : ';desc') . ($context['current_label_id'] != -1 ? ';l=' . $context['current_label_id'] : ''))), '#msg', $message['id'], '">', $message['subject'], $message['is_unread'] ? '&nbsp;<span class="new_posts">' . $txt['new'] . '</span>' : '', '</a></td>
			<td>', ($context['from_or_to'] == 'from' ? $message['member']['link'] : (empty($message['recipients']['to']) ? '' : implode(', ', $message['recipients']['to']))), '</td>
			<td class="centercol" width="4%"><input type="checkbox" name="pms[]" id="deletelisting', $message['id'], '" value="', $message['id'], '"', $message['is_selected'] ? ' checked' : '', ' onclick="if (document.getElementById(\'deletedisplay', $message['id'], '\')) document.getElementById(\'deletedisplay', $message['id'], '\').checked = this.checked;" class="input_check"></td>
		</tr>';
			$next_alternate = !$next_alternate;
	}

	echo '
	</tbody>
	</table>
	<div class="pagesection">
		<div class="floatleft">', $context['page_index'], '</div>
		<div class="floatright">&nbsp;';

	if ($context['show_delete'])
	{
		if (!empty($context['currently_using_labels']) && $context['folder'] != 'sent')
		{
			echo '
				<select name="pm_action" onchange="if (this.options[this.selectedIndex].value) this.form.submit();" onfocus="loadLabelChoices();">
					<option value="">', $txt['pm_sel_label_title'], ':</option>
					<option value="" disabled>---------------</option>';

			echo '
					<option value="" disabled>', $txt['pm_msg_label_apply'], ':</option>';

			foreach ($context['labels'] as $label)
			{
				if ($label['id'] != $context['current_label_id'])
					echo '
					<option value="add_', $label['id'], '">&nbsp;', $label['name'], '</option>';
			}

			echo '
					<option value="" disabled>', $txt['pm_msg_label_remove'], ':</option>';

			foreach ($context['labels'] as $label)
			{
				echo '
					<option value="rem_', $label['id'], '">&nbsp;', $label['name'], '</option>';
			}

			echo '
				</select>
				<noscript>
					<input type="submit" value="', $txt['pm_apply'], '" class="button_submit" style="float: none">
				</noscript>';
		}

		echo '
				<input type="submit" name="del_selected" value="', $txt['quickmod_delete_selected'], '" onclick="if (!confirm(\'', $txt['delete_selected_confirm'], '\')) return false;" class="button_submit" style="float: none">';
	}

	echo '
				</div>
	</div>';
}

function template_search()
{
	global $context, $scripturl, $txt;

	echo '
	<form action="', $scripturl, '?action=pm;sa=search2" method="post" accept-charset="', $context['character_set'], '" name="searchform" id="searchform">
		<div class="cat_bar">
			<h3 class="catbg">', $txt['pm_search_title'], '</h3>
		</div>';

	if (!empty($context['search_errors']))
	{
		echo '
		<div class="errorbox">
			', implode('<br>', $context['search_errors']['messages']), '
		</div>';
	}


	echo '
		<fieldset id="advanced_search">
			<div class="roundframe">
				<input type="hidden" name="advanced" value="1">
				<span class="enhanced">
					<strong>', $txt['pm_search_text'], ':</strong>
					<input type="search" name="search"', !empty($context['search_params']['search']) ? ' value="' . $context['search_params']['search'] . '"' : '', ' size="40" class="input_text">
					<script><!-- // --><![CDATA[
						createEventListener(window);
						window.addEventListener("load", initSearch, false);
					// ]]></script>
					<select name="searchtype">
						<option value="1"', empty($context['search_params']['searchtype']) ? ' selected' : '', '>', $txt['pm_search_match_all'], '</option>
						<option value="2"', !empty($context['search_params']['searchtype']) ? ' selected' : '', '>', $txt['pm_search_match_any'], '</option>
					</select>
				</span>
				<dl id="search_options">
					<dt>', $txt['pm_search_user'], ':</dt>
					<dd><input type="text" name="userspec" value="', empty($context['search_params']['userspec']) ? '*' : $context['search_params']['userspec'], '" size="40" class="input_text"></dd>
					<dt>', $txt['pm_search_order'], ':</dt>
					<dd>
						<select name="sort">
							<option value="relevance|desc">', $txt['pm_search_orderby_relevant_first'], '</option>
							<option value="id_pm|desc">', $txt['pm_search_orderby_recent_first'], '</option>
							<option value="id_pm|asc">', $txt['pm_search_orderby_old_first'], '</option>
						</select>
					</dd>
					<dt class="options">', $txt['pm_search_options'], ':</dt>
					<dd class="options">
						<label for="show_complete"><input type="checkbox" name="show_complete" id="show_complete" value="1"', !empty($context['search_params']['show_complete']) ? ' checked' : '', ' class="input_check"> ', $txt['pm_search_show_complete'], '</label><br>
						<label for="subject_only"><input type="checkbox" name="subject_only" id="subject_only" value="1"', !empty($context['search_params']['subject_only']) ? ' checked' : '', ' class="input_check"> ', $txt['pm_search_subject_only'], '</label>
					</dd>
					<dt class="between">', $txt['pm_search_post_age'], ':</dt>
					<dd>', $txt['pm_search_between'], ' <input type="number" name="minage" value="', empty($context['search_params']['minage']) ? '0' : $context['search_params']['minage'], '" size="5" maxlength="5" class="input_text" min="0" max="9999">&nbsp;', $txt['pm_search_between_and'], '&nbsp;<input type="number" name="maxage" value="', empty($context['search_params']['maxage']) ? '9999' : $context['search_params']['maxage'], '" size="5" maxlength="5" class="input_text" min="0" max="9999"> ', $txt['pm_search_between_days'], '</dd>
				</dl>';
	if (!$context['currently_using_labels'])
		echo '
				<input type="submit" name="pm_search" value="', $txt['pm_search_go'], '" class="button_submit">';
		echo '
				<br class="clear_right">
			</div>
		</fieldset>';

	// Do we have some labels setup? If so offer to search by them!
	if ($context['currently_using_labels'])
	{
		echo '
		<fieldset class="labels">
			<div class="roundframe">
				<div class="cat_bar">
					<h3 class="catbg">
						<span id="advanced_panel_toggle" class="toggle_up floatright" style="display: none;"></span><a href="#" id="advanced_panel_link">', $txt['pm_search_choose_label'], '</a>
					</h3>
				</div>
				<div id="advanced_panel_div">
					<ul id="searchLabelsExpand" class="reset">';

		foreach ($context['search_labels'] as $label)
			echo '
						<li>
							<label for="searchlabel_', $label['id'], '"><input type="checkbox" id="searchlabel_', $label['id'], '" name="searchlabel[', $label['id'], ']" value="', $label['id'], '"', $label['checked'] ? ' checked' : '', ' class="input_check">
							', $label['name'], '</label>
						</li>';

		echo '
					</ul>
				</div>
				<p>
					<span class="floatleft"><input type="checkbox" name="all" id="check_all" value=""', $context['check_all'] ? ' checked' : '', ' onclick="invertAll(this, this.form, \'searchlabel\');" class="input_check"><em> <label for="check_all">', $txt['check_all'], '</label></em></span>
					<input type="submit" name="pm_search" value="', $txt['pm_search_go'], '" class="button_submit">
				</p>
				<br class="clear_right">
			</div>
		</fieldset>';

		// Some javascript for the advanced toggling
		echo '
		<script><!-- // --><![CDATA[
			var oAdvancedPanelToggle = new smc_Toggle({
				bToggleEnabled: true,
				bCurrentlyCollapsed: true,
				aSwappableContainers: [
					\'advanced_panel_div\'
				],
				aSwapImages: [
					{
						sId: \'advanced_panel_toggle\',
						altExpanded: ', JavaScriptEscape($txt['hide']), ',
						altCollapsed: ', JavaScriptEscape($txt['show']), '
					}
				],
				aSwapLinks: [
					{
						sId: \'advanced_panel_link\',
						msgExpanded: ', JavaScriptEscape($txt['pm_search_choose_label']), ',
						msgCollapsed: ', JavaScriptEscape($txt['pm_search_choose_label']), '
					}
				]
			});
		// ]]></script>';
	}

	echo '
	</form>';
}

function template_search_results()
{
	global $context, $scripturl, $txt;

	echo '
		<div class="cat_bar">
			<h3 class="catbg">', $txt['pm_search_results'], '</h3>
		</div>
		<div class="pagesection">
			', $context['page_index'], '
		</div>';

	// complete results ?
	if (empty($context['search_params']['show_complete']) && !empty($context['personal_messages']))
		echo '
	<table class="table_grid">
	<thead>
		<tr class="title_bar">
			<th class="lefttext first_th" width="30%">', $txt['date'], '</th>
			<th class="lefttext" width="50%">', $txt['subject'], '</th>
			<th class="lefttext last_th" width="20%">', $txt['from'], '</th>
		</tr>
	</thead>
	<tbody>';

	$alternate = true;
	// Print each message out...
	foreach ($context['personal_messages'] as $message)
	{
		// We showing it all?
		if (!empty($context['search_params']['show_complete']))
		{
			echo '
			<div class="cat_bar">
				<h3 class="catbg">
					<span class="floatright">', $txt['search_on'], ': ', $message['time'], '</span>
					<span class="floatleft">', $message['counter'], '&nbsp;&nbsp;<a href="', $message['href'], '">', $message['subject'], '</a></span>
				</h3>
			</div>
			<div class="cat_bar">
				<h3 class="catbg">', $txt['from'], ': ', $message['member']['link'], ', ', $txt['to'], ': ';

				// Show the recipients.
				// @todo This doesn't deal with the sent item searching quite right for bcc.
				if (!empty($message['recipients']['to']))
					echo implode(', ', $message['recipients']['to']);
				// Otherwise, we're just going to say "some people"...
				elseif ($context['folder'] != 'sent')
					echo '(', $txt['pm_undisclosed_recipients'], ')';

					echo '
				</h3>
			</div>
			<div class="windowbg', $alternate ? '2': '', '">
				', $message['body'], '
				<p class="pm_reply righttext">';

				if ($context['can_send_pm'])
				{
					$quote_button = create_button('quote.png', 'reply_quote', 'reply_quote', 'class="centericon"');
					$reply_button = create_button('im_reply.png', 'reply', 'reply', 'class="centericon"');
					// You can only reply if they are not a guest...
					if (!$message['member']['is_guest'])
						echo '
							<a href="', $scripturl, '?action=pm;sa=send;f=', $context['folder'], $context['current_label_id'] != -1 ? ';l=' . $context['current_label_id'] : '', ';pmsg=', $message['id'], ';quote;u=', $context['folder'] == 'sent' ? '' : $message['member']['id'], '">', $quote_button , '</a>', $context['menu_separator'], '
							<a href="', $scripturl, '?action=pm;sa=send;f=', $context['folder'], $context['current_label_id'] != -1 ? ';l=' . $context['current_label_id'] : '', ';pmsg=', $message['id'], ';u=', $message['member']['id'], '">', $reply_button , '</a> ', $context['menu_separator'];
					// This is for "forwarding" - even if the member is gone.
					else
						echo '
							<a href="', $scripturl, '?action=pm;sa=send;f=', $context['folder'], $context['current_label_id'] != -1 ? ';l=' . $context['current_label_id'] : '', ';pmsg=', $message['id'], ';quote">', $quote_button , '</a>', $context['menu_separator'];
				}

				echo '
				</p>
			</div>';
		}
		// Otherwise just a simple list!
		else
		{
			// @todo No context at all of the search?
			echo '
			<tr class="', $alternate ? 'windowbg' : 'windowbg2', '" valign="top">
				<td>', $message['time'], '</td>
				<td>', $message['link'], '</td>
				<td>', $message['member']['link'], '</td>
			</tr>';
		}

		$alternate = !$alternate;
	}

	// Finish off the page...
	if (empty($context['search_params']['show_complete']) && !empty($context['personal_messages']))
		echo '
		</tbody>
		</table>';

	// No results?
	if (empty($context['personal_messages']))
		echo '
		<div class="windowbg">
			<p class="centertext">', $txt['pm_search_none_found'], '</p>
		</div>';

	echo '
		<div class="pagesection">
			', $context['page_index'], '
		</div>';

}

function template_send()
{
	global $context, $options, $scripturl, $modSettings, $txt;

	// Show which messages were sent successfully and which failed.
	if (!empty($context['send_log']))
	{
		echo '
			<div class="cat_bar">
				<h3 class="catbg">', $txt['pm_send_report'], '</h3>
			</div>
			<div class="windowbg">';
				if (!empty($context['send_log']['sent']))
					foreach ($context['send_log']['sent'] as $log_entry)
						echo '<span class="error">', $log_entry, '</span><br>';
				if (!empty($context['send_log']['failed']))
					foreach ($context['send_log']['failed'] as $log_entry)
						echo '<span class="error">', $log_entry, '</span><br>';
				echo '
			</div>
			<br>';
	}

	// Show the preview of the personal message.
	echo '
		<div id="preview_section"', isset($context['preview_message']) ? '' : ' style="display: none;"', '>
			<div class="cat_bar">
				<h3 class="catbg">
					<span id="preview_subject">', empty($context['preview_subject']) ? '' : $context['preview_subject'], '</span>
				</h3>
			</div>
			<div class="windowbg">
				<div class="post" id="preview_body">
					', empty($context['preview_message']) ? '<br>' : $context['preview_message'], '
				</div>
			</div>
			<br class="clear">
		</div>';

	// Main message editing box.
	echo '
		<div class="cat_bar">
			<h3 class="catbg">
					<span class="generic_icons inbox icon" title="', $txt['new_message'], '"></span> ', $txt['new_message'], '
			</h3>
		</div>';

	echo '
	<form action="', $scripturl, '?action=pm;sa=send2" method="post" accept-charset="', $context['character_set'], '" name="postmodify" id="postmodify" class="flow_hidden" onsubmit="submitonce(this);smc_saveEntities(\'postmodify\', [\'subject\', \'message\']);">
		<div>
			<div class="roundframe">
				<br class="clear">';

	// If there were errors for sending the PM, show them.
	echo '
				<div class="', empty($context['error_type']) || $context['error_type'] != 'serious' ? 'noticebox' : 'errorbox', '"', empty($context['post_error']['messages']) ? ' style="display: none"' : '', ' id="errors">
					<dl>
						<dt>
							<strong id="error_serious">', $txt['error_while_submitting'] , '</strong>
						</dt>
						<dd class="error" id="error_list">
							', empty($context['post_error']['messages']) ? '' : implode('<br>', $context['post_error']['messages']), '
						</dd>
					</dl>
				</div>';

	if (!empty($modSettings['drafts_pm_enabled']))
		echo '
				<div id="draft_section" class="infobox"', isset($context['draft_saved']) ? '' : ' style="display: none;"', '>',
					sprintf($txt['draft_pm_saved'], $scripturl . '?action=pm;sa=showpmdrafts'), '
					', (!empty($modSettings['drafts_keep_days']) ? ' <strong>' . sprintf($txt['draft_save_warning'], $modSettings['drafts_keep_days']) . '</strong>' : ''), '
				</div>';

	echo '
				<dl id="post_header">';

	// To and bcc. Include a button to search for members.
	echo '
					<dt>
						<span', (isset($context['post_error']['no_to']) || isset($context['post_error']['bad_to']) ? ' class="error"' : ''), ' id="caption_to">', $txt['pm_to'], ':</span>
					</dt>';

	// Autosuggest will be added by the JavaScript later on.
	echo '
					<dd id="pm_to" class="clear_right">
						<input type="text" name="to" id="to_control" value="', $context['to_value'], '" tabindex="', $context['tabindex']++, '" size="40" style="width: 130px;" class="input_text">';

	// A link to add BCC, only visible with JavaScript enabled.
	echo '
						<span class="smalltext" id="bcc_link_container" style="display: none;"></span>';

	// A div that'll contain the items found by the autosuggest.
	echo '
						<div id="to_item_list_container"></div>';

	echo '
					</dd>';

	// This BCC row will be hidden by default if JavaScript is enabled.
	echo '
					<dt  class="clear_left" id="bcc_div">
						<span', (isset($context['post_error']['no_to']) || isset($context['post_error']['bad_bcc']) ? ' class="error"' : ''), ' id="caption_bbc">', $txt['pm_bcc'], ':</span>
					</dt>
					<dd id="bcc_div2">
						<input type="text" name="bcc" id="bcc_control" value="', $context['bcc_value'], '" tabindex="', $context['tabindex']++, '" size="40" style="width: 130px;" class="input_text">
						<div id="bcc_item_list_container"></div>
					</dd>';

	// The subject of the PM.
	echo '
					<dt class="clear_left">
						<span', (isset($context['post_error']['no_subject']) ? ' class="error"' : ''), ' id="caption_subject">', $txt['subject'], ':</span>
					</dt>
					<dd id="pm_subject">
						<input type="text" name="subject" value="', $context['subject'], '" tabindex="', $context['tabindex']++, '" size="80" maxlength="80"',isset($context['post_error']['no_subject']) ? ' class="error"' : ' class="input_text"', '/>
					</dd>
				</dl><hr class="clear">';

	// Showing BBC?
	if ($context['show_bbc'])
	{
		echo '
				<div id="bbcBox_message"></div>';
	}

	// What about smileys?
	if (!empty($context['smileys']['postform']) || !empty($context['smileys']['popup']))
		echo '
				<div id="smileyBox_message"></div>';

	// Show BBC buttons, smileys and textbox.
	echo '
				', template_control_richedit($context['post_box_name'], 'smileyBox_message', 'bbcBox_message');

	// Require an image to be typed to save spamming?
	if ($context['require_verification'])
	{
		echo '
				<div class="post_verification">
					<strong>', $txt['pm_visual_verification_label'], ':</strong>
					', template_control_verification($context['visual_verification_id'], 'all'), '
				</div>';
	}

	// Send, Preview, spellcheck buttons.
	echo '
				<hr class="hrcolor">
				<span id="post_confirm_strip" class="righttext">
					', template_control_richedit_buttons($context['post_box_name']), '
				</span>
				<input type="hidden" name="', $context['session_var'], '" value="', $context['session_id'], '">
				<input type="hidden" name="seqnum" value="', $context['form_sequence_number'], '">
				<input type="hidden" name="replied_to" value="', !empty($context['quoted_message']['id']) ? $context['quoted_message']['id'] : 0, '">
				<input type="hidden" name="pm_head" value="', !empty($context['quoted_message']['pm_head']) ? $context['quoted_message']['pm_head'] : 0, '">
				<input type="hidden" name="f" value="', isset($context['folder']) ? $context['folder'] : '', '">
				<input type="hidden" name="l" value="', isset($context['current_label_id']) ? $context['current_label_id'] : -1, '">
				<br class="clear_right">
			</div>
		</div>
	</form>';

	// If the admin enabled the pm drafts feature, show a draft selection box
	if (!empty($context['drafts_pm_save']) && !empty($context['drafts']) && !empty($options['drafts_show_saved_enabled']))
	{
		echo '
			<br>
			<div id="postDraftOptionsHeader" class="cat_bar">
				<h3 class="catbg">
					<span id="postDraftExpand" class="toggle_up floatright" style="display: none;"></span> <strong><a href="#" id="postDraftExpandLink">', $txt['draft_load'], '</a></strong>
				</h3>
			</div>
			<div id="postDraftOptions" class="load_drafts padding">
				<dl class="settings">
					<dt><strong>', $txt['subject'], '</strong></dt>
					<dd><strong>', $txt['draft_saved_on'], '</strong></dd>';

		foreach ($context['drafts'] as $draft)
			echo '
					<dt>', $draft['link'], '</dt>
					<dd>', $draft['poster_time'], '</dd>';
		echo '
				</dl>
			</div>';
	}

	echo '
		<script><!-- // --><![CDATA[';
	// The functions used to preview a personal message without loading a new page.
	echo '
			var txt_preview_title = "', $txt['preview_title'], '";
			var txt_preview_fetch = "', $txt['preview_fetch'], '";
			function previewPost()
			{';
	if (isBrowser('is_firefox'))
		echo '
				// Firefox doesn\'t render <marquee> that have been put it using javascript
				if (document.forms.postmodify.elements[', JavaScriptEscape($context['post_box_name']), '].value.indexOf(\'[move]\') != -1)
				{
					return submitThisOnce(document.forms.postmodify);
				}';
	echo '
				if (window.XMLHttpRequest)
				{
					// Opera didn\'t support setRequestHeader() before 8.01.
					// @todo Remove support for old browsers
					if (\'opera\' in window)
					{
						var test = new XMLHttpRequest();
						if (!(\'setRequestHeader\' in test))
							return submitThisOnce(document.forms.postmodify);
					}
					// @todo Currently not sending poll options and option checkboxes.
					var x = new Array();
					var textFields = [\'subject\', ', JavaScriptEscape($context['post_box_name']), ', \'to\', \'bcc\'];
					var numericFields = [\'recipient_to[]\', \'recipient_bcc[]\'];
					var checkboxFields = [];

					for (var i = 0, n = textFields.length; i < n; i++)
						if (textFields[i] in document.forms.postmodify)
						{
							// Handle the WYSIWYG editor.
							if (textFields[i] == ', JavaScriptEscape($context['post_box_name']), ' && ', JavaScriptEscape('oEditorHandle_' . $context['post_box_name']), ' in window && oEditorHandle_', $context['post_box_name'], '.bRichTextEnabled)
								x[x.length] = \'message_mode=1&\' + textFields[i] + \'=\' + oEditorHandle_', $context['post_box_name'], '.getText(false).replace(/&#/g, \'&#38;#\').php_to8bit().php_urlencode();
							else
								x[x.length] = textFields[i] + \'=\' + document.forms.postmodify[textFields[i]].value.replace(/&#/g, \'&#38;#\').php_to8bit().php_urlencode();
						}
					for (var i = 0, n = numericFields.length; i < n; i++)
						if (numericFields[i] in document.forms.postmodify && \'value\' in document.forms.postmodify[numericFields[i]])
							x[x.length] = numericFields[i] + \'=\' + parseInt(document.forms.postmodify.elements[numericFields[i]].value);
					for (var i = 0, n = checkboxFields.length; i < n; i++)
						if (checkboxFields[i] in document.forms.postmodify && document.forms.postmodify.elements[checkboxFields[i]].checked)
							x[x.length] = checkboxFields[i] + \'=\' + document.forms.postmodify.elements[checkboxFields[i]].value;

					sendXMLDocument(smf_prepareScriptUrl(smf_scripturl) + \'action=pm;sa=send2;preview;xml\', x.join(\'&\'), onDocSent);

					document.getElementById(\'preview_section\').style.display = \'\';
					setInnerHTML(document.getElementById(\'preview_subject\'), txt_preview_title);
					setInnerHTML(document.getElementById(\'preview_body\'), txt_preview_fetch);

					return false;
				}
				else
					return submitThisOnce(document.forms.postmodify);
			}
			function onDocSent(XMLDoc)
			{
				if (!XMLDoc)
				{
					document.forms.postmodify.preview.onclick = new function ()
					{
						return true;
					}
					document.forms.postmodify.preview.click();
				}

				// Show the preview section.
				var preview = XMLDoc.getElementsByTagName(\'smf\')[0].getElementsByTagName(\'preview\')[0];
				setInnerHTML(document.getElementById(\'preview_subject\'), preview.getElementsByTagName(\'subject\')[0].firstChild.nodeValue);

				var bodyText = \'\';
				for (var i = 0, n = preview.getElementsByTagName(\'body\')[0].childNodes.length; i < n; i++)
					bodyText += preview.getElementsByTagName(\'body\')[0].childNodes[i].nodeValue;

				setInnerHTML(document.getElementById(\'preview_body\'), bodyText);
				document.getElementById(\'preview_body\').className = \'post\';

				// Show a list of errors (if any).
				var errors = XMLDoc.getElementsByTagName(\'smf\')[0].getElementsByTagName(\'errors\')[0];
				var errorList = new Array();
				for (var i = 0, numErrors = errors.getElementsByTagName(\'error\').length; i < numErrors; i++)
					errorList[errorList.length] = errors.getElementsByTagName(\'error\')[i].firstChild.nodeValue;
				document.getElementById(\'errors\').style.display = numErrors == 0 ? \'none\' : \'\';
				setInnerHTML(document.getElementById(\'error_list\'), numErrors == 0 ? \'\' : errorList.join(\'<br>\'));

				// Adjust the color of captions if the given data is erroneous.
				var captions = errors.getElementsByTagName(\'caption\');
				for (var i = 0, numCaptions = errors.getElementsByTagName(\'caption\').length; i < numCaptions; i++)
					if (document.getElementById(\'caption_\' + captions[i].getAttribute(\'name\')))
						document.getElementById(\'caption_\' + captions[i].getAttribute(\'name\')).className = captions[i].getAttribute(\'class\');

				if (errors.getElementsByTagName(\'post_error\').length == 1)
					document.forms.postmodify.', $context['post_box_name'], '.style.border = \'1px solid red\';
				else if (document.forms.postmodify.', $context['post_box_name'], '.style.borderColor == \'red\' || document.forms.postmodify.', $context['post_box_name'], '.style.borderColor == \'red red red red\')
				{
					if (\'runtimeStyle\' in document.forms.postmodify.', $context['post_box_name'], ')
						document.forms.postmodify.', $context['post_box_name'], '.style.borderColor = \'\';
					else
						document.forms.postmodify.', $context['post_box_name'], '.style.border = null;
				}
				location.hash = \'#\' + \'preview_section\';
			}';

	// Code for showing and hiding drafts
	if (!empty($context['drafts']))
		echo '
			var oSwapDraftOptions = new smc_Toggle({
				bToggleEnabled: true,
				bCurrentlyCollapsed: true,
				aSwappableContainers: [
					\'postDraftOptions\',
				],
				aSwapImages: [
					{
						sId: \'postDraftExpand\',
						altExpanded: \'-\',
						altCollapsed: \'+\'
					}
				],
				aSwapLinks: [
					{
						sId: \'postDraftExpandLink\',
						msgExpanded: ', JavaScriptEscape($txt['draft_hide']), ',
						msgCollapsed: ', JavaScriptEscape($txt['draft_load']), '
					}
				]
			});';

	echo '
		// ]]></script>';

	// Show the message you're replying to.
	if ($context['reply'])
		echo '
	<br>
	<br>
	<div class="cat_bar">
		<h3 class="catbg">', $txt['subject'], ': ', $context['quoted_message']['subject'], '</h3>
	</div>
	<div class="windowbg2">
		<div class="clear">
			<span class="smalltext floatright">', $txt['on'], ': ', $context['quoted_message']['time'], '</span>
			<strong>', $txt['from'], ': ', $context['quoted_message']['member']['name'], '</strong>
		</div>
		<hr>
		', $context['quoted_message']['body'], '
	</div><br class="clear">';

	echo '
		<script><!-- // --><![CDATA[
			var oPersonalMessageSend = new smf_PersonalMessageSend({
				sSelf: \'oPersonalMessageSend\',
				sSessionId: smf_session_id,
				sSessionVar: smf_session_var,
				sTextDeleteItem: \'', $txt['autosuggest_delete_item'], '\',
				sToControlId: \'to_control\',
				aToRecipients: [';
	foreach ($context['recipients']['to'] as $i => $member)
		echo '
					{
						sItemId: ', JavaScriptEscape($member['id']), ',
						sItemName: ', JavaScriptEscape($member['name']), '
					}', $i == count($context['recipients']['to']) - 1 ? '' : ',';

	echo '
				],
				aBccRecipients: [';
	foreach ($context['recipients']['bcc'] as $i => $member)
		echo '
					{
						sItemId: ', JavaScriptEscape($member['id']), ',
						sItemName: ', JavaScriptEscape($member['name']), '
					}', $i == count($context['recipients']['bcc']) - 1 ? '' : ',';

	echo '
				],
				sBccControlId: \'bcc_control\',
				sBccDivId: \'bcc_div\',
				sBccDivId2: \'bcc_div2\',
				sBccLinkId: \'bcc_link\',
				sBccLinkContainerId: \'bcc_link_container\',
				bBccShowByDefault: ', empty($context['recipients']['bcc']) && empty($context['bcc_value']) ? 'false' : 'true', ',
				sShowBccLinkTemplate: ', JavaScriptEscape('
					<a href="#" id="bcc_link">' . $txt['make_bcc'] . '</a> <a href="' . $scripturl . '?action=helpadmin;help=pm_bcc" onclick="return reqOverlayDiv(this.href);">(?)</a>'
				), '
			});
		';

	echo '
		// ]]></script>';
}

// This template asks the user whether they wish to empty out their folder/messages.
function template_ask_delete()
{
	global $context, $scripturl, $txt;

	echo '
		<div class="cat_bar">
			<h3 class="catbg">', ($context['delete_all'] ? $txt['delete_message'] : $txt['delete_all']), '</h3>
		</div>
		<div class="windowbg">
			<p>', $txt['delete_all_confirm'], '</p><br>
			<strong><a href="', $scripturl, '?action=pm;sa=removeall2;f=', $context['folder'], ';', $context['current_label_id'] != -1 ? ';l=' . $context['current_label_id'] : '', ';', $context['session_var'], '=', $context['session_id'], '">', $txt['yes'], '</a> - <a href="javascript:history.go(-1);">', $txt['no'], '</a></strong>
		</div>';
}

// This template asks the user what messages they want to prune.
function template_prune()
{
	global $context, $scripturl, $txt;

	echo '
	<div class="cat_bar">
		<h3 class="catbg">', $txt['pm_prune'], '</h3>
	</div>
	<div class="windowbg">
		<form action="', $scripturl, '?action=pm;sa=prune" method="post" accept-charset="', $context['character_set'], '" onsubmit="return confirm(\'', $txt['pm_prune_warning'], '\');">
			<p>', $txt['pm_prune_desc1'], ' <input type="text" name="age" size="3" value="14" class="input_text"> ', $txt['pm_prune_desc2'], '</p>
			<input type="submit" value="', $txt['delete'], '" class="button_submit">
			<input type="hidden" name="', $context['session_var'], '" value="', $context['session_id'], '">
		</form>
	</div>
	<div class="windowbg">
		<form action="', $scripturl, '?action=pm;sa=removeall2" method="post" onsubmit="return confirm(\'', $txt['pm_remove_all_warning'], '\');">
			<p>', $txt['pm_remove_all'], '</p>
			<input type="submit" value="', $txt['delete_all_prune'], '" class="button_submit">
			<input type="hidden" name="', $context['session_var'], '" value="', $context['session_id'], '">
		</form>
	</div>';
}

// Here we allow the user to setup labels, remove labels and change rules for labels (i.e, do quite a bit)
function template_labels()
{
	global $context, $scripturl, $txt;

	echo '
	<form action="', $scripturl, '?action=pm;sa=manlabels" method="post" accept-charset="', $context['character_set'], '">
		<div class="cat_bar">
			<h3 class="catbg">', $txt['pm_manage_labels'], '</h3>
		</div>
		<div class="information">
			', $txt['pm_labels_desc'], '
		</div>
		<table class="table_grid">
		<thead>
			<tr class="title_bar">
				<th class="lefttext first_th">
					', $txt['pm_label_name'], '
				</th>
				<th class="centertext last_th" width="4%">';

	if (count($context['labels']) > 2)
		echo '
					<input type="checkbox" class="input_check" onclick="invertAll(this, this.form);">';

	echo '
				</th>
			</tr>
		</thead>
		<tbody>';
	if (count($context['labels']) < 2)
		echo '
			<tr class="windowbg2">
				<td colspan="2" align="center">', $txt['pm_labels_no_exist'], '</td>
			</tr>';
	else
	{
		$alternate = true;
		foreach ($context['labels'] as $label)
		{
			if ($label['id'] == -1)
				continue;

				echo '
			<tr class="', $alternate ? 'windowbg2' : 'windowbg', '">
				<td>
					<input type="text" name="label_name[', $label['id'], ']" value="', $label['name'], '" size="30" maxlength="30" class="input_text">
				</td>
				<td width="4%" align="center"><input type="checkbox" class="input_check" name="delete_label[', $label['id'], ']"></td>
			</tr>';

			$alternate = !$alternate;
		}
	}
	echo '
		</tbody>
		</table>';

	if (!count($context['labels']) < 2)
		echo '
		<div class="padding">
			<input type="submit" name="save" value="', $txt['save'], '" class="button_submit">
			<input type="submit" name="delete" value="', $txt['quickmod_delete_selected'], '" onclick="return confirm(\'', $txt['pm_labels_delete'], '\');" class="button_submit">
		</div>';

	echo '
		<input type="hidden" name="', $context['session_var'], '" value="', $context['session_id'], '">
	</form>
	<br class="clear">
	<form action="', $scripturl, '?action=pm;sa=manlabels" method="post" accept-charset="', $context['character_set'], '" style="margin-top: 1ex;">
		<div class="cat_bar">
			<h3 class="catbg">', $txt['pm_label_add_new'], '</h3>
		</div>
		<div class="windowbg">
			<dl class="settings">
				<dt>
					<strong><label for="add_label">', $txt['pm_label_name'], '</label>:</strong>
				</dt>
				<dd>
					<input type="text" id="add_label" name="label" value="" size="30" maxlength="30" class="input_text">
				</dd>
			</dl>
			<input type="submit" name="add" value="', $txt['pm_label_add_new'], '" class="button_submit">
		</div>
		<input type="hidden" name="', $context['session_var'], '" value="', $context['session_id'], '">
	</form><br>';
}

// Template for reporting a personal message.
function template_report_message()
{
	global $context, $txt, $scripturl;

	echo '
	<form action="', $scripturl, '?action=pm;sa=report;l=', $context['current_label_id'], '" method="post" accept-charset="', $context['character_set'], '">
		<input type="hidden" name="pmsg" value="', $context['pm_id'], '">
		<div class="cat_bar">
			<h3 class="catbg">', $txt['pm_report_title'], '</h3>
		</div>
		<div class="information">
			', $txt['pm_report_desc'], '
		</div>
		<div class="windowbg">
			<dl class="settings">';

	// If there is more than one admin on the forum, allow the user to choose the one they want to direct to.
	// @todo Why?
	if ($context['admin_count'] > 1)
	{
		echo '
				<dt>
					<strong>', $txt['pm_report_admins'], ':</strong>
				</dt>
				<dd>
					<select name="id_admin">
						<option value="0">', $txt['pm_report_all_admins'], '</option>';
		foreach ($context['admins'] as $id => $name)
			echo '
						<option value="', $id, '">', $name, '</option>';
		echo '
					</select>
				</dd>';
	}

	echo '
				<dt>
					<strong>', $txt['pm_report_reason'], ':</strong>
				</dt>
				<dd>
					<textarea name="reason" rows="4" cols="70" style="' . (isBrowser('is_ie8') ? 'width: 635px; max-width: 80%; min-width: 80%' : 'width: 80%') . ';"></textarea>
				</dd>
			</dl>
			<div class="righttext">
				<input type="submit" name="report" value="', $txt['pm_report_message'], '" class="button_submit">
			</div>
		</div>
		<input type="hidden" name="', $context['session_var'], '" value="', $context['session_id'], '">
	</form>';
}

// Little template just to say "Yep, it's been submitted"
function template_report_message_complete()
{
	global $context, $txt, $scripturl;

	echo '
		<div class="cat_bar">
			<h3 class="catbg">', $txt['pm_report_title'], '</h3>
		</div>
		<div class="windowbg">
			<p>', $txt['pm_report_done'], '</p>
			<a href="', $scripturl, '?action=pm;l=', $context['current_label_id'], '">', $txt['pm_report_return'], '</a>
		</div>';
}

// Manage rules.
function template_rules()
{
	global $context, $txt, $scripturl;

	echo '
	<form action="', $scripturl, '?action=pm;sa=manrules" method="post" accept-charset="', $context['character_set'], '" name="manRules" id="manrules">
		<div class="cat_bar">
			<h3 class="catbg">', $txt['pm_manage_rules'], '</h3>
		</div>
		<div class="information">
			', $txt['pm_manage_rules_desc'], '
		</div>
		<table class="table_grid">
		<thead>
			<tr class="title_bar">
				<th class="lefttext first_th">
					', $txt['pm_rule_title'], '
				</th>
				<th width="4%" class="centertext last_th">';

	if (!empty($context['rules']))
		echo '
					<input type="checkbox" onclick="invertAll(this, this.form);" class="input_check">';

	echo '
				</th>
			</tr>
		</thead>
		<tbody>';

	if (empty($context['rules']))
		echo '
			<tr class="windowbg2">
				<td colspan="2" align="center">
					', $txt['pm_rules_none'], '
				</td>
			</tr>';

	$alternate = false;
	foreach ($context['rules'] as $rule)
	{
		echo '
			<tr class="', $alternate ? 'windowbg' : 'windowbg2', '">
				<td>
					<a href="', $scripturl, '?action=pm;sa=manrules;add;rid=', $rule['id'], '">', $rule['name'], '</a>
				</td>
				<td width="4%" align="center">
					<input type="checkbox" name="delrule[', $rule['id'], ']" class="input_check">
				</td>
			</tr>';
		$alternate = !$alternate;
	}

	echo '
		</tbody>
		</table>
		<div class="righttext">
			<a class="button_link" href="', $scripturl, '?action=pm;sa=manrules;add;rid=0">', $txt['pm_add_rule'], '</a>';

	if (!empty($context['rules']))
		echo '
			[<a href="', $scripturl, '?action=pm;sa=manrules;apply;', $context['session_var'], '=', $context['session_id'], '" onclick="return confirm(\'', $txt['pm_js_apply_rules_confirm'], '\');">', $txt['pm_apply_rules'], '</a>]';

	if (!empty($context['rules']))
		echo '
			<input type="hidden" name="', $context['session_var'], '" value="', $context['session_id'], '">
			<input type="submit" name="delselected" value="', $txt['pm_delete_selected_rule'], '" onclick="return confirm(\'', $txt['pm_js_delete_rule_confirm'], '\');" class="button_submit smalltext">';

	echo '
		</div>
	</form>';

}

// Template for adding/editing a rule.
function template_add_rule()
{
	global $context, $txt, $scripturl;

	echo '
	<script><!-- // --><![CDATA[
			var criteriaNum = 0;
			var actionNum = 0;
			var groups = new Array()
			var labels = new Array()';

	foreach ($context['groups'] as $id => $title)
		echo '
			groups[', $id, '] = "', addslashes($title), '";';

	foreach ($context['labels'] as $label)
		if ($label['id'] != -1)
			echo '
			labels[', ($label['id']), '] = "', addslashes($label['name']), '";';

	echo '
			function addCriteriaOption()
			{
				if (criteriaNum == 0)
				{
					for (var i = 0; i < document.forms.addrule.elements.length; i++)
						if (document.forms.addrule.elements[i].id.substr(0, 8) == "ruletype")
							criteriaNum++;
				}
				criteriaNum++

				setOuterHTML(document.getElementById("criteriaAddHere"), \'<br><select name="ruletype[\' + criteriaNum + \']" id="ruletype\' + criteriaNum + \'" onchange="updateRuleDef(\' + criteriaNum + \'); rebuildRuleDesc();"><option value="">', addslashes($txt['pm_rule_criteria_pick']), ':<\' + \'/option><option value="mid">', addslashes($txt['pm_rule_mid']), '<\' + \'/option><option value="gid">', addslashes($txt['pm_rule_gid']), '<\' + \'/option><option value="sub">', addslashes($txt['pm_rule_sub']), '<\' + \'/option><option value="msg">', addslashes($txt['pm_rule_msg']), '<\' + \'/option><option value="bud">', addslashes($txt['pm_rule_bud']), '<\' + \'/option><\' + \'/select>&nbsp;<span id="defdiv\' + criteriaNum + \'" style="display: none;"><input type="text" name="ruledef[\' + criteriaNum + \']" id="ruledef\' + criteriaNum + \'" onkeyup="rebuildRuleDesc();" value="" class="input_text"><\' + \'/span><span id="defseldiv\' + criteriaNum + \'" style="display: none;"><select name="ruledefgroup[\' + criteriaNum + \']" id="ruledefgroup\' + criteriaNum + \'" onchange="rebuildRuleDesc();"><option value="">', addslashes($txt['pm_rule_sel_group']), '<\' + \'/option>';

	foreach ($context['groups'] as $id => $group)
		echo '<option value="', $id, '">', strtr($group, array("'" => "\'")), '<\' + \'/option>';

	echo '<\' + \'/select><\' + \'/span><span id="criteriaAddHere"><\' + \'/span>\');
			}

			function addActionOption()
			{
				if (actionNum == 0)
				{
					for (var i = 0; i < document.forms.addrule.elements.length; i++)
						if (document.forms.addrule.elements[i].id.substr(0, 7) == "acttype")
							actionNum++;
				}
				actionNum++

				setOuterHTML(document.getElementById("actionAddHere"), \'<br><select name="acttype[\' + actionNum + \']" id="acttype\' + actionNum + \'" onchange="updateActionDef(\' + actionNum + \'); rebuildRuleDesc();"><option value="">', addslashes($txt['pm_rule_sel_action']), ':<\' + \'/option><option value="lab">', addslashes($txt['pm_rule_label']), '<\' + \'/option><option value="del">', addslashes($txt['pm_rule_delete']), '<\' + \'/option><\' + \'/select>&nbsp;<span id="labdiv\' + actionNum + \'" style="display: none;"><select name="labdef[\' + actionNum + \']" id="labdef\' + actionNum + \'" onchange="rebuildRuleDesc();"><option value="">', addslashes($txt['pm_rule_sel_label']), '<\' + \'/option>';

	foreach ($context['labels'] as $label)
		if ($label['id'] != -1)
			echo '<option value="', ($label['id']), '">', addslashes($label['name']), '<\' + \'/option>';

	echo '<\' + \'/select><\' + \'/span><span id="actionAddHere"><\' + \'/span>\');
			}

			// Rebuild the rule description!
			function rebuildRuleDesc()
			{
				// Start with nothing.
				var text = "";
				var joinText = "";
				var actionText = "";
				var hadBuddy = false;
				var foundCriteria = false;
				var foundAction = false;
				var curNum, curVal, curDef;

				for (var i = 0; i < document.forms.addrule.elements.length; i++)
				{
					if (document.forms.addrule.elements[i].id.substr(0, 8) == "ruletype")
					{
						if (foundCriteria)
							joinText = document.getElementById("logic").value == \'and\' ? ', JavaScriptEscape(' ' . $txt['pm_readable_and'] . ' '), ' : ', JavaScriptEscape(' ' . $txt['pm_readable_or'] . ' '), ';
						else
							joinText = \'\';
						foundCriteria = true;

						curNum = document.forms.addrule.elements[i].id.match(/\d+/);
						curVal = document.forms.addrule.elements[i].value;
						if (curVal == "gid")
							curDef = document.getElementById("ruledefgroup" + curNum).value.php_htmlspecialchars();
						else if (curVal != "bud")
							curDef = document.getElementById("ruledef" + curNum).value.php_htmlspecialchars();
						else
							curDef = "";

						// What type of test is this?
						if (curVal == "mid" && curDef)
							text += joinText + ', JavaScriptEscape($txt['pm_readable_member']), '.replace("{MEMBER}", curDef);
						else if (curVal == "gid" && curDef && groups[curDef])
							text += joinText + ', JavaScriptEscape($txt['pm_readable_group']), '.replace("{GROUP}", groups[curDef]);
						else if (curVal == "sub" && curDef)
							text += joinText + ', JavaScriptEscape($txt['pm_readable_subject']), '.replace("{SUBJECT}", curDef);
						else if (curVal == "msg" && curDef)
							text += joinText + ', JavaScriptEscape($txt['pm_readable_body']), '.replace("{BODY}", curDef);
						else if (curVal == "bud" && !hadBuddy)
						{
							text += joinText + ', JavaScriptEscape($txt['pm_readable_buddy']), ';
							hadBuddy = true;
						}
					}
					if (document.forms.addrule.elements[i].id.substr(0, 7) == "acttype")
					{
						if (foundAction)
							joinText = ', JavaScriptEscape(' ' . $txt['pm_readable_and'] . ' '), ';
						else
							joinText = "";
						foundAction = true;

						curNum = document.forms.addrule.elements[i].id.match(/\d+/);
						curVal = document.forms.addrule.elements[i].value;
						if (curVal == "lab")
							curDef = document.getElementById("labdef" + curNum).value.php_htmlspecialchars();
						else
							curDef = "";

						// Now pick the actions.
						if (curVal == "lab" && curDef && labels[curDef])
							actionText += joinText + ', JavaScriptEscape($txt['pm_readable_label']), '.replace("{LABEL}", labels[curDef]);
						else if (curVal == "del")
							actionText += joinText + ', JavaScriptEscape($txt['pm_readable_delete']), ';
					}
				}

				// If still nothing make it default!
				if (text == "" || !foundCriteria)
					text = "', $txt['pm_rule_not_defined'], '";
				else
				{
					if (actionText != "")
						text += ', JavaScriptEscape(' ' . $txt['pm_readable_then'] . ' '), ' + actionText;
					text = ', JavaScriptEscape($txt['pm_readable_start']), ' + text + ', JavaScriptEscape($txt['pm_readable_end']), ';
				}

				// Set the actual HTML!
				setInnerHTML(document.getElementById("ruletext"), text);
			}
	// ]]></script>';

	echo '
	<form action="', $scripturl, '?action=pm;sa=manrules;save;rid=', $context['rid'], '" method="post" accept-charset="', $context['character_set'], '" name="addrule" id="addrule" class="flow_hidden">
		<div class="cat_bar">
			<h3 class="catbg">', $context['rid'] == 0 ? $txt['pm_add_rule'] : $txt['pm_edit_rule'], '</h3>
		</div>
		<div class="windowbg">
			<dl class="addrules">
				<dt class="floatleft">
					<strong>', $txt['pm_rule_name'], ':</strong><br>
					<span class="smalltext">', $txt['pm_rule_name_desc'], '</span>
				</dt>
				<dd class="floatleft">
					<input type="text" name="rule_name" value="', empty($context['rule']['name']) ? $txt['pm_rule_name_default'] : $context['rule']['name'], '" size="50" class="input_text">
				</dd>
			</dl>
			<fieldset>
				<legend>', $txt['pm_rule_criteria'], '</legend>';

	// Add a dummy criteria to allow expansion for none js users.
	$context['rule']['criteria'][] = array('t' => '', 'v' => '');

	// For each criteria print it out.
	$isFirst = true;
	foreach ($context['rule']['criteria'] as $k => $criteria)
	{
		if (!$isFirst && $criteria['t'] == '')
			echo '<div id="removeonjs1">';
		elseif (!$isFirst)
			echo '<br>';

		echo '
				<select name="ruletype[', $k, ']" id="ruletype', $k, '" onchange="updateRuleDef(', $k, '); rebuildRuleDesc();">
					<option value="">', $txt['pm_rule_criteria_pick'], ':</option>';

		foreach (array('mid', 'gid', 'sub', 'msg', 'bud') as $cr)
			echo '
					<option value="', $cr, '"', $criteria['t'] == $cr ? ' selected' : '', '>', $txt['pm_rule_' . $cr], '</option>';

		echo '
				</select>
				<span id="defdiv', $k, '" ', !in_array($criteria['t'], array('gid', 'bud')) ? '' : 'style="display: none;"', '>
					<input type="text" name="ruledef[', $k, ']" id="ruledef', $k, '" onkeyup="rebuildRuleDesc();" value="', in_array($criteria['t'], array('mid', 'sub', 'msg')) ? $criteria['v'] : '', '" class="input_text">
				</span>
				<span id="defseldiv', $k, '" ', $criteria['t'] == 'gid' ? '' : 'style="display: none;"', '>
					<select name="ruledefgroup[', $k, ']" id="ruledefgroup', $k, '" onchange="rebuildRuleDesc();">
						<option value="">', $txt['pm_rule_sel_group'], '</option>';

		foreach ($context['groups'] as $id => $group)
			echo '
						<option value="', $id, '"', $criteria['t'] == 'gid' && $criteria['v'] == $id ? ' selected' : '', '>', $group, '</option>';
		echo '
					</select>
				</span>';

		// If this is the dummy we add a means to hide for non js users.
		if ($isFirst)
			$isFirst = false;
		elseif ($criteria['t'] == '')
			echo '</div>';
	}

	echo '
				<span id="criteriaAddHere"></span><br>
				<a href="#" onclick="addCriteriaOption(); return false;" id="addonjs1" style="display: none;">(', $txt['pm_rule_criteria_add'], ')</a>
				<br><br>
				', $txt['pm_rule_logic'], ':
				<select name="rule_logic" id="logic" onchange="rebuildRuleDesc();">
					<option value="and"', $context['rule']['logic'] == 'and' ? ' selected' : '', '>', $txt['pm_rule_logic_and'], '</option>
					<option value="or"', $context['rule']['logic'] == 'or' ? ' selected' : '', '>', $txt['pm_rule_logic_or'], '</option>
				</select>
			</fieldset>
			<fieldset>
				<legend>', $txt['pm_rule_actions'], '</legend>';

	// As with criteria - add a dummy action for "expansion".
	$context['rule']['actions'][] = array('t' => '', 'v' => '');

	// Print each action.
	$isFirst = true;
	foreach ($context['rule']['actions'] as $k => $action)
	{
		if (!$isFirst && $action['t'] == '')
			echo '<div id="removeonjs2">';
		elseif (!$isFirst)
			echo '<br>';

		echo '
				<select name="acttype[', $k, ']" id="acttype', $k, '" onchange="updateActionDef(', $k, '); rebuildRuleDesc();">
					<option value="">', $txt['pm_rule_sel_action'] , ':</option>
					<option value="lab"', $action['t'] == 'lab' ? ' selected' : '', '>', $txt['pm_rule_label'] , '</option>
					<option value="del"', $action['t'] == 'del' ? ' selected' : '', '>', $txt['pm_rule_delete'] , '</option>
				</select>
				<span id="labdiv', $k, '">
					<select name="labdef[', $k, ']" id="labdef', $k, '" onchange="rebuildRuleDesc();">
						<option value="">', $txt['pm_rule_sel_label'], '</option>';
		foreach ($context['labels'] as $label)
			if ($label['id'] != -1)
				echo '
						<option value="', ($label['id']), '"', $action['t'] == 'lab' && $action['v'] == $label['id'] ? ' selected' : '', '>', $label['name'], '</option>';

		echo '
					</select>
				</span>';

		if ($isFirst)
			$isFirst = false;
		elseif ($action['t'] == '')
			echo '
			</div>';
	}

	echo '
					<span id="actionAddHere"></span><br>
					<a href="#" onclick="addActionOption(); return false;" id="addonjs2" style="display: none;">(', $txt['pm_rule_add_action'], ')</a>
				</fieldset>
			<div class="cat_bar">
				<h3 class="catbg">', $txt['pm_rule_description'], '</h3>
			</div>
			<div class="information">
				<div id="ruletext">', $txt['pm_rule_js_disabled'], '</div>
			</div>
			<div class="righttext">
				<input type="hidden" name="', $context['session_var'], '" value="', $context['session_id'], '">
				<input type="submit" name="save" value="', $txt['pm_rule_save'], '" class="button_submit">
			</div>
		</div>
	</form>';

	// Now setup all the bits!
		echo '
	<script><!-- // --><![CDATA[';

	foreach ($context['rule']['criteria'] as $k => $c)
		echo '
			updateRuleDef(', $k, ');';

	foreach ($context['rule']['actions'] as $k => $c)
		echo '
			updateActionDef(', $k, ');';

	echo '
			rebuildRuleDesc();';

	// If this isn't a new rule and we have JS enabled remove the JS compatibility stuff.
	if ($context['rid'])
		echo '
			document.getElementById("removeonjs1").style.display = "none";
			document.getElementById("removeonjs2").style.display = "none";';

	echo '
			document.getElementById("addonjs1").style.display = "";
			document.getElementById("addonjs2").style.display = "";';

	echo '
		// ]]></script>';
}

// Template for showing all the PM drafts of the user.
function template_showPMDrafts()
{
	global $context, $scripturl, $txt;

	echo '
		<div class="cat_bar">
			<h3 class="catbg">
				<span class="generic_icons inbox"></span> ', $txt['drafts_show'], '
			</h3>
		</div>
		<div class="pagesection">
			<span>', $context['page_index'], '</span>
		</div>';

	// Button shortcuts
	$edit_button = create_button('modify_inline.png', 'draft_edit', 'draft_edit', 'class="centericon"');
	$remove_button = create_button('delete.png', 'draft_delete', 'draft_delete', 'class="centericon"');


	// No drafts? Just show an informative message.
	if (empty($context['drafts']))
		echo '
		<div class="windowbg2 centertext">
			', $txt['draft_none'], '
		</div>';
	else
	{
		// For every draft to be displayed, give it its own div, and show the important details of the draft.
		foreach ($context['drafts'] as $draft)
		{
			echo '
				<div class="', $draft['alternate'] == 0 ? 'windowbg2' : 'windowbg', '">
					<div class="counter">', $draft['counter'], '</div>
					<div class="topic_details">
						<h5><strong>', $draft['subject'], '</strong>&nbsp;';

			echo '
						</h5>
						<span class="smalltext">&#171;&nbsp;<strong>', $txt['draft_saved_on'], ':</strong> ', sprintf($txt['draft_days_ago'], $draft['age']), (!empty($draft['remaining']) ? ', ' . sprintf($txt['draft_retain'], $draft['remaining']) : ''), '&#187;</span><br>
						<span class="smalltext">&#171;&nbsp;<strong>', $txt['to'], ':</strong> ', implode(', ', $draft['recipients']['to']), '&nbsp;&#187;</span><br>
						<span class="smalltext">&#171;&nbsp;<strong>', $txt['pm_bcc'], ':</strong> ', implode(', ', $draft['recipients']['bcc']), '&nbsp;&#187;</span>
					</div>
					<div class="list_posts">
						', $draft['body'], '
					</div>
					<ul class="reset smalltext quickbuttons">
						<li><a href="', $scripturl, '?action=pm;sa=showpmdrafts;id_draft=', $draft['id_draft'], ';', $context['session_var'], '=', $context['session_id'], '"  class="modifybutton"><span>', $txt['draft_edit'], '</span></a></li>
						<li><a href="', $scripturl, '?action=pm;sa=showpmdrafts;delete=', $draft['id_draft'], ';', $context['session_var'], '=', $context['session_id'], '" onclick="return confirm(\'', $txt['draft_remove'], '?\');" class="remove_button"><span>', $txt['draft_delete'], '</span></a></li>
					</ul>
				</div>';
		}
	}

	// Show page numbers.
	echo '
		<div class="pagesection">
			<span>', $context['page_index'], '</span>
		</div>';
}
?><|MERGE_RESOLUTION|>--- conflicted
+++ resolved
@@ -392,9 +392,9 @@
 
 				// Are we showing the warning status?
 				if ($message['member']['can_see_warning'])
-<<<<<<< HEAD
-					echo '
-				<li class="warning">', $context['can_issue_warning'] ? '<a href="' . $scripturl . '?action=profile;area=issuewarning;u=' . $message['member']['id'] . '">' : '', '<img src="', $settings['images_url'], '/warning_', $message['member']['warning_status'], '.png" alt="', $txt['user_warn_' . $message['member']['warning_status']], '">', $context['can_issue_warning'] ? '</a>' : '', '<span class="warn_', $message['member']['warning_status'], '">', $txt['warn_' . $message['member']['warning_status']], '</span></li>';
+
+				echo '
+				<li class="warning">', $context['can_issue_warning'] ? '<a href="' . $scripturl . '?action=profile;area=issuewarning;u=' . $message['member']['id'] . '">' : '', '<span class="generic_icons warning_', $message['member']['warning_status'], '"></span>', $context['can_issue_warning'] ? '</a>' : '', '<span class="warn_', $message['member']['warning_status'], '">', $txt['warn_' . $message['member']['warning_status']], '</span></li>';
 
 				// Are there any custom fields to show at the bottom of the poster info?
 				if (!empty($message['member']['custom_fields']))
@@ -408,10 +408,6 @@
 				<li class="custom ', $custom['col_name'] ,'">', $custom['value'], '</li>';
 					}
 				}
-=======
-				echo '
-				<li class="warning">', $context['can_issue_warning'] ? '<a href="' . $scripturl . '?action=profile;area=issuewarning;u=' . $message['member']['id'] . '">' : '', '<span class="generic_icons warning_', $message['member']['warning_status'], '"></span>', $context['can_issue_warning'] ? '</a>' : '', '<span class="warn_', $message['member']['warning_status'], '">', $txt['warn_' . $message['member']['warning_status']], '</span></li>';
->>>>>>> d8327669
 			}
 
 			// Done with the information about the poster... on to the post itself.
