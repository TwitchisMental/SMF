--- conflicted
+++ resolved
@@ -112,61 +112,12 @@
 		echo '
 	<style type="text/css">#wrapper, .frame {width: ', $settings['forum_width'], ';}</style>';
 
-<<<<<<< HEAD
 	// Quick and dirty testing of RTL horrors. Remove before production build.
 	//echo '
 	//<link rel="stylesheet" type="text/css" href="', $settings['theme_url'], '/css/rtl.css?alp21" />';
 
 	// load in any css from mods or themes so they can overwrite if wanted
 	template_css();
-=======
-	// Note that the Superfish function seems to like being called by the full syntax.
-	// It doesn't appear to like being called by short syntax. Please test if contemplating changes.
-	echo '
-	<script type="text/javascript" src="', $settings['theme_url'], '/scripts/smf_jquery_plugins.js"></script>';
-
-	// Here comes the JavaScript bits!
-	echo '
-	<script type="text/javascript" src="', $settings['default_theme_url'], '/scripts/script.js?alp21"></script>
-	<script type="text/javascript" src="', $settings['theme_url'], '/scripts/theme.js?alp21"></script>
-	<script type="text/javascript"><!-- // --><![CDATA[
-		var smf_theme_url = "', $settings['theme_url'], '";
-		var smf_default_theme_url = "', $settings['default_theme_url'], '";
-		var smf_images_url = "', $settings['images_url'], '";
-		var smf_scripturl = "', $scripturl, '";
-		var smf_iso_case_folding = ', $context['server']['iso_case_folding'] ? 'true' : 'false', ';
-		var smf_charset = "', $context['character_set'], '";
-		var smf_session_id = "', $context['session_id'], '";
-		var smf_session_var = "', $context['session_var'], '";
-		var smf_member_id = "', $context['user']['id'], '";', $context['show_pm_popup'] ? '
-		var fPmPopup = function ()
-		{
-			new smc_Popup({
-				heading: ' . JavaScriptEscape($txt['show_personal_messages_heading']) . ',
-				content: ' . JavaScriptEscape(sprintf($txt['show_personal_messages'], $context['user']['unread_messages'], $scripturl . '?action=pm')) . ',
-				icon: smf_images_url + \'/im_sm_newmsg.png\'
-			});
-		}
-		addLoadEvent(fPmPopup);' : '', '
-		var ajax_notification_text = "', $txt['ajax_in_progress'], '";
-		var ajax_notification_cancel_text = "', $txt['modify_cancel'], '";
-		var help_popup_heading_text = "', $txt['help_popup'], '";
-	// ]]></script>';
-
-	echo '
-	<script type="text/javascript"><!-- // --><![CDATA[
-		$(document).ready(function() {
-			// menu drop downs
-			$("ul.dropmenu").superfish();
-
-			// tooltips
-			$(".preview").SMFtooltip();
-
-			// find all nested linked images and turn off the border
-			$("a.bbc_link img.bbc_img").parent().css("border", "0");
-		});
-	// ]]></script>';
->>>>>>> 1d309397
 
 	// load in any javascript files from mods and themes
 	template_javascript();
@@ -250,12 +201,7 @@
 				<li>', sprintf($txt[$context['can_register'] ? 'welcome_guest_register' : 'welcome_guest'], $txt['guest_title'], $scripturl . '?action=login'), '</li>';
 
 	echo '
-<<<<<<< HEAD
 			</ul>';
-=======
-			</div>
-			<div class="news normaltext">';
->>>>>>> 1d309397
 
 	if ($context['allow_search'])
 	{
@@ -272,15 +218,9 @@
 				<select name="search_selection">
 					<option value="all"', ($selected == 'all' ? ' selected="selected"' : ''), '>', $txt['search_entireforum'], ' </option>';
 
-<<<<<<< HEAD
-		// Can't limit it to a specific topic if we are not in one
-		if (!empty($context['current_topic']))
-			echo '
-=======
-				// Can't limit it to a specific topic if we are not in one
-				if (!empty($context['current_topic']))
-					echo '
->>>>>>> 1d309397
+			// Can't limit it to a specific topic if we are not in one
+			if (!empty($context['current_topic']))
+				echo '
 					<option value="topic"', ($selected == 'current_topic' ? ' selected="selected"' : ''), '>', $txt['search_thistopic'], '</option>';
 
 		// Can't limit it to a specific board if we are not in one
