--- conflicted
+++ resolved
@@ -139,19 +139,8 @@
 		', template_button_strip($context['normal_buttons'], 'right'), '
 	</div>';
 
-<<<<<<< HEAD
-	if (!empty($options['show_board_desc']) && $context['description'] != '')
-		echo '
-	<div class="cat_bar description_header">
-		<h3 class="catbg">', $context['name'], '</h3>
-	</div>
-	<p class="description_board">
-		', $context['description'], '<br />';
-	else
-=======
-	if ((!empty($options['show_board_desc']) && $context['description'] != '')||(!empty($context['moderators'])))
-		{
->>>>>>> 654961b8
+	if ((!empty($options['show_board_desc']) && $context['description'] != '') || !empty($context['moderators']))
+		{
 		echo '
 	<div id="description_board" class="generic_list_wrapper">
 		<h3 class="floatleft">', $context['name'], '&nbsp;-&nbsp;</h3>
